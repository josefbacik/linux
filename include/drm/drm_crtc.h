/*
 * Copyright © 2006 Keith Packard
 * Copyright © 2007-2008 Dave Airlie
 * Copyright © 2007-2008 Intel Corporation
 *   Jesse Barnes <jesse.barnes@intel.com>
 *
 * Permission is hereby granted, free of charge, to any person obtaining a
 * copy of this software and associated documentation files (the "Software"),
 * to deal in the Software without restriction, including without limitation
 * the rights to use, copy, modify, merge, publish, distribute, sublicense,
 * and/or sell copies of the Software, and to permit persons to whom the
 * Software is furnished to do so, subject to the following conditions:
 *
 * The above copyright notice and this permission notice shall be included in
 * all copies or substantial portions of the Software.
 *
 * THE SOFTWARE IS PROVIDED "AS IS", WITHOUT WARRANTY OF ANY KIND, EXPRESS OR
 * IMPLIED, INCLUDING BUT NOT LIMITED TO THE WARRANTIES OF MERCHANTABILITY,
 * FITNESS FOR A PARTICULAR PURPOSE AND NONINFRINGEMENT.  IN NO EVENT SHALL
 * THE COPYRIGHT HOLDER(S) OR AUTHOR(S) BE LIABLE FOR ANY CLAIM, DAMAGES OR
 * OTHER LIABILITY, WHETHER IN AN ACTION OF CONTRACT, TORT OR OTHERWISE,
 * ARISING FROM, OUT OF OR IN CONNECTION WITH THE SOFTWARE OR THE USE OR
 * OTHER DEALINGS IN THE SOFTWARE.
 */
#ifndef __DRM_CRTC_H__
#define __DRM_CRTC_H__

#include <linux/i2c.h>
#include <linux/spinlock.h>
#include <linux/types.h>
#include <linux/idr.h>

#include <linux/fb.h>

struct drm_device;
struct drm_mode_set;
struct drm_framebuffer;


#define DRM_MODE_OBJECT_CRTC 0xcccccccc
#define DRM_MODE_OBJECT_CONNECTOR 0xc0c0c0c0
#define DRM_MODE_OBJECT_ENCODER 0xe0e0e0e0
#define DRM_MODE_OBJECT_MODE 0xdededede
#define DRM_MODE_OBJECT_PROPERTY 0xb0b0b0b0
#define DRM_MODE_OBJECT_FB 0xfbfbfbfb
#define DRM_MODE_OBJECT_BLOB 0xbbbbbbbb

struct drm_mode_object {
	uint32_t id;
	uint32_t type;
};

/*
 * Note on terminology:  here, for brevity and convenience, we refer to connector
 * control chips as 'CRTCs'.  They can control any type of connector, VGA, LVDS,
 * DVI, etc.  And 'screen' refers to the whole of the visible display, which
 * may span multiple monitors (and therefore multiple CRTC and connector
 * structures).
 */

enum drm_mode_status {
    MODE_OK	= 0,	/* Mode OK */
    MODE_HSYNC,		/* hsync out of range */
    MODE_VSYNC,		/* vsync out of range */
    MODE_H_ILLEGAL,	/* mode has illegal horizontal timings */
    MODE_V_ILLEGAL,	/* mode has illegal horizontal timings */
    MODE_BAD_WIDTH,	/* requires an unsupported linepitch */
    MODE_NOMODE,	/* no mode with a maching name */
    MODE_NO_INTERLACE,	/* interlaced mode not supported */
    MODE_NO_DBLESCAN,	/* doublescan mode not supported */
    MODE_NO_VSCAN,	/* multiscan mode not supported */
    MODE_MEM,		/* insufficient video memory */
    MODE_VIRTUAL_X,	/* mode width too large for specified virtual size */
    MODE_VIRTUAL_Y,	/* mode height too large for specified virtual size */
    MODE_MEM_VIRT,	/* insufficient video memory given virtual size */
    MODE_NOCLOCK,	/* no fixed clock available */
    MODE_CLOCK_HIGH,	/* clock required is too high */
    MODE_CLOCK_LOW,	/* clock required is too low */
    MODE_CLOCK_RANGE,	/* clock/mode isn't in a ClockRange */
    MODE_BAD_HVALUE,	/* horizontal timing was out of range */
    MODE_BAD_VVALUE,	/* vertical timing was out of range */
    MODE_BAD_VSCAN,	/* VScan value out of range */
    MODE_HSYNC_NARROW,	/* horizontal sync too narrow */
    MODE_HSYNC_WIDE,	/* horizontal sync too wide */
    MODE_HBLANK_NARROW,	/* horizontal blanking too narrow */
    MODE_HBLANK_WIDE,	/* horizontal blanking too wide */
    MODE_VSYNC_NARROW,	/* vertical sync too narrow */
    MODE_VSYNC_WIDE,	/* vertical sync too wide */
    MODE_VBLANK_NARROW,	/* vertical blanking too narrow */
    MODE_VBLANK_WIDE,	/* vertical blanking too wide */
    MODE_PANEL,         /* exceeds panel dimensions */
    MODE_INTERLACE_WIDTH, /* width too large for interlaced mode */
    MODE_ONE_WIDTH,     /* only one width is supported */
    MODE_ONE_HEIGHT,    /* only one height is supported */
    MODE_ONE_SIZE,      /* only one resolution is supported */
    MODE_NO_REDUCED,    /* monitor doesn't accept reduced blanking */
    MODE_UNVERIFIED = -3, /* mode needs to reverified */
    MODE_BAD = -2,	/* unspecified reason */
    MODE_ERROR	= -1	/* error condition */
};

#define DRM_MODE_TYPE_CLOCK_CRTC_C (DRM_MODE_TYPE_CLOCK_C | \
				    DRM_MODE_TYPE_CRTC_C)

#define DRM_MODE(nm, t, c, hd, hss, hse, ht, hsk, vd, vss, vse, vt, vs, f) \
	.name = nm, .status = 0, .type = (t), .clock = (c), \
	.hdisplay = (hd), .hsync_start = (hss), .hsync_end = (hse), \
	.htotal = (ht), .hskew = (hsk), .vdisplay = (vd), \
	.vsync_start = (vss), .vsync_end = (vse), .vtotal = (vt), \
	.vscan = (vs), .flags = (f), .vrefresh = 0

#define CRTC_INTERLACE_HALVE_V 0x1 /* halve V values for interlacing */

struct drm_display_mode {
	/* Header */
	struct list_head head;
	struct drm_mode_object base;

	char name[DRM_DISPLAY_MODE_LEN];

	int connector_count;
	enum drm_mode_status status;
	int type;

	/* Proposed mode values */
	int clock;
	int hdisplay;
	int hsync_start;
	int hsync_end;
	int htotal;
	int hskew;
	int vdisplay;
	int vsync_start;
	int vsync_end;
	int vtotal;
	int vscan;
	unsigned int flags;

	/* Addressable image size (may be 0 for projectors, etc.) */
	int width_mm;
	int height_mm;

	/* Actual mode we give to hw */
	int clock_index;
	int synth_clock;
	int crtc_hdisplay;
	int crtc_hblank_start;
	int crtc_hblank_end;
	int crtc_hsync_start;
	int crtc_hsync_end;
	int crtc_htotal;
	int crtc_hskew;
	int crtc_vdisplay;
	int crtc_vblank_start;
	int crtc_vblank_end;
	int crtc_vsync_start;
	int crtc_vsync_end;
	int crtc_vtotal;
	int crtc_hadjusted;
	int crtc_vadjusted;

	/* Driver private mode info */
	int private_size;
	int *private;
	int private_flags;

	int vrefresh;
	float hsync;
};

enum drm_connector_status {
	connector_status_connected = 1,
	connector_status_disconnected = 2,
	connector_status_unknown = 3,
};

enum subpixel_order {
	SubPixelUnknown = 0,
	SubPixelHorizontalRGB,
	SubPixelHorizontalBGR,
	SubPixelVerticalRGB,
	SubPixelVerticalBGR,
	SubPixelNone,
};


/*
 * Describes a given display (e.g. CRT or flat panel) and its limitations.
 */
struct drm_display_info {
	char name[DRM_DISPLAY_INFO_LEN];
	/* Input info */
	bool serration_vsync;
	bool sync_on_green;
	bool composite_sync;
	bool separate_syncs;
	bool blank_to_black;
	unsigned char video_level;
	bool digital;
	/* Physical size */
        unsigned int width_mm;
	unsigned int height_mm;

	/* Display parameters */
	unsigned char gamma; /* FIXME: storage format */
	bool gtf_supported;
	bool standard_color;
	enum {
		monochrome = 0,
		rgb,
		other,
		unknown,
	} display_type;
	bool active_off_supported;
	bool suspend_supported;
	bool standby_supported;

	/* Color info FIXME: storage format */
	unsigned short redx, redy;
	unsigned short greenx, greeny;
	unsigned short bluex, bluey;
	unsigned short whitex, whitey;

	/* Clock limits FIXME: storage format */
	unsigned int min_vfreq, max_vfreq;
	unsigned int min_hfreq, max_hfreq;
	unsigned int pixel_clock;

	/* White point indices FIXME: storage format */
	unsigned int wpx1, wpy1;
	unsigned int wpgamma1;
	unsigned int wpx2, wpy2;
	unsigned int wpgamma2;

	enum subpixel_order subpixel_order;

	char *raw_edid; /* if any */
};

struct drm_framebuffer_funcs {
	void (*destroy)(struct drm_framebuffer *framebuffer);
	int (*create_handle)(struct drm_framebuffer *fb,
			     struct drm_file *file_priv,
			     unsigned int *handle);
};

struct drm_framebuffer {
	struct drm_device *dev;
	struct list_head head;
	struct drm_mode_object base;
	const struct drm_framebuffer_funcs *funcs;
	unsigned int pitch;
	unsigned int width;
	unsigned int height;
	/* depth can be 15 or 16 */
	unsigned int depth;
	int bits_per_pixel;
	int flags;
	void *fbdev;
	u32 pseudo_palette[17];
	struct list_head filp_head;
	/* if you are using the helper */
	void *helper_private;
};

struct drm_property_blob {
	struct drm_mode_object base;
	struct list_head head;
	unsigned int length;
	void *data;
};

struct drm_property_enum {
	uint64_t value;
	struct list_head head;
	char name[DRM_PROP_NAME_LEN];
};

struct drm_property {
	struct list_head head;
	struct drm_mode_object base;
	uint32_t flags;
	char name[DRM_PROP_NAME_LEN];
	uint32_t num_values;
	uint64_t *values;

	struct list_head enum_blob_list;
};

struct drm_crtc;
struct drm_connector;
struct drm_encoder;

/**
 * drm_crtc_funcs - control CRTCs for a given device
 * @dpms: control display power levels
 * @save: save CRTC state
 * @resore: restore CRTC state
 * @lock: lock the CRTC
 * @unlock: unlock the CRTC
 * @shadow_allocate: allocate shadow pixmap
 * @shadow_create: create shadow pixmap for rotation support
 * @shadow_destroy: free shadow pixmap
 * @mode_fixup: fixup proposed mode
 * @mode_set: set the desired mode on the CRTC
 * @gamma_set: specify color ramp for CRTC
 * @destroy: deinit and free object.
 *
 * The drm_crtc_funcs structure is the central CRTC management structure
 * in the DRM.  Each CRTC controls one or more connectors (note that the name
 * CRTC is simply historical, a CRTC may control LVDS, VGA, DVI, TV out, etc.
 * connectors, not just CRTs).
 *
 * Each driver is responsible for filling out this structure at startup time,
 * in addition to providing other modesetting features, like i2c and DDC
 * bus accessors.
 */
struct drm_crtc_funcs {
	/* Save CRTC state */
	void (*save)(struct drm_crtc *crtc); /* suspend? */
	/* Restore CRTC state */
	void (*restore)(struct drm_crtc *crtc); /* resume? */

	/* cursor controls */
	int (*cursor_set)(struct drm_crtc *crtc, struct drm_file *file_priv,
			  uint32_t handle, uint32_t width, uint32_t height);
	int (*cursor_move)(struct drm_crtc *crtc, int x, int y);

	/* Set gamma on the CRTC */
	void (*gamma_set)(struct drm_crtc *crtc, u16 *r, u16 *g, u16 *b,
			  uint32_t size);
	/* Object destroy routine */
	void (*destroy)(struct drm_crtc *crtc);

	int (*set_config)(struct drm_mode_set *set);
};

/**
 * drm_crtc - central CRTC control structure
 * @enabled: is this CRTC enabled?
 * @x: x position on screen
 * @y: y position on screen
 * @desired_mode: new desired mode
 * @desired_x: desired x for desired_mode
 * @desired_y: desired y for desired_mode
 * @funcs: CRTC control functions
 *
 * Each CRTC may have one or more connectors associated with it.  This structure
 * allows the CRTC to be controlled.
 */
struct drm_crtc {
	struct drm_device *dev;
	struct list_head head;

	struct drm_mode_object base;

	/* framebuffer the connector is currently bound to */
	struct drm_framebuffer *fb;

	bool enabled;

	struct drm_display_mode mode;

	int x, y;
	struct drm_display_mode *desired_mode;
	int desired_x, desired_y;
	const struct drm_crtc_funcs *funcs;

	/* CRTC gamma size for reporting to userspace */
	uint32_t gamma_size;
	uint16_t *gamma_store;

	/* if you are using the helper */
	void *helper_private;
};


/**
 * drm_connector_funcs - control connectors on a given device
 * @dpms: set power state (see drm_crtc_funcs above)
 * @save: save connector state
 * @restore: restore connector state
 * @mode_valid: is this mode valid on the given connector?
 * @mode_fixup: try to fixup proposed mode for this connector
 * @mode_set: set this mode
 * @detect: is this connector active?
 * @get_modes: get mode list for this connector
 * @set_property: property for this connector may need update
 * @destroy: make object go away
 * @force: notify the driver the connector is forced on
 *
 * Each CRTC may have one or more connectors attached to it.  The functions
 * below allow the core DRM code to control connectors, enumerate available modes,
 * etc.
 */
struct drm_connector_funcs {
	void (*dpms)(struct drm_connector *connector, int mode);
	void (*save)(struct drm_connector *connector);
	void (*restore)(struct drm_connector *connector);
	enum drm_connector_status (*detect)(struct drm_connector *connector);
	int (*fill_modes)(struct drm_connector *connector, uint32_t max_width, uint32_t max_height);
	int (*set_property)(struct drm_connector *connector, struct drm_property *property,
			     uint64_t val);
	void (*destroy)(struct drm_connector *connector);
	void (*force)(struct drm_connector *connector);
};

struct drm_encoder_funcs {
	void (*destroy)(struct drm_encoder *encoder);
};

#define DRM_CONNECTOR_MAX_UMODES 16
#define DRM_CONNECTOR_MAX_PROPERTY 16
#define DRM_CONNECTOR_LEN 32
#define DRM_CONNECTOR_MAX_ENCODER 2

/**
 * drm_encoder - central DRM encoder structure
 */
struct drm_encoder {
	struct drm_device *dev;
	struct list_head head;

	struct drm_mode_object base;
	int encoder_type;
	uint32_t possible_crtcs;
	uint32_t possible_clones;

	struct drm_crtc *crtc;
	const struct drm_encoder_funcs *funcs;
	void *helper_private;
};

enum drm_connector_force {
	DRM_FORCE_UNSPECIFIED,
	DRM_FORCE_OFF,
	DRM_FORCE_ON,         /* force on analog part normally */
	DRM_FORCE_ON_DIGITAL, /* for DVI-I use digital connector */
};

/**
 * drm_connector - central DRM connector control structure
 * @crtc: CRTC this connector is currently connected to, NULL if none
 * @interlace_allowed: can this connector handle interlaced modes?
 * @doublescan_allowed: can this connector handle doublescan?
 * @available_modes: modes available on this connector (from get_modes() + user)
 * @initial_x: initial x position for this connector
 * @initial_y: initial y position for this connector
 * @status: connector connected?
 * @funcs: connector control functions
 *
 * Each connector may be connected to one or more CRTCs, or may be clonable by
 * another connector if they can share a CRTC.  Each connector also has a specific
 * position in the broader display (referred to as a 'screen' though it could
 * span multiple monitors).
 */
struct drm_connector {
	struct drm_device *dev;
	struct device kdev;
	struct device_attribute *attr;
	struct list_head head;

	struct drm_mode_object base;

	int connector_type;
	int connector_type_id;
	bool interlace_allowed;
	bool doublescan_allowed;
	struct list_head modes; /* list of modes on this connector */

	int initial_x, initial_y;
	enum drm_connector_status status;

	/* these are modes added by probing with DDC or the BIOS */
	struct list_head probed_modes;

	struct drm_display_info display_info;
	const struct drm_connector_funcs *funcs;

	struct list_head user_modes;
	struct drm_property_blob *edid_blob_ptr;
	u32 property_ids[DRM_CONNECTOR_MAX_PROPERTY];
	uint64_t property_values[DRM_CONNECTOR_MAX_PROPERTY];

	/* requested DPMS state */
	int dpms;

	void *helper_private;

	/* forced on connector */
	enum drm_connector_force force;
	uint32_t encoder_ids[DRM_CONNECTOR_MAX_ENCODER];
	uint32_t force_encoder_id;
	struct drm_encoder *encoder; /* currently active encoder */
	void *fb_helper_private;
};

/**
 * struct drm_mode_set
 *
 * Represents a single crtc the connectors that it drives with what mode
 * and from which framebuffer it scans out from.
 *
 * This is used to set modes.
 */
struct drm_mode_set {
	struct list_head head;

	struct drm_framebuffer *fb;
	struct drm_crtc *crtc;
	struct drm_display_mode *mode;

	uint32_t x;
	uint32_t y;

	struct drm_connector **connectors;
	size_t num_connectors;
};

/**
 * struct drm_mode_config_funcs - configure CRTCs for a given screen layout
 * @resize: adjust CRTCs as necessary for the proposed layout
 *
 * Currently only a resize hook is available.  DRM will call back into the
 * driver with a new screen width and height.  If the driver can't support
 * the proposed size, it can return false.  Otherwise it should adjust
 * the CRTC<->connector mappings as needed and update its view of the screen.
 */
struct drm_mode_config_funcs {
	struct drm_framebuffer *(*fb_create)(struct drm_device *dev, struct drm_file *file_priv, struct drm_mode_fb_cmd *mode_cmd);
	int (*fb_changed)(struct drm_device *dev);
};

struct drm_mode_group {
	uint32_t num_crtcs;
	uint32_t num_encoders;
	uint32_t num_connectors;

	/* list of object IDs for this group */
	uint32_t *id_list;
};

/**
 * drm_mode_config - Mode configuration control structure
 *
 */
struct drm_mode_config {
	struct mutex mutex; /* protects configuration (mode lists etc.) */
	struct mutex idr_mutex; /* for IDR management */
	struct idr crtc_idr; /* use this idr for all IDs, fb, crtc, connector, modes - just makes life easier */
	/* this is limited to one for now */
	int num_fb;
	struct list_head fb_list;
	int num_connector;
	struct list_head connector_list;
	int num_encoder;
	struct list_head encoder_list;

	int num_crtc;
	struct list_head crtc_list;

	struct list_head property_list;

	/* in-kernel framebuffers - hung of filp_head in drm_framebuffer */
	struct list_head fb_kernel_list;

	int min_width, min_height;
	int max_width, max_height;
	struct drm_mode_config_funcs *funcs;
	resource_size_t fb_base;

	/* pointers to standard properties */
	struct list_head property_blob_list;
	struct drm_property *edid_property;
	struct drm_property *dpms_property;

	/* DVI-I properties */
	struct drm_property *dvi_i_subconnector_property;
	struct drm_property *dvi_i_select_subconnector_property;

	/* TV properties */
	struct drm_property *tv_subconnector_property;
	struct drm_property *tv_select_subconnector_property;
	struct drm_property *tv_mode_property;
	struct drm_property *tv_left_margin_property;
	struct drm_property *tv_right_margin_property;
	struct drm_property *tv_top_margin_property;
	struct drm_property *tv_bottom_margin_property;
	struct drm_property *tv_brightness_property;
	struct drm_property *tv_contrast_property;
	struct drm_property *tv_flicker_reduction_property;
	struct drm_property *tv_overscan_property;
	struct drm_property *tv_saturation_property;
	struct drm_property *tv_hue_property;

	/* Optional properties */
	struct drm_property *scaling_mode_property;
	struct drm_property *dithering_mode_property;
};

#define obj_to_crtc(x) container_of(x, struct drm_crtc, base)
#define obj_to_connector(x) container_of(x, struct drm_connector, base)
#define obj_to_encoder(x) container_of(x, struct drm_encoder, base)
#define obj_to_mode(x) container_of(x, struct drm_display_mode, base)
#define obj_to_fb(x) container_of(x, struct drm_framebuffer, base)
#define obj_to_property(x) container_of(x, struct drm_property, base)
#define obj_to_blob(x) container_of(x, struct drm_property_blob, base)


extern void drm_crtc_init(struct drm_device *dev,
			  struct drm_crtc *crtc,
			  const struct drm_crtc_funcs *funcs);
extern void drm_crtc_cleanup(struct drm_crtc *crtc);

extern void drm_connector_init(struct drm_device *dev,
			    struct drm_connector *connector,
			    const struct drm_connector_funcs *funcs,
			    int connector_type);

extern void drm_connector_cleanup(struct drm_connector *connector);

extern void drm_encoder_init(struct drm_device *dev,
			     struct drm_encoder *encoder,
			     const struct drm_encoder_funcs *funcs,
			     int encoder_type);

extern void drm_encoder_cleanup(struct drm_encoder *encoder);

extern char *drm_get_connector_name(struct drm_connector *connector);
extern char *drm_get_dpms_name(int val);
extern char *drm_get_dvi_i_subconnector_name(int val);
extern char *drm_get_dvi_i_select_name(int val);
extern char *drm_get_tv_subconnector_name(int val);
extern char *drm_get_tv_select_name(int val);
extern void drm_fb_release(struct drm_file *file_priv);
extern int drm_mode_group_init_legacy_group(struct drm_device *dev, struct drm_mode_group *group);
extern struct edid *drm_get_edid(struct drm_connector *connector,
				 struct i2c_adapter *adapter);
extern int drm_do_probe_ddc_edid(struct i2c_adapter *adapter,
				 unsigned char *buf, int len);
extern int drm_add_edid_modes(struct drm_connector *connector, struct edid *edid);
extern void drm_mode_probed_add(struct drm_connector *connector, struct drm_display_mode *mode);
extern void drm_mode_remove(struct drm_connector *connector, struct drm_display_mode *mode);
extern struct drm_display_mode *drm_mode_duplicate(struct drm_device *dev,
						   struct drm_display_mode *mode);
extern void drm_mode_debug_printmodeline(struct drm_display_mode *mode);
extern void drm_mode_config_init(struct drm_device *dev);
extern void drm_mode_config_cleanup(struct drm_device *dev);
extern void drm_mode_set_name(struct drm_display_mode *mode);
extern bool drm_mode_equal(struct drm_display_mode *mode1, struct drm_display_mode *mode2);
extern int drm_mode_width(struct drm_display_mode *mode);
extern int drm_mode_height(struct drm_display_mode *mode);

/* for us by fb module */
extern int drm_mode_attachmode_crtc(struct drm_device *dev,
				    struct drm_crtc *crtc,
				    struct drm_display_mode *mode);
extern int drm_mode_detachmode_crtc(struct drm_device *dev, struct drm_display_mode *mode);

extern struct drm_display_mode *drm_mode_create(struct drm_device *dev);
extern void drm_mode_destroy(struct drm_device *dev, struct drm_display_mode *mode);
extern void drm_mode_list_concat(struct list_head *head,
				 struct list_head *new);
extern void drm_mode_validate_size(struct drm_device *dev,
				   struct list_head *mode_list,
				   int maxX, int maxY, int maxPitch);
extern void drm_mode_prune_invalid(struct drm_device *dev,
				   struct list_head *mode_list, bool verbose);
extern void drm_mode_sort(struct list_head *mode_list);
extern int drm_mode_vrefresh(struct drm_display_mode *mode);
extern void drm_mode_set_crtcinfo(struct drm_display_mode *p,
				  int adjust_flags);
extern void drm_mode_connector_list_update(struct drm_connector *connector);
extern int drm_mode_connector_update_edid_property(struct drm_connector *connector,
						struct edid *edid);
extern int drm_connector_property_set_value(struct drm_connector *connector,
					 struct drm_property *property,
					 uint64_t value);
extern int drm_connector_property_get_value(struct drm_connector *connector,
					 struct drm_property *property,
					 uint64_t *value);
extern struct drm_display_mode *drm_crtc_mode_create(struct drm_device *dev);
extern void drm_framebuffer_set_object(struct drm_device *dev,
				       unsigned long handle);
extern int drm_framebuffer_init(struct drm_device *dev,
				struct drm_framebuffer *fb,
				const struct drm_framebuffer_funcs *funcs);
extern void drm_framebuffer_cleanup(struct drm_framebuffer *fb);
extern int drmfb_probe(struct drm_device *dev, struct drm_crtc *crtc);
extern int drmfb_remove(struct drm_device *dev, struct drm_framebuffer *fb);
extern void drm_crtc_probe_connector_modes(struct drm_device *dev, int maxX, int maxY);
extern bool drm_crtc_in_use(struct drm_crtc *crtc);

extern int drm_connector_attach_property(struct drm_connector *connector,
				      struct drm_property *property, uint64_t init_val);
extern struct drm_property *drm_property_create(struct drm_device *dev, int flags,
						const char *name, int num_values);
extern void drm_property_destroy(struct drm_device *dev, struct drm_property *property);
extern int drm_property_add_enum(struct drm_property *property, int index,
				 uint64_t value, const char *name);
extern int drm_mode_create_dvi_i_properties(struct drm_device *dev);
extern int drm_mode_create_tv_properties(struct drm_device *dev, int num_formats,
				     char *formats[]);
extern int drm_mode_create_scaling_mode_property(struct drm_device *dev);
extern int drm_mode_create_dithering_property(struct drm_device *dev);
extern char *drm_get_encoder_name(struct drm_encoder *encoder);

extern int drm_mode_connector_attach_encoder(struct drm_connector *connector,
					     struct drm_encoder *encoder);
extern void drm_mode_connector_detach_encoder(struct drm_connector *connector,
					   struct drm_encoder *encoder);
extern bool drm_mode_crtc_set_gamma_size(struct drm_crtc *crtc,
					 int gamma_size);
extern void *drm_mode_object_find(struct drm_device *dev, uint32_t id, uint32_t type);
/* IOCTLs */
extern int drm_mode_getresources(struct drm_device *dev,
				 void *data, struct drm_file *file_priv);

extern int drm_mode_getcrtc(struct drm_device *dev,
			    void *data, struct drm_file *file_priv);
extern int drm_mode_getconnector(struct drm_device *dev,
			      void *data, struct drm_file *file_priv);
extern int drm_mode_setcrtc(struct drm_device *dev,
			    void *data, struct drm_file *file_priv);
extern int drm_mode_cursor_ioctl(struct drm_device *dev,
				void *data, struct drm_file *file_priv);
extern int drm_mode_addfb(struct drm_device *dev,
			  void *data, struct drm_file *file_priv);
extern int drm_mode_rmfb(struct drm_device *dev,
			 void *data, struct drm_file *file_priv);
extern int drm_mode_getfb(struct drm_device *dev,
			  void *data, struct drm_file *file_priv);
extern int drm_mode_addmode_ioctl(struct drm_device *dev,
				  void *data, struct drm_file *file_priv);
extern int drm_mode_rmmode_ioctl(struct drm_device *dev,
				 void *data, struct drm_file *file_priv);
extern int drm_mode_attachmode_ioctl(struct drm_device *dev,
				     void *data, struct drm_file *file_priv);
extern int drm_mode_detachmode_ioctl(struct drm_device *dev,
				     void *data, struct drm_file *file_priv);

extern int drm_mode_getproperty_ioctl(struct drm_device *dev,
				      void *data, struct drm_file *file_priv);
extern int drm_mode_getblob_ioctl(struct drm_device *dev,
				  void *data, struct drm_file *file_priv);
extern int drm_mode_connector_property_set_ioctl(struct drm_device *dev,
					      void *data, struct drm_file *file_priv);
extern int drm_mode_hotplug_ioctl(struct drm_device *dev,
				  void *data, struct drm_file *file_priv);
extern int drm_mode_replacefb(struct drm_device *dev,
			      void *data, struct drm_file *file_priv);
extern int drm_mode_getencoder(struct drm_device *dev,
			       void *data, struct drm_file *file_priv);
extern int drm_mode_gamma_get_ioctl(struct drm_device *dev,
				    void *data, struct drm_file *file_priv);
extern int drm_mode_gamma_set_ioctl(struct drm_device *dev,
				    void *data, struct drm_file *file_priv);
extern bool drm_detect_hdmi_monitor(struct edid *edid);
extern struct drm_display_mode *drm_cvt_mode(struct drm_device *dev,
				int hdisplay, int vdisplay, int vrefresh,
<<<<<<< HEAD
				bool reduced, bool interlaced);
=======
				bool reduced, bool interlaced, bool margins);
>>>>>>> ad1cd745
extern struct drm_display_mode *drm_gtf_mode(struct drm_device *dev,
				int hdisplay, int vdisplay, int vrefresh,
				bool interlaced, int margins);
extern int drm_add_modes_noedid(struct drm_connector *connector,
				int hdisplay, int vdisplay);
#endif /* __DRM_CRTC_H__ */<|MERGE_RESOLUTION|>--- conflicted
+++ resolved
@@ -758,11 +758,7 @@
 extern bool drm_detect_hdmi_monitor(struct edid *edid);
 extern struct drm_display_mode *drm_cvt_mode(struct drm_device *dev,
 				int hdisplay, int vdisplay, int vrefresh,
-<<<<<<< HEAD
-				bool reduced, bool interlaced);
-=======
 				bool reduced, bool interlaced, bool margins);
->>>>>>> ad1cd745
 extern struct drm_display_mode *drm_gtf_mode(struct drm_device *dev,
 				int hdisplay, int vdisplay, int vrefresh,
 				bool interlaced, int margins);
