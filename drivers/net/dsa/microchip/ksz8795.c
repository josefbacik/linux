--- conflicted
+++ resolved
@@ -1095,7 +1095,6 @@
 
 	if (val & KSZ886X_BMCR_DISABLE_LED)
 		restart |= PORT_LED_OFF;
-<<<<<<< HEAD
 
 	if (val & KSZ886X_BMCR_DISABLE_TRANSMIT)
 		restart |= PORT_TX_DISABLE;
@@ -1115,27 +1114,6 @@
 	if (ksz_is_ksz88x3(dev)) {
 		restart_mask |= KSZ8873_PORT_PHY_LOOPBACK;
 
-=======
-
-	if (val & KSZ886X_BMCR_DISABLE_TRANSMIT)
-		restart |= PORT_TX_DISABLE;
-
-	if (val & BMCR_ANRESTART)
-		restart |= PORT_AUTO_NEG_RESTART;
-
-	if (val & BMCR_PDOWN)
-		restart |= PORT_POWER_DOWN;
-
-	if (val & KSZ886X_BMCR_DISABLE_AUTO_MDIX)
-		restart |= PORT_AUTO_MDIX_DISABLE;
-
-	if (val & KSZ886X_BMCR_FORCE_MDI)
-		restart |= PORT_FORCE_MDIX;
-
-	if (ksz_is_ksz88x3(dev)) {
-		restart_mask |= KSZ8873_PORT_PHY_LOOPBACK;
-
->>>>>>> 0c383648
 		if (val & BMCR_LOOPBACK)
 			restart |= KSZ8873_PORT_PHY_LOOPBACK;
 	} else {
@@ -1591,12 +1569,6 @@
 	ksz_port_cfg(dev, port, P_802_1P_CTRL,
 		     masks[PORT_802_1P_REMAPPING], false);
 
-<<<<<<< HEAD
-	/* enable 802.1p priority */
-	ksz_port_cfg(dev, port, P_PRIO_CTRL, PORT_802_1P_ENABLE, true);
-
-=======
->>>>>>> 0c383648
 	if (cpu_port)
 		member = dsa_user_ports(ds);
 	else
@@ -1766,13 +1738,6 @@
 		 SW_10_MBIT, ctrl);
 }
 
-<<<<<<< HEAD
-void ksz8_phylink_mac_link_up(struct ksz_device *dev, int port,
-			      unsigned int mode, phy_interface_t interface,
-			      struct phy_device *phydev, int speed, int duplex,
-			      bool tx_pause, bool rx_pause)
-{
-=======
 void ksz8_phylink_mac_link_up(struct phylink_config *config,
 			      struct phy_device *phydev, unsigned int mode,
 			      phy_interface_t interface, int speed, int duplex,
@@ -1782,7 +1747,6 @@
 	struct ksz_device *dev = dp->ds->priv;
 	int port = dp->index;
 
->>>>>>> 0c383648
 	/* If the port is the CPU port, apply special handling. Only the CPU
 	 * port is configured via global registers.
 	 */
