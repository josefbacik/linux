--- conflicted
+++ resolved
@@ -384,8 +384,6 @@
 {
 	return __set_memory((unsigned long)page_address(page), 1,
 			    PAGE_KERNEL, __pgprot(_PAGE_EXEC));
-<<<<<<< HEAD
-=======
 }
 
 #ifdef CONFIG_DEBUG_PAGEALLOC
@@ -403,7 +401,6 @@
 	set_pte(pte, __pte(val));
 
 	return 0;
->>>>>>> 0c383648
 }
 
 void __kernel_map_pages(struct page *page, int numpages, int enable)
