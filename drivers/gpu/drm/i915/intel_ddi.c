--- conflicted
+++ resolved
@@ -802,20 +802,7 @@
 	enum port port = encoder->port;
 	const struct ddi_buf_trans *ddi_translations;
 
-<<<<<<< HEAD
-	switch (encoder->type) {
-	case INTEL_OUTPUT_EDP:
-		ddi_translations = intel_ddi_get_buf_trans_edp(dev_priv, port,
-							       &n_entries);
-		break;
-	case INTEL_OUTPUT_DP:
-		ddi_translations = intel_ddi_get_buf_trans_dp(dev_priv, port,
-							      &n_entries);
-		break;
-	case INTEL_OUTPUT_ANALOG:
-=======
 	if (intel_crtc_has_type(crtc_state, INTEL_OUTPUT_ANALOG))
->>>>>>> 661e50bc
 		ddi_translations = intel_ddi_get_buf_trans_fdi(dev_priv,
 							       &n_entries);
 	else if (intel_crtc_has_type(crtc_state, INTEL_OUTPUT_EDP))
@@ -849,8 +836,7 @@
 	struct drm_i915_private *dev_priv = to_i915(encoder->base.dev);
 	u32 iboost_bit = 0;
 	int n_entries;
-<<<<<<< HEAD
-	enum port port = intel_ddi_get_encoder_port(encoder);
+	enum port port = encoder->port;
 	const struct ddi_buf_trans *ddi_translations;
 
 	ddi_translations = intel_ddi_get_buf_trans_hdmi(dev_priv, &n_entries);
@@ -860,18 +846,6 @@
 	if (WARN_ON_ONCE(level >= n_entries))
 		level = n_entries - 1;
 
-=======
-	enum port port = encoder->port;
-	const struct ddi_buf_trans *ddi_translations;
-
-	ddi_translations = intel_ddi_get_buf_trans_hdmi(dev_priv, &n_entries);
-
-	if (WARN_ON_ONCE(!ddi_translations))
-		return;
-	if (WARN_ON_ONCE(level >= n_entries))
-		level = n_entries - 1;
-
->>>>>>> 661e50bc
 	/* If we're boosting the current, set bit 31 of trans1 */
 	if (IS_GEN9_BC(dev_priv) &&
 	    dev_priv->vbt.ddi_port_info[port].hdmi_boost_level)
@@ -1449,29 +1423,16 @@
 	ddi_dotclock_get(pipe_config);
 }
 
-<<<<<<< HEAD
-static int bxt_calc_pll_link(struct drm_i915_private *dev_priv,
-			     enum intel_dpll_id pll_id)
-=======
 static int bxt_calc_pll_link(struct intel_crtc_state *crtc_state)
->>>>>>> 661e50bc
 {
 	struct intel_dpll_hw_state *state;
 	struct dpll clock;
 
 	/* For DDI ports we always use a shared PLL. */
-<<<<<<< HEAD
-	if (WARN_ON(pll_id == DPLL_ID_PRIVATE))
-		return 0;
-
-	pll = &dev_priv->shared_dplls[pll_id];
-	state = &pll->state.hw_state;
-=======
 	if (WARN_ON(!crtc_state->shared_dpll))
 		return 0;
 
 	state = &crtc_state->dpll_hw_state;
->>>>>>> 661e50bc
 
 	clock.m1 = 2;
 	clock.m2 = (state->pll0 & PORT_PLL_M2_MASK) << 22;
@@ -1487,15 +1448,7 @@
 static void bxt_ddi_clock_get(struct intel_encoder *encoder,
 			      struct intel_crtc_state *pipe_config)
 {
-<<<<<<< HEAD
-	struct drm_i915_private *dev_priv = to_i915(encoder->base.dev);
-	enum port port = intel_ddi_get_encoder_port(encoder);
-	enum intel_dpll_id pll_id = port;
-
-	pipe_config->port_clock = bxt_calc_pll_link(dev_priv, pll_id);
-=======
 	pipe_config->port_clock = bxt_calc_pll_link(pipe_config);
->>>>>>> 661e50bc
 
 	ddi_dotclock_get(pipe_config);
 }
@@ -1850,13 +1803,8 @@
 			       int level, enum intel_output_type type)
 {
 	struct intel_digital_port *intel_dig_port = enc_to_dig_port(&encoder->base);
-<<<<<<< HEAD
-	struct drm_i915_private *dev_priv = to_i915(intel_dig_port->base.base.dev);
-	enum port port = intel_dig_port->port;
-=======
 	struct drm_i915_private *dev_priv = to_i915(encoder->base.dev);
 	enum port port = encoder->port;
->>>>>>> 661e50bc
 	uint8_t iboost;
 
 	if (type == INTEL_OUTPUT_HDMI)
@@ -1958,13 +1906,8 @@
 				   int level, enum intel_output_type type)
 {
 	struct drm_i915_private *dev_priv = to_i915(encoder->base.dev);
-<<<<<<< HEAD
-	enum port port = intel_ddi_get_encoder_port(encoder);
-	const struct cnl_ddi_buf_trans *ddi_translations;
-=======
 	const struct cnl_ddi_buf_trans *ddi_translations;
 	enum port port = encoder->port;
->>>>>>> 661e50bc
 	int n_entries, ln;
 	u32 val;
 
@@ -2027,11 +1970,7 @@
 				    int level, enum intel_output_type type)
 {
 	struct drm_i915_private *dev_priv = to_i915(encoder->base.dev);
-<<<<<<< HEAD
-	enum port port = intel_ddi_get_encoder_port(encoder);
-=======
 	enum port port = encoder->port;
->>>>>>> 661e50bc
 	int width, rate, ln;
 	u32 val;
 
@@ -2156,11 +2095,7 @@
 	if (WARN_ON(!pll))
 		return;
 
-<<<<<<< HEAD
-	 mutex_lock(&dev_priv->dpll_lock);
-=======
 	mutex_lock(&dev_priv->dpll_lock);
->>>>>>> 661e50bc
 
 	if (IS_CANNONLAKE(dev_priv)) {
 		/* Configure DPCLKA_CFGCR0 to map the DPLL to the DDI. */
@@ -2198,11 +2133,7 @@
 static void intel_ddi_clk_disable(struct intel_encoder *encoder)
 {
 	struct drm_i915_private *dev_priv = to_i915(encoder->base.dev);
-<<<<<<< HEAD
-	enum port port = intel_ddi_get_encoder_port(encoder);
-=======
 	enum port port = encoder->port;
->>>>>>> 661e50bc
 
 	if (IS_CANNONLAKE(dev_priv))
 		I915_WRITE(DPCLKA_CFGCR0, I915_READ(DPCLKA_CFGCR0) |
@@ -2224,7 +2155,6 @@
 	struct intel_digital_port *dig_port = enc_to_dig_port(&encoder->base);
 	bool is_mst = intel_crtc_has_type(crtc_state, INTEL_OUTPUT_DP_MST);
 	int level = intel_ddi_dp_level(intel_dp);
-<<<<<<< HEAD
 
 	WARN_ON(is_mst && (port == PORT_A || port == PORT_E));
 
@@ -2233,16 +2163,6 @@
 
 	intel_edp_panel_on(intel_dp);
 
-=======
-
-	WARN_ON(is_mst && (port == PORT_A || port == PORT_E));
-
-	intel_dp_set_link_params(intel_dp, crtc_state->port_clock,
-				 crtc_state->lane_count, is_mst);
-
-	intel_edp_panel_on(intel_dp);
-
->>>>>>> 661e50bc
 	intel_ddi_clk_select(encoder, crtc_state->shared_dpll);
 
 	intel_display_power_get(dev_priv, dig_port->ddi_io_power_domain);
@@ -2252,11 +2172,7 @@
 	else if (IS_GEN9_LP(dev_priv))
 		bxt_ddi_vswing_sequence(encoder, level, encoder->type);
 	else
-<<<<<<< HEAD
-		intel_prepare_dp_ddi_buffers(encoder);
-=======
 		intel_prepare_dp_ddi_buffers(encoder, crtc_state);
->>>>>>> 661e50bc
 
 	intel_ddi_init_dp_buf_reg(encoder);
 	if (!is_mst)
@@ -2273,11 +2189,7 @@
 	struct intel_digital_port *intel_dig_port = enc_to_dig_port(&encoder->base);
 	struct intel_hdmi *intel_hdmi = &intel_dig_port->hdmi;
 	struct drm_i915_private *dev_priv = to_i915(encoder->base.dev);
-<<<<<<< HEAD
-	enum port port = intel_ddi_get_encoder_port(encoder);
-=======
 	enum port port = encoder->port;
->>>>>>> 661e50bc
 	int level = intel_ddi_hdmi_level(dev_priv, port);
 	struct intel_digital_port *dig_port = enc_to_dig_port(&encoder->base);
 
@@ -2309,8 +2221,6 @@
 	struct drm_i915_private *dev_priv = to_i915(crtc->base.dev);
 	enum pipe pipe = crtc->pipe;
 
-<<<<<<< HEAD
-=======
 	/*
 	 * When called from DP MST code:
 	 * - conn_state will be NULL
@@ -2324,7 +2234,6 @@
 	 *   the DP link parameteres
 	 */
 
->>>>>>> 661e50bc
 	WARN_ON(crtc_state->has_pch_encoder);
 
 	intel_set_cpu_fifo_underrun_reporting(dev_priv, pipe, true);
@@ -2338,11 +2247,7 @@
 static void intel_disable_ddi_buf(struct intel_encoder *encoder)
 {
 	struct drm_i915_private *dev_priv = to_i915(encoder->base.dev);
-<<<<<<< HEAD
-	enum port port = intel_ddi_get_encoder_port(encoder);
-=======
 	enum port port = encoder->port;
->>>>>>> 661e50bc
 	bool wait = false;
 	u32 val;
 
@@ -2369,13 +2274,7 @@
 	struct drm_i915_private *dev_priv = to_i915(encoder->base.dev);
 	struct intel_digital_port *dig_port = enc_to_dig_port(&encoder->base);
 	struct intel_dp *intel_dp = &dig_port->dp;
-<<<<<<< HEAD
-	/*
-	 * old_crtc_state and old_conn_state are NULL when called from
-	 * DP_MST. The main connector associated with this port is never
-	 * bound to a crtc for MST.
-	 */
-	bool is_mst = !old_crtc_state;
+	bool is_mst = intel_crtc_has_type(old_crtc_state, INTEL_OUTPUT_DP_MST);
 
 	/*
 	 * Power down sink before disabling the port, otherwise we end
@@ -2391,24 +2290,6 @@
 
 	intel_display_power_put(dev_priv, dig_port->ddi_io_power_domain);
 
-=======
-	bool is_mst = intel_crtc_has_type(old_crtc_state, INTEL_OUTPUT_DP_MST);
-
-	/*
-	 * Power down sink before disabling the port, otherwise we end
-	 * up getting interrupts from the sink on detecting link loss.
-	 */
-	if (!is_mst)
-		intel_dp_sink_dpms(intel_dp, DRM_MODE_DPMS_OFF);
-
-	intel_disable_ddi_buf(encoder);
-
-	intel_edp_panel_vdd_on(intel_dp);
-	intel_edp_panel_off(intel_dp);
-
-	intel_display_power_put(dev_priv, dig_port->ddi_io_power_domain);
-
->>>>>>> 661e50bc
 	intel_ddi_clk_disable(encoder);
 }
 
@@ -2437,14 +2318,6 @@
 				   const struct drm_connector_state *old_conn_state)
 {
 	/*
-<<<<<<< HEAD
-	 * old_crtc_state and old_conn_state are NULL when called from
-	 * DP_MST. The main connector associated with this port is never
-	 * bound to a crtc for MST.
-	 */
-	if (old_crtc_state &&
-	    intel_crtc_has_type(old_crtc_state, INTEL_OUTPUT_HDMI))
-=======
 	 * When called from DP MST code:
 	 * - old_conn_state will be NULL
 	 * - encoder will be the main encoder (ie. mst->primary)
@@ -2458,7 +2331,6 @@
 	 */
 
 	if (intel_crtc_has_type(old_crtc_state, INTEL_OUTPUT_HDMI))
->>>>>>> 661e50bc
 		intel_ddi_post_disable_hdmi(encoder,
 					    old_crtc_state, old_conn_state);
 	else
@@ -2506,11 +2378,7 @@
 {
 	struct drm_i915_private *dev_priv = to_i915(encoder->base.dev);
 	struct intel_dp *intel_dp = enc_to_intel_dp(&encoder->base);
-<<<<<<< HEAD
-	enum port port = intel_ddi_get_encoder_port(encoder);
-=======
 	enum port port = encoder->port;
->>>>>>> 661e50bc
 
 	if (port == PORT_A && INTEL_GEN(dev_priv) < 9)
 		intel_dp_stop_link_train(intel_dp);
@@ -2529,17 +2397,12 @@
 {
 	struct drm_i915_private *dev_priv = to_i915(encoder->base.dev);
 	struct intel_digital_port *dig_port = enc_to_dig_port(&encoder->base);
-<<<<<<< HEAD
-	enum port port = intel_ddi_get_encoder_port(encoder);
-=======
 	enum port port = encoder->port;
->>>>>>> 661e50bc
 
 	intel_hdmi_handle_sink_scrambling(encoder,
 					  conn_state->connector,
 					  crtc_state->hdmi_high_tmds_clock_ratio,
 					  crtc_state->hdmi_scrambling);
-<<<<<<< HEAD
 
 	/* In HDMI/DVI mode, the port width, and swing/emphasis values
 	 * are ignored so nothing special needs to be done besides
@@ -2552,20 +2415,6 @@
 		intel_audio_codec_enable(encoder, crtc_state, conn_state);
 }
 
-=======
-
-	/* In HDMI/DVI mode, the port width, and swing/emphasis values
-	 * are ignored so nothing special needs to be done besides
-	 * enabling the port.
-	 */
-	I915_WRITE(DDI_BUF_CTL(port),
-		   dig_port->saved_port_bits | DDI_BUF_CTL_ENABLE);
-
-	if (crtc_state->has_audio)
-		intel_audio_codec_enable(encoder, crtc_state, conn_state);
-}
-
->>>>>>> 661e50bc
 static void intel_enable_ddi(struct intel_encoder *encoder,
 			     const struct intel_crtc_state *crtc_state,
 			     const struct drm_connector_state *conn_state)
@@ -2583,12 +2432,8 @@
 	struct intel_dp *intel_dp = enc_to_intel_dp(&encoder->base);
 
 	if (old_crtc_state->has_audio)
-<<<<<<< HEAD
-		intel_audio_codec_disable(encoder);
-=======
 		intel_audio_codec_disable(encoder,
 					  old_crtc_state, old_conn_state);
->>>>>>> 661e50bc
 
 	intel_edp_drrs_disable(intel_dp, old_crtc_state);
 	intel_psr_disable(intel_dp, old_crtc_state);
@@ -2600,12 +2445,8 @@
 				   const struct drm_connector_state *old_conn_state)
 {
 	if (old_crtc_state->has_audio)
-<<<<<<< HEAD
-		intel_audio_codec_disable(encoder);
-=======
 		intel_audio_codec_disable(encoder,
 					  old_crtc_state, old_conn_state);
->>>>>>> 661e50bc
 
 	intel_hdmi_handle_sink_scrambling(encoder,
 					  old_conn_state->connector,
