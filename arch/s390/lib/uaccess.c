--- conflicted
+++ resolved
@@ -31,37 +31,8 @@
 }
 #endif /*CONFIG_DEBUG_ENTRY */
 
-<<<<<<< HEAD
-#ifndef CONFIG_HAVE_MARCH_Z10_FEATURES
-static DEFINE_STATIC_KEY_FALSE(have_mvcos);
-
-static int __init uaccess_init(void)
-{
-	if (test_facility(27))
-		static_branch_enable(&have_mvcos);
-	return 0;
-}
-early_initcall(uaccess_init);
-
-static inline int copy_with_mvcos(void)
-{
-	if (static_branch_likely(&have_mvcos))
-		return 1;
-	return 0;
-}
-#else
-static inline int copy_with_mvcos(void)
-{
-	return 1;
-}
-#endif
-
-static inline unsigned long copy_from_user_mvcos(void *x, const void __user *ptr,
-						 unsigned long size, unsigned long key)
-=======
 static unsigned long raw_copy_from_user_key(void *to, const void __user *from,
 					    unsigned long size, unsigned long key)
->>>>>>> c65f677b
 {
 	unsigned long tmp1, tmp2;
 	union oac spec = {
@@ -97,79 +68,12 @@
 	return size;
 }
 
-<<<<<<< HEAD
-static inline unsigned long copy_from_user_mvcp(void *x, const void __user *ptr,
-						unsigned long size, unsigned long key)
-{
-	unsigned long tmp1, tmp2;
-
-	tmp1 = -256UL;
-	asm volatile(
-		"   sacf  0\n"
-		"0: mvcp  0(%0,%2),0(%1),%[key]\n"
-		"7: jz    5f\n"
-		"1: algr  %0,%3\n"
-		"   la    %1,256(%1)\n"
-		"   la    %2,256(%2)\n"
-		"2: mvcp  0(%0,%2),0(%1),%[key]\n"
-		"8: jnz   1b\n"
-		"   j     5f\n"
-		"3: la    %4,255(%1)\n"	/* %4 = ptr + 255 */
-		"   lghi  %3,-4096\n"
-		"   nr    %4,%3\n"	/* %4 = (ptr + 255) & -4096 */
-		"   slgr  %4,%1\n"
-		"   clgr  %0,%4\n"	/* copy crosses next page boundary? */
-		"   jnh   6f\n"
-		"4: mvcp  0(%4,%2),0(%1),%[key]\n"
-		"9: slgr  %0,%4\n"
-		"   j     6f\n"
-		"5: slgr  %0,%0\n"
-		"6: sacf  768\n"
-		EX_TABLE(0b,3b) EX_TABLE(2b,3b) EX_TABLE(4b,6b)
-		EX_TABLE(7b,3b) EX_TABLE(8b,3b) EX_TABLE(9b,6b)
-		: "+a" (size), "+a" (ptr), "+a" (x), "+a" (tmp1), "=a" (tmp2)
-		: [key] "d" (key << 4)
-		: "cc", "memory");
-	return size;
-=======
 unsigned long raw_copy_from_user(void *to, const void __user *from, unsigned long n)
 {
 	return raw_copy_from_user_key(to, from, n, 0);
->>>>>>> c65f677b
 }
 EXPORT_SYMBOL(raw_copy_from_user);
 
-<<<<<<< HEAD
-static unsigned long raw_copy_from_user_key(void *to, const void __user *from,
-					    unsigned long n, unsigned long key)
-{
-	if (copy_with_mvcos())
-		return copy_from_user_mvcos(to, from, n, key);
-	return copy_from_user_mvcp(to, from, n, key);
-}
-
-unsigned long raw_copy_from_user(void *to, const void __user *from, unsigned long n)
-{
-	return raw_copy_from_user_key(to, from, n, 0);
-=======
-unsigned long _copy_from_user_key(void *to, const void __user *from,
-				  unsigned long n, unsigned long key)
-{
-	unsigned long res = n;
-
-	might_fault();
-	if (!should_fail_usercopy()) {
-		instrument_copy_from_user(to, from, n);
-		res = raw_copy_from_user_key(to, from, n, key);
-	}
-	if (unlikely(res))
-		memset(to + (n - res), 0, res);
-	return res;
->>>>>>> c65f677b
-}
-EXPORT_SYMBOL(_copy_from_user_key);
-
-<<<<<<< HEAD
 unsigned long _copy_from_user_key(void *to, const void __user *from,
 				  unsigned long n, unsigned long key)
 {
@@ -186,12 +90,8 @@
 }
 EXPORT_SYMBOL(_copy_from_user_key);
 
-static inline unsigned long copy_to_user_mvcos(void __user *ptr, const void *x,
-					       unsigned long size, unsigned long key)
-=======
 static unsigned long raw_copy_to_user_key(void __user *to, const void *from,
 					  unsigned long size, unsigned long key)
->>>>>>> c65f677b
 {
 	unsigned long tmp1, tmp2;
 	union oac spec = {
@@ -227,74 +127,12 @@
 	return size;
 }
 
-<<<<<<< HEAD
-static inline unsigned long copy_to_user_mvcs(void __user *ptr, const void *x,
-					      unsigned long size, unsigned long key)
-{
-	unsigned long tmp1, tmp2;
-
-	tmp1 = -256UL;
-	asm volatile(
-		"   sacf  0\n"
-		"0: mvcs  0(%0,%1),0(%2),%[key]\n"
-		"7: jz    5f\n"
-		"1: algr  %0,%3\n"
-		"   la    %1,256(%1)\n"
-		"   la    %2,256(%2)\n"
-		"2: mvcs  0(%0,%1),0(%2),%[key]\n"
-		"8: jnz   1b\n"
-		"   j     5f\n"
-		"3: la    %4,255(%1)\n" /* %4 = ptr + 255 */
-		"   lghi  %3,-4096\n"
-		"   nr    %4,%3\n"	/* %4 = (ptr + 255) & -4096 */
-		"   slgr  %4,%1\n"
-		"   clgr  %0,%4\n"	/* copy crosses next page boundary? */
-		"   jnh   6f\n"
-		"4: mvcs  0(%4,%1),0(%2),%[key]\n"
-		"9: slgr  %0,%4\n"
-		"   j     6f\n"
-		"5: slgr  %0,%0\n"
-		"6: sacf  768\n"
-		EX_TABLE(0b,3b) EX_TABLE(2b,3b) EX_TABLE(4b,6b)
-		EX_TABLE(7b,3b) EX_TABLE(8b,3b) EX_TABLE(9b,6b)
-		: "+a" (size), "+a" (ptr), "+a" (x), "+a" (tmp1), "=a" (tmp2)
-		: [key] "d" (key << 4)
-		: "cc", "memory");
-	return size;
-=======
 unsigned long raw_copy_to_user(void __user *to, const void *from, unsigned long n)
 {
 	return raw_copy_to_user_key(to, from, n, 0);
->>>>>>> c65f677b
 }
 EXPORT_SYMBOL(raw_copy_to_user);
 
-<<<<<<< HEAD
-static unsigned long raw_copy_to_user_key(void __user *to, const void *from,
-					  unsigned long n, unsigned long key)
-{
-	if (copy_with_mvcos())
-		return copy_to_user_mvcos(to, from, n, key);
-	return copy_to_user_mvcs(to, from, n, key);
-}
-
-unsigned long raw_copy_to_user(void __user *to, const void *from, unsigned long n)
-{
-	return raw_copy_to_user_key(to, from, n, 0);
-=======
-unsigned long _copy_to_user_key(void __user *to, const void *from,
-				unsigned long n, unsigned long key)
-{
-	might_fault();
-	if (should_fail_usercopy())
-		return n;
-	instrument_copy_to_user(to, from, n);
-	return raw_copy_to_user_key(to, from, n, key);
->>>>>>> c65f677b
-}
-EXPORT_SYMBOL(_copy_to_user_key);
-
-<<<<<<< HEAD
 unsigned long _copy_to_user_key(void __user *to, const void *from,
 				unsigned long n, unsigned long key)
 {
@@ -306,10 +144,7 @@
 }
 EXPORT_SYMBOL(_copy_to_user_key);
 
-static inline unsigned long clear_user_mvcos(void __user *to, unsigned long size)
-=======
 unsigned long __clear_user(void __user *to, unsigned long size)
->>>>>>> c65f677b
 {
 	unsigned long tmp1, tmp2;
 	union oac spec = {
