// SPDX-License-Identifier: GPL-2.0
/* Copyright (c)  2018 Intel Corporation */

#include <linux/module.h>
#include <linux/types.h>
#include <linux/if_vlan.h>
#include <linux/aer.h>
#include <linux/tcp.h>
#include <linux/udp.h>
#include <linux/ip.h>
#include <linux/pm_runtime.h>
#include <net/pkt_sched.h>
#include <linux/bpf_trace.h>
#include <net/xdp_sock_drv.h>
#include <net/ipv6.h>

#include "igc.h"
#include "igc_hw.h"
#include "igc_tsn.h"
#include "igc_xdp.h"

#define DRV_SUMMARY	"Intel(R) 2.5G Ethernet Linux Driver"

#define DEFAULT_MSG_ENABLE (NETIF_MSG_DRV | NETIF_MSG_PROBE | NETIF_MSG_LINK)

#define IGC_XDP_PASS		0
#define IGC_XDP_CONSUMED	BIT(0)
#define IGC_XDP_TX		BIT(1)
#define IGC_XDP_REDIRECT	BIT(2)

static int debug = -1;

MODULE_AUTHOR("Intel Corporation, <linux.nics@intel.com>");
MODULE_DESCRIPTION(DRV_SUMMARY);
MODULE_LICENSE("GPL v2");
module_param(debug, int, 0);
MODULE_PARM_DESC(debug, "Debug level (0=none,...,16=all)");

char igc_driver_name[] = "igc";
static const char igc_driver_string[] = DRV_SUMMARY;
static const char igc_copyright[] =
	"Copyright(c) 2018 Intel Corporation.";

static const struct igc_info *igc_info_tbl[] = {
	[board_base] = &igc_base_info,
};

static const struct pci_device_id igc_pci_tbl[] = {
	{ PCI_VDEVICE(INTEL, IGC_DEV_ID_I225_LM), board_base },
	{ PCI_VDEVICE(INTEL, IGC_DEV_ID_I225_V), board_base },
	{ PCI_VDEVICE(INTEL, IGC_DEV_ID_I225_I), board_base },
	{ PCI_VDEVICE(INTEL, IGC_DEV_ID_I220_V), board_base },
	{ PCI_VDEVICE(INTEL, IGC_DEV_ID_I225_K), board_base },
	{ PCI_VDEVICE(INTEL, IGC_DEV_ID_I225_K2), board_base },
	{ PCI_VDEVICE(INTEL, IGC_DEV_ID_I226_K), board_base },
	{ PCI_VDEVICE(INTEL, IGC_DEV_ID_I225_LMVP), board_base },
	{ PCI_VDEVICE(INTEL, IGC_DEV_ID_I225_IT), board_base },
	{ PCI_VDEVICE(INTEL, IGC_DEV_ID_I226_LM), board_base },
	{ PCI_VDEVICE(INTEL, IGC_DEV_ID_I226_V), board_base },
	{ PCI_VDEVICE(INTEL, IGC_DEV_ID_I226_IT), board_base },
	{ PCI_VDEVICE(INTEL, IGC_DEV_ID_I221_V), board_base },
	{ PCI_VDEVICE(INTEL, IGC_DEV_ID_I226_BLANK_NVM), board_base },
	{ PCI_VDEVICE(INTEL, IGC_DEV_ID_I225_BLANK_NVM), board_base },
	/* required last entry */
	{0, }
};

MODULE_DEVICE_TABLE(pci, igc_pci_tbl);

enum latency_range {
	lowest_latency = 0,
	low_latency = 1,
	bulk_latency = 2,
	latency_invalid = 255
};

void igc_reset(struct igc_adapter *adapter)
{
	struct net_device *dev = adapter->netdev;
	struct igc_hw *hw = &adapter->hw;
	struct igc_fc_info *fc = &hw->fc;
	u32 pba, hwm;

	/* Repartition PBA for greater than 9k MTU if required */
	pba = IGC_PBA_34K;

	/* flow control settings
	 * The high water mark must be low enough to fit one full frame
	 * after transmitting the pause frame.  As such we must have enough
	 * space to allow for us to complete our current transmit and then
	 * receive the frame that is in progress from the link partner.
	 * Set it to:
	 * - the full Rx FIFO size minus one full Tx plus one full Rx frame
	 */
	hwm = (pba << 10) - (adapter->max_frame_size + MAX_JUMBO_FRAME_SIZE);

	fc->high_water = hwm & 0xFFFFFFF0;	/* 16-byte granularity */
	fc->low_water = fc->high_water - 16;
	fc->pause_time = 0xFFFF;
	fc->send_xon = 1;
	fc->current_mode = fc->requested_mode;

	hw->mac.ops.reset_hw(hw);

	if (hw->mac.ops.init_hw(hw))
		netdev_err(dev, "Error on hardware initialization\n");

	/* Re-establish EEE setting */
	igc_set_eee_i225(hw, true, true, true);

	if (!netif_running(adapter->netdev))
		igc_power_down_phy_copper_base(&adapter->hw);

	/* Enable HW to recognize an 802.1Q VLAN Ethernet packet */
	wr32(IGC_VET, ETH_P_8021Q);

	/* Re-enable PTP, where applicable. */
	igc_ptp_reset(adapter);

	/* Re-enable TSN offloading, where applicable. */
	igc_tsn_offload_apply(adapter);

	igc_get_phy_info(hw);
}

/**
 * igc_power_up_link - Power up the phy link
 * @adapter: address of board private structure
 */
static void igc_power_up_link(struct igc_adapter *adapter)
{
	igc_reset_phy(&adapter->hw);

	igc_power_up_phy_copper(&adapter->hw);

	igc_setup_link(&adapter->hw);
}

/**
 * igc_release_hw_control - release control of the h/w to f/w
 * @adapter: address of board private structure
 *
 * igc_release_hw_control resets CTRL_EXT:DRV_LOAD bit.
 * For ASF and Pass Through versions of f/w this means that the
 * driver is no longer loaded.
 */
static void igc_release_hw_control(struct igc_adapter *adapter)
{
	struct igc_hw *hw = &adapter->hw;
	u32 ctrl_ext;

	/* Let firmware take over control of h/w */
	ctrl_ext = rd32(IGC_CTRL_EXT);
	wr32(IGC_CTRL_EXT,
	     ctrl_ext & ~IGC_CTRL_EXT_DRV_LOAD);
}

/**
 * igc_get_hw_control - get control of the h/w from f/w
 * @adapter: address of board private structure
 *
 * igc_get_hw_control sets CTRL_EXT:DRV_LOAD bit.
 * For ASF and Pass Through versions of f/w this means that
 * the driver is loaded.
 */
static void igc_get_hw_control(struct igc_adapter *adapter)
{
	struct igc_hw *hw = &adapter->hw;
	u32 ctrl_ext;

	/* Let firmware know the driver has taken over */
	ctrl_ext = rd32(IGC_CTRL_EXT);
	wr32(IGC_CTRL_EXT,
	     ctrl_ext | IGC_CTRL_EXT_DRV_LOAD);
}

static void igc_unmap_tx_buffer(struct device *dev, struct igc_tx_buffer *buf)
{
	dma_unmap_single(dev, dma_unmap_addr(buf, dma),
			 dma_unmap_len(buf, len), DMA_TO_DEVICE);

	dma_unmap_len_set(buf, len, 0);
}

/**
 * igc_clean_tx_ring - Free Tx Buffers
 * @tx_ring: ring to be cleaned
 */
static void igc_clean_tx_ring(struct igc_ring *tx_ring)
{
	u16 i = tx_ring->next_to_clean;
	struct igc_tx_buffer *tx_buffer = &tx_ring->tx_buffer_info[i];
	u32 xsk_frames = 0;

	while (i != tx_ring->next_to_use) {
		union igc_adv_tx_desc *eop_desc, *tx_desc;

		switch (tx_buffer->type) {
		case IGC_TX_BUFFER_TYPE_XSK:
			xsk_frames++;
			break;
		case IGC_TX_BUFFER_TYPE_XDP:
			xdp_return_frame(tx_buffer->xdpf);
			igc_unmap_tx_buffer(tx_ring->dev, tx_buffer);
			break;
		case IGC_TX_BUFFER_TYPE_SKB:
			dev_kfree_skb_any(tx_buffer->skb);
			igc_unmap_tx_buffer(tx_ring->dev, tx_buffer);
			break;
		default:
			netdev_warn_once(tx_ring->netdev, "Unknown Tx buffer type\n");
			break;
		}

		/* check for eop_desc to determine the end of the packet */
		eop_desc = tx_buffer->next_to_watch;
		tx_desc = IGC_TX_DESC(tx_ring, i);

		/* unmap remaining buffers */
		while (tx_desc != eop_desc) {
			tx_buffer++;
			tx_desc++;
			i++;
			if (unlikely(i == tx_ring->count)) {
				i = 0;
				tx_buffer = tx_ring->tx_buffer_info;
				tx_desc = IGC_TX_DESC(tx_ring, 0);
			}

			/* unmap any remaining paged data */
			if (dma_unmap_len(tx_buffer, len))
				igc_unmap_tx_buffer(tx_ring->dev, tx_buffer);
		}

		/* move us one more past the eop_desc for start of next pkt */
		tx_buffer++;
		i++;
		if (unlikely(i == tx_ring->count)) {
			i = 0;
			tx_buffer = tx_ring->tx_buffer_info;
		}
	}

	if (tx_ring->xsk_pool && xsk_frames)
		xsk_tx_completed(tx_ring->xsk_pool, xsk_frames);

	/* reset BQL for queue */
	netdev_tx_reset_queue(txring_txq(tx_ring));

	/* reset next_to_use and next_to_clean */
	tx_ring->next_to_use = 0;
	tx_ring->next_to_clean = 0;
}

/**
 * igc_free_tx_resources - Free Tx Resources per Queue
 * @tx_ring: Tx descriptor ring for a specific queue
 *
 * Free all transmit software resources
 */
void igc_free_tx_resources(struct igc_ring *tx_ring)
{
	igc_clean_tx_ring(tx_ring);

	vfree(tx_ring->tx_buffer_info);
	tx_ring->tx_buffer_info = NULL;

	/* if not set, then don't free */
	if (!tx_ring->desc)
		return;

	dma_free_coherent(tx_ring->dev, tx_ring->size,
			  tx_ring->desc, tx_ring->dma);

	tx_ring->desc = NULL;
}

/**
 * igc_free_all_tx_resources - Free Tx Resources for All Queues
 * @adapter: board private structure
 *
 * Free all transmit software resources
 */
static void igc_free_all_tx_resources(struct igc_adapter *adapter)
{
	int i;

	for (i = 0; i < adapter->num_tx_queues; i++)
		igc_free_tx_resources(adapter->tx_ring[i]);
}

/**
 * igc_clean_all_tx_rings - Free Tx Buffers for all queues
 * @adapter: board private structure
 */
static void igc_clean_all_tx_rings(struct igc_adapter *adapter)
{
	int i;

	for (i = 0; i < adapter->num_tx_queues; i++)
		if (adapter->tx_ring[i])
			igc_clean_tx_ring(adapter->tx_ring[i]);
}

/**
 * igc_setup_tx_resources - allocate Tx resources (Descriptors)
 * @tx_ring: tx descriptor ring (for a specific queue) to setup
 *
 * Return 0 on success, negative on failure
 */
int igc_setup_tx_resources(struct igc_ring *tx_ring)
{
	struct net_device *ndev = tx_ring->netdev;
	struct device *dev = tx_ring->dev;
	int size = 0;

	size = sizeof(struct igc_tx_buffer) * tx_ring->count;
	tx_ring->tx_buffer_info = vzalloc(size);
	if (!tx_ring->tx_buffer_info)
		goto err;

	/* round up to nearest 4K */
	tx_ring->size = tx_ring->count * sizeof(union igc_adv_tx_desc);
	tx_ring->size = ALIGN(tx_ring->size, 4096);

	tx_ring->desc = dma_alloc_coherent(dev, tx_ring->size,
					   &tx_ring->dma, GFP_KERNEL);

	if (!tx_ring->desc)
		goto err;

	tx_ring->next_to_use = 0;
	tx_ring->next_to_clean = 0;

	return 0;

err:
	vfree(tx_ring->tx_buffer_info);
	netdev_err(ndev, "Unable to allocate memory for Tx descriptor ring\n");
	return -ENOMEM;
}

/**
 * igc_setup_all_tx_resources - wrapper to allocate Tx resources for all queues
 * @adapter: board private structure
 *
 * Return 0 on success, negative on failure
 */
static int igc_setup_all_tx_resources(struct igc_adapter *adapter)
{
	struct net_device *dev = adapter->netdev;
	int i, err = 0;

	for (i = 0; i < adapter->num_tx_queues; i++) {
		err = igc_setup_tx_resources(adapter->tx_ring[i]);
		if (err) {
			netdev_err(dev, "Error on Tx queue %u setup\n", i);
			for (i--; i >= 0; i--)
				igc_free_tx_resources(adapter->tx_ring[i]);
			break;
		}
	}

	return err;
}

static void igc_clean_rx_ring_page_shared(struct igc_ring *rx_ring)
{
	u16 i = rx_ring->next_to_clean;

	dev_kfree_skb(rx_ring->skb);
	rx_ring->skb = NULL;

	/* Free all the Rx ring sk_buffs */
	while (i != rx_ring->next_to_alloc) {
		struct igc_rx_buffer *buffer_info = &rx_ring->rx_buffer_info[i];

		/* Invalidate cache lines that may have been written to by
		 * device so that we avoid corrupting memory.
		 */
		dma_sync_single_range_for_cpu(rx_ring->dev,
					      buffer_info->dma,
					      buffer_info->page_offset,
					      igc_rx_bufsz(rx_ring),
					      DMA_FROM_DEVICE);

		/* free resources associated with mapping */
		dma_unmap_page_attrs(rx_ring->dev,
				     buffer_info->dma,
				     igc_rx_pg_size(rx_ring),
				     DMA_FROM_DEVICE,
				     IGC_RX_DMA_ATTR);
		__page_frag_cache_drain(buffer_info->page,
					buffer_info->pagecnt_bias);

		i++;
		if (i == rx_ring->count)
			i = 0;
	}
}

static void igc_clean_rx_ring_xsk_pool(struct igc_ring *ring)
{
	struct igc_rx_buffer *bi;
	u16 i;

	for (i = 0; i < ring->count; i++) {
		bi = &ring->rx_buffer_info[i];
		if (!bi->xdp)
			continue;

		xsk_buff_free(bi->xdp);
		bi->xdp = NULL;
	}
}

/**
 * igc_clean_rx_ring - Free Rx Buffers per Queue
 * @ring: ring to free buffers from
 */
static void igc_clean_rx_ring(struct igc_ring *ring)
{
	if (ring->xsk_pool)
		igc_clean_rx_ring_xsk_pool(ring);
	else
		igc_clean_rx_ring_page_shared(ring);

	clear_ring_uses_large_buffer(ring);

	ring->next_to_alloc = 0;
	ring->next_to_clean = 0;
	ring->next_to_use = 0;
}

/**
 * igc_clean_all_rx_rings - Free Rx Buffers for all queues
 * @adapter: board private structure
 */
static void igc_clean_all_rx_rings(struct igc_adapter *adapter)
{
	int i;

	for (i = 0; i < adapter->num_rx_queues; i++)
		if (adapter->rx_ring[i])
			igc_clean_rx_ring(adapter->rx_ring[i]);
}

/**
 * igc_free_rx_resources - Free Rx Resources
 * @rx_ring: ring to clean the resources from
 *
 * Free all receive software resources
 */
void igc_free_rx_resources(struct igc_ring *rx_ring)
{
	igc_clean_rx_ring(rx_ring);

	xdp_rxq_info_unreg(&rx_ring->xdp_rxq);

	vfree(rx_ring->rx_buffer_info);
	rx_ring->rx_buffer_info = NULL;

	/* if not set, then don't free */
	if (!rx_ring->desc)
		return;

	dma_free_coherent(rx_ring->dev, rx_ring->size,
			  rx_ring->desc, rx_ring->dma);

	rx_ring->desc = NULL;
}

/**
 * igc_free_all_rx_resources - Free Rx Resources for All Queues
 * @adapter: board private structure
 *
 * Free all receive software resources
 */
static void igc_free_all_rx_resources(struct igc_adapter *adapter)
{
	int i;

	for (i = 0; i < adapter->num_rx_queues; i++)
		igc_free_rx_resources(adapter->rx_ring[i]);
}

/**
 * igc_setup_rx_resources - allocate Rx resources (Descriptors)
 * @rx_ring:    rx descriptor ring (for a specific queue) to setup
 *
 * Returns 0 on success, negative on failure
 */
int igc_setup_rx_resources(struct igc_ring *rx_ring)
{
	struct net_device *ndev = rx_ring->netdev;
	struct device *dev = rx_ring->dev;
	u8 index = rx_ring->queue_index;
	int size, desc_len, res;

	res = xdp_rxq_info_reg(&rx_ring->xdp_rxq, ndev, index,
			       rx_ring->q_vector->napi.napi_id);
	if (res < 0) {
		netdev_err(ndev, "Failed to register xdp_rxq index %u\n",
			   index);
		return res;
	}

	size = sizeof(struct igc_rx_buffer) * rx_ring->count;
	rx_ring->rx_buffer_info = vzalloc(size);
	if (!rx_ring->rx_buffer_info)
		goto err;

	desc_len = sizeof(union igc_adv_rx_desc);

	/* Round up to nearest 4K */
	rx_ring->size = rx_ring->count * desc_len;
	rx_ring->size = ALIGN(rx_ring->size, 4096);

	rx_ring->desc = dma_alloc_coherent(dev, rx_ring->size,
					   &rx_ring->dma, GFP_KERNEL);

	if (!rx_ring->desc)
		goto err;

	rx_ring->next_to_alloc = 0;
	rx_ring->next_to_clean = 0;
	rx_ring->next_to_use = 0;

	return 0;

err:
	xdp_rxq_info_unreg(&rx_ring->xdp_rxq);
	vfree(rx_ring->rx_buffer_info);
	rx_ring->rx_buffer_info = NULL;
	netdev_err(ndev, "Unable to allocate memory for Rx descriptor ring\n");
	return -ENOMEM;
}

/**
 * igc_setup_all_rx_resources - wrapper to allocate Rx resources
 *                                (Descriptors) for all queues
 * @adapter: board private structure
 *
 * Return 0 on success, negative on failure
 */
static int igc_setup_all_rx_resources(struct igc_adapter *adapter)
{
	struct net_device *dev = adapter->netdev;
	int i, err = 0;

	for (i = 0; i < adapter->num_rx_queues; i++) {
		err = igc_setup_rx_resources(adapter->rx_ring[i]);
		if (err) {
			netdev_err(dev, "Error on Rx queue %u setup\n", i);
			for (i--; i >= 0; i--)
				igc_free_rx_resources(adapter->rx_ring[i]);
			break;
		}
	}

	return err;
}

static struct xsk_buff_pool *igc_get_xsk_pool(struct igc_adapter *adapter,
					      struct igc_ring *ring)
{
	if (!igc_xdp_is_enabled(adapter) ||
	    !test_bit(IGC_RING_FLAG_AF_XDP_ZC, &ring->flags))
		return NULL;

	return xsk_get_pool_from_qid(ring->netdev, ring->queue_index);
}

/**
 * igc_configure_rx_ring - Configure a receive ring after Reset
 * @adapter: board private structure
 * @ring: receive ring to be configured
 *
 * Configure the Rx unit of the MAC after a reset.
 */
static void igc_configure_rx_ring(struct igc_adapter *adapter,
				  struct igc_ring *ring)
{
	struct igc_hw *hw = &adapter->hw;
	union igc_adv_rx_desc *rx_desc;
	int reg_idx = ring->reg_idx;
	u32 srrctl = 0, rxdctl = 0;
	u64 rdba = ring->dma;
	u32 buf_size;

	xdp_rxq_info_unreg_mem_model(&ring->xdp_rxq);
	ring->xsk_pool = igc_get_xsk_pool(adapter, ring);
	if (ring->xsk_pool) {
		WARN_ON(xdp_rxq_info_reg_mem_model(&ring->xdp_rxq,
						   MEM_TYPE_XSK_BUFF_POOL,
						   NULL));
		xsk_pool_set_rxq_info(ring->xsk_pool, &ring->xdp_rxq);
	} else {
		WARN_ON(xdp_rxq_info_reg_mem_model(&ring->xdp_rxq,
						   MEM_TYPE_PAGE_SHARED,
						   NULL));
	}

	if (igc_xdp_is_enabled(adapter))
		set_ring_uses_large_buffer(ring);

	/* disable the queue */
	wr32(IGC_RXDCTL(reg_idx), 0);

	/* Set DMA base address registers */
	wr32(IGC_RDBAL(reg_idx),
	     rdba & 0x00000000ffffffffULL);
	wr32(IGC_RDBAH(reg_idx), rdba >> 32);
	wr32(IGC_RDLEN(reg_idx),
	     ring->count * sizeof(union igc_adv_rx_desc));

	/* initialize head and tail */
	ring->tail = adapter->io_addr + IGC_RDT(reg_idx);
	wr32(IGC_RDH(reg_idx), 0);
	writel(0, ring->tail);

	/* reset next-to- use/clean to place SW in sync with hardware */
	ring->next_to_clean = 0;
	ring->next_to_use = 0;

	if (ring->xsk_pool)
		buf_size = xsk_pool_get_rx_frame_size(ring->xsk_pool);
	else if (ring_uses_large_buffer(ring))
		buf_size = IGC_RXBUFFER_3072;
	else
		buf_size = IGC_RXBUFFER_2048;

	srrctl = IGC_RX_HDR_LEN << IGC_SRRCTL_BSIZEHDRSIZE_SHIFT;
	srrctl |= buf_size >> IGC_SRRCTL_BSIZEPKT_SHIFT;
	srrctl |= IGC_SRRCTL_DESCTYPE_ADV_ONEBUF;

	wr32(IGC_SRRCTL(reg_idx), srrctl);

	rxdctl |= IGC_RX_PTHRESH;
	rxdctl |= IGC_RX_HTHRESH << 8;
	rxdctl |= IGC_RX_WTHRESH << 16;

	/* initialize rx_buffer_info */
	memset(ring->rx_buffer_info, 0,
	       sizeof(struct igc_rx_buffer) * ring->count);

	/* initialize Rx descriptor 0 */
	rx_desc = IGC_RX_DESC(ring, 0);
	rx_desc->wb.upper.length = 0;

	/* enable receive descriptor fetching */
	rxdctl |= IGC_RXDCTL_QUEUE_ENABLE;

	wr32(IGC_RXDCTL(reg_idx), rxdctl);
}

/**
 * igc_configure_rx - Configure receive Unit after Reset
 * @adapter: board private structure
 *
 * Configure the Rx unit of the MAC after a reset.
 */
static void igc_configure_rx(struct igc_adapter *adapter)
{
	int i;

	/* Setup the HW Rx Head and Tail Descriptor Pointers and
	 * the Base and Length of the Rx Descriptor Ring
	 */
	for (i = 0; i < adapter->num_rx_queues; i++)
		igc_configure_rx_ring(adapter, adapter->rx_ring[i]);
}

/**
 * igc_configure_tx_ring - Configure transmit ring after Reset
 * @adapter: board private structure
 * @ring: tx ring to configure
 *
 * Configure a transmit ring after a reset.
 */
static void igc_configure_tx_ring(struct igc_adapter *adapter,
				  struct igc_ring *ring)
{
	struct igc_hw *hw = &adapter->hw;
	int reg_idx = ring->reg_idx;
	u64 tdba = ring->dma;
	u32 txdctl = 0;

	ring->xsk_pool = igc_get_xsk_pool(adapter, ring);

	/* disable the queue */
	wr32(IGC_TXDCTL(reg_idx), 0);
	wrfl();
	mdelay(10);

	wr32(IGC_TDLEN(reg_idx),
	     ring->count * sizeof(union igc_adv_tx_desc));
	wr32(IGC_TDBAL(reg_idx),
	     tdba & 0x00000000ffffffffULL);
	wr32(IGC_TDBAH(reg_idx), tdba >> 32);

	ring->tail = adapter->io_addr + IGC_TDT(reg_idx);
	wr32(IGC_TDH(reg_idx), 0);
	writel(0, ring->tail);

	txdctl |= IGC_TX_PTHRESH;
	txdctl |= IGC_TX_HTHRESH << 8;
	txdctl |= IGC_TX_WTHRESH << 16;

	txdctl |= IGC_TXDCTL_QUEUE_ENABLE;
	wr32(IGC_TXDCTL(reg_idx), txdctl);
}

/**
 * igc_configure_tx - Configure transmit Unit after Reset
 * @adapter: board private structure
 *
 * Configure the Tx unit of the MAC after a reset.
 */
static void igc_configure_tx(struct igc_adapter *adapter)
{
	int i;

	for (i = 0; i < adapter->num_tx_queues; i++)
		igc_configure_tx_ring(adapter, adapter->tx_ring[i]);
}

/**
 * igc_setup_mrqc - configure the multiple receive queue control registers
 * @adapter: Board private structure
 */
static void igc_setup_mrqc(struct igc_adapter *adapter)
{
	struct igc_hw *hw = &adapter->hw;
	u32 j, num_rx_queues;
	u32 mrqc, rxcsum;
	u32 rss_key[10];

	netdev_rss_key_fill(rss_key, sizeof(rss_key));
	for (j = 0; j < 10; j++)
		wr32(IGC_RSSRK(j), rss_key[j]);

	num_rx_queues = adapter->rss_queues;

	if (adapter->rss_indir_tbl_init != num_rx_queues) {
		for (j = 0; j < IGC_RETA_SIZE; j++)
			adapter->rss_indir_tbl[j] =
			(j * num_rx_queues) / IGC_RETA_SIZE;
		adapter->rss_indir_tbl_init = num_rx_queues;
	}
	igc_write_rss_indir_tbl(adapter);

	/* Disable raw packet checksumming so that RSS hash is placed in
	 * descriptor on writeback.  No need to enable TCP/UDP/IP checksum
	 * offloads as they are enabled by default
	 */
	rxcsum = rd32(IGC_RXCSUM);
	rxcsum |= IGC_RXCSUM_PCSD;

	/* Enable Receive Checksum Offload for SCTP */
	rxcsum |= IGC_RXCSUM_CRCOFL;

	/* Don't need to set TUOFL or IPOFL, they default to 1 */
	wr32(IGC_RXCSUM, rxcsum);

	/* Generate RSS hash based on packet types, TCP/UDP
	 * port numbers and/or IPv4/v6 src and dst addresses
	 */
	mrqc = IGC_MRQC_RSS_FIELD_IPV4 |
	       IGC_MRQC_RSS_FIELD_IPV4_TCP |
	       IGC_MRQC_RSS_FIELD_IPV6 |
	       IGC_MRQC_RSS_FIELD_IPV6_TCP |
	       IGC_MRQC_RSS_FIELD_IPV6_TCP_EX;

	if (adapter->flags & IGC_FLAG_RSS_FIELD_IPV4_UDP)
		mrqc |= IGC_MRQC_RSS_FIELD_IPV4_UDP;
	if (adapter->flags & IGC_FLAG_RSS_FIELD_IPV6_UDP)
		mrqc |= IGC_MRQC_RSS_FIELD_IPV6_UDP;

	mrqc |= IGC_MRQC_ENABLE_RSS_MQ;

	wr32(IGC_MRQC, mrqc);
}

/**
 * igc_setup_rctl - configure the receive control registers
 * @adapter: Board private structure
 */
static void igc_setup_rctl(struct igc_adapter *adapter)
{
	struct igc_hw *hw = &adapter->hw;
	u32 rctl;

	rctl = rd32(IGC_RCTL);

	rctl &= ~(3 << IGC_RCTL_MO_SHIFT);
	rctl &= ~(IGC_RCTL_LBM_TCVR | IGC_RCTL_LBM_MAC);

	rctl |= IGC_RCTL_EN | IGC_RCTL_BAM | IGC_RCTL_RDMTS_HALF |
		(hw->mac.mc_filter_type << IGC_RCTL_MO_SHIFT);

	/* enable stripping of CRC. Newer features require
	 * that the HW strips the CRC.
	 */
	rctl |= IGC_RCTL_SECRC;

	/* disable store bad packets and clear size bits. */
	rctl &= ~(IGC_RCTL_SBP | IGC_RCTL_SZ_256);

	/* enable LPE to allow for reception of jumbo frames */
	rctl |= IGC_RCTL_LPE;

	/* disable queue 0 to prevent tail write w/o re-config */
	wr32(IGC_RXDCTL(0), 0);

	/* This is useful for sniffing bad packets. */
	if (adapter->netdev->features & NETIF_F_RXALL) {
		/* UPE and MPE will be handled by normal PROMISC logic
		 * in set_rx_mode
		 */
		rctl |= (IGC_RCTL_SBP | /* Receive bad packets */
			 IGC_RCTL_BAM | /* RX All Bcast Pkts */
			 IGC_RCTL_PMCF); /* RX All MAC Ctrl Pkts */

		rctl &= ~(IGC_RCTL_DPF | /* Allow filtered pause */
			  IGC_RCTL_CFIEN); /* Disable VLAN CFIEN Filter */
	}

	wr32(IGC_RCTL, rctl);
}

/**
 * igc_setup_tctl - configure the transmit control registers
 * @adapter: Board private structure
 */
static void igc_setup_tctl(struct igc_adapter *adapter)
{
	struct igc_hw *hw = &adapter->hw;
	u32 tctl;

	/* disable queue 0 which icould be enabled by default */
	wr32(IGC_TXDCTL(0), 0);

	/* Program the Transmit Control Register */
	tctl = rd32(IGC_TCTL);
	tctl &= ~IGC_TCTL_CT;
	tctl |= IGC_TCTL_PSP | IGC_TCTL_RTLC |
		(IGC_COLLISION_THRESHOLD << IGC_CT_SHIFT);

	/* Enable transmits */
	tctl |= IGC_TCTL_EN;

	wr32(IGC_TCTL, tctl);
}

/**
 * igc_set_mac_filter_hw() - Set MAC address filter in hardware
 * @adapter: Pointer to adapter where the filter should be set
 * @index: Filter index
 * @type: MAC address filter type (source or destination)
 * @addr: MAC address
 * @queue: If non-negative, queue assignment feature is enabled and frames
 *         matching the filter are enqueued onto 'queue'. Otherwise, queue
 *         assignment is disabled.
 */
static void igc_set_mac_filter_hw(struct igc_adapter *adapter, int index,
				  enum igc_mac_filter_type type,
				  const u8 *addr, int queue)
{
	struct net_device *dev = adapter->netdev;
	struct igc_hw *hw = &adapter->hw;
	u32 ral, rah;

	if (WARN_ON(index >= hw->mac.rar_entry_count))
		return;

	ral = le32_to_cpup((__le32 *)(addr));
	rah = le16_to_cpup((__le16 *)(addr + 4));

	if (type == IGC_MAC_FILTER_TYPE_SRC) {
		rah &= ~IGC_RAH_ASEL_MASK;
		rah |= IGC_RAH_ASEL_SRC_ADDR;
	}

	if (queue >= 0) {
		rah &= ~IGC_RAH_QSEL_MASK;
		rah |= (queue << IGC_RAH_QSEL_SHIFT);
		rah |= IGC_RAH_QSEL_ENABLE;
	}

	rah |= IGC_RAH_AV;

	wr32(IGC_RAL(index), ral);
	wr32(IGC_RAH(index), rah);

	netdev_dbg(dev, "MAC address filter set in HW: index %d", index);
}

/**
 * igc_clear_mac_filter_hw() - Clear MAC address filter in hardware
 * @adapter: Pointer to adapter where the filter should be cleared
 * @index: Filter index
 */
static void igc_clear_mac_filter_hw(struct igc_adapter *adapter, int index)
{
	struct net_device *dev = adapter->netdev;
	struct igc_hw *hw = &adapter->hw;

	if (WARN_ON(index >= hw->mac.rar_entry_count))
		return;

	wr32(IGC_RAL(index), 0);
	wr32(IGC_RAH(index), 0);

	netdev_dbg(dev, "MAC address filter cleared in HW: index %d", index);
}

/* Set default MAC address for the PF in the first RAR entry */
static void igc_set_default_mac_filter(struct igc_adapter *adapter)
{
	struct net_device *dev = adapter->netdev;
	u8 *addr = adapter->hw.mac.addr;

	netdev_dbg(dev, "Set default MAC address filter: address %pM", addr);

	igc_set_mac_filter_hw(adapter, 0, IGC_MAC_FILTER_TYPE_DST, addr, -1);
}

/**
 * igc_set_mac - Change the Ethernet Address of the NIC
 * @netdev: network interface device structure
 * @p: pointer to an address structure
 *
 * Returns 0 on success, negative on failure
 */
static int igc_set_mac(struct net_device *netdev, void *p)
{
	struct igc_adapter *adapter = netdev_priv(netdev);
	struct igc_hw *hw = &adapter->hw;
	struct sockaddr *addr = p;

	if (!is_valid_ether_addr(addr->sa_data))
		return -EADDRNOTAVAIL;

	memcpy(netdev->dev_addr, addr->sa_data, netdev->addr_len);
	memcpy(hw->mac.addr, addr->sa_data, netdev->addr_len);

	/* set the correct pool for the new PF MAC address in entry 0 */
	igc_set_default_mac_filter(adapter);

	return 0;
}

/**
 *  igc_write_mc_addr_list - write multicast addresses to MTA
 *  @netdev: network interface device structure
 *
 *  Writes multicast address list to the MTA hash table.
 *  Returns: -ENOMEM on failure
 *           0 on no addresses written
 *           X on writing X addresses to MTA
 **/
static int igc_write_mc_addr_list(struct net_device *netdev)
{
	struct igc_adapter *adapter = netdev_priv(netdev);
	struct igc_hw *hw = &adapter->hw;
	struct netdev_hw_addr *ha;
	u8  *mta_list;
	int i;

	if (netdev_mc_empty(netdev)) {
		/* nothing to program, so clear mc list */
		igc_update_mc_addr_list(hw, NULL, 0);
		return 0;
	}

	mta_list = kcalloc(netdev_mc_count(netdev), 6, GFP_ATOMIC);
	if (!mta_list)
		return -ENOMEM;

	/* The shared function expects a packed array of only addresses. */
	i = 0;
	netdev_for_each_mc_addr(ha, netdev)
		memcpy(mta_list + (i++ * ETH_ALEN), ha->addr, ETH_ALEN);

	igc_update_mc_addr_list(hw, mta_list, i);
	kfree(mta_list);

	return netdev_mc_count(netdev);
}

static __le32 igc_tx_launchtime(struct igc_adapter *adapter, ktime_t txtime)
{
	ktime_t cycle_time = adapter->cycle_time;
	ktime_t base_time = adapter->base_time;
	u32 launchtime;

	/* FIXME: when using ETF together with taprio, we may have a
	 * case where 'delta' is larger than the cycle_time, this may
	 * cause problems if we don't read the current value of
	 * IGC_BASET, as the value writen into the launchtime
	 * descriptor field may be misinterpreted.
	 */
	div_s64_rem(ktime_sub_ns(txtime, base_time), cycle_time, &launchtime);

	return cpu_to_le32(launchtime);
}

static void igc_tx_ctxtdesc(struct igc_ring *tx_ring,
			    struct igc_tx_buffer *first,
			    u32 vlan_macip_lens, u32 type_tucmd,
			    u32 mss_l4len_idx)
{
	struct igc_adv_tx_context_desc *context_desc;
	u16 i = tx_ring->next_to_use;

	context_desc = IGC_TX_CTXTDESC(tx_ring, i);

	i++;
	tx_ring->next_to_use = (i < tx_ring->count) ? i : 0;

	/* set bits to identify this as an advanced context descriptor */
	type_tucmd |= IGC_TXD_CMD_DEXT | IGC_ADVTXD_DTYP_CTXT;

	/* For i225, context index must be unique per ring. */
	if (test_bit(IGC_RING_FLAG_TX_CTX_IDX, &tx_ring->flags))
		mss_l4len_idx |= tx_ring->reg_idx << 4;

	context_desc->vlan_macip_lens	= cpu_to_le32(vlan_macip_lens);
	context_desc->type_tucmd_mlhl	= cpu_to_le32(type_tucmd);
	context_desc->mss_l4len_idx	= cpu_to_le32(mss_l4len_idx);

	/* We assume there is always a valid Tx time available. Invalid times
	 * should have been handled by the upper layers.
	 */
	if (tx_ring->launchtime_enable) {
		struct igc_adapter *adapter = netdev_priv(tx_ring->netdev);
		ktime_t txtime = first->skb->tstamp;

		skb_txtime_consumed(first->skb);
		context_desc->launch_time = igc_tx_launchtime(adapter,
							      txtime);
	} else {
		context_desc->launch_time = 0;
	}
}

static void igc_tx_csum(struct igc_ring *tx_ring, struct igc_tx_buffer *first)
{
	struct sk_buff *skb = first->skb;
	u32 vlan_macip_lens = 0;
	u32 type_tucmd = 0;

	if (skb->ip_summed != CHECKSUM_PARTIAL) {
csum_failed:
		if (!(first->tx_flags & IGC_TX_FLAGS_VLAN) &&
		    !tx_ring->launchtime_enable)
			return;
		goto no_csum;
	}

	switch (skb->csum_offset) {
	case offsetof(struct tcphdr, check):
		type_tucmd = IGC_ADVTXD_TUCMD_L4T_TCP;
		fallthrough;
	case offsetof(struct udphdr, check):
		break;
	case offsetof(struct sctphdr, checksum):
		/* validate that this is actually an SCTP request */
		if (skb_csum_is_sctp(skb)) {
			type_tucmd = IGC_ADVTXD_TUCMD_L4T_SCTP;
			break;
		}
		fallthrough;
	default:
		skb_checksum_help(skb);
		goto csum_failed;
	}

	/* update TX checksum flag */
	first->tx_flags |= IGC_TX_FLAGS_CSUM;
	vlan_macip_lens = skb_checksum_start_offset(skb) -
			  skb_network_offset(skb);
no_csum:
	vlan_macip_lens |= skb_network_offset(skb) << IGC_ADVTXD_MACLEN_SHIFT;
	vlan_macip_lens |= first->tx_flags & IGC_TX_FLAGS_VLAN_MASK;

	igc_tx_ctxtdesc(tx_ring, first, vlan_macip_lens, type_tucmd, 0);
}

static int __igc_maybe_stop_tx(struct igc_ring *tx_ring, const u16 size)
{
	struct net_device *netdev = tx_ring->netdev;

	netif_stop_subqueue(netdev, tx_ring->queue_index);

	/* memory barriier comment */
	smp_mb();

	/* We need to check again in a case another CPU has just
	 * made room available.
	 */
	if (igc_desc_unused(tx_ring) < size)
		return -EBUSY;

	/* A reprieve! */
	netif_wake_subqueue(netdev, tx_ring->queue_index);

	u64_stats_update_begin(&tx_ring->tx_syncp2);
	tx_ring->tx_stats.restart_queue2++;
	u64_stats_update_end(&tx_ring->tx_syncp2);

	return 0;
}

static inline int igc_maybe_stop_tx(struct igc_ring *tx_ring, const u16 size)
{
	if (igc_desc_unused(tx_ring) >= size)
		return 0;
	return __igc_maybe_stop_tx(tx_ring, size);
}

#define IGC_SET_FLAG(_input, _flag, _result) \
	(((_flag) <= (_result)) ?				\
	 ((u32)((_input) & (_flag)) * ((_result) / (_flag))) :	\
	 ((u32)((_input) & (_flag)) / ((_flag) / (_result))))

static u32 igc_tx_cmd_type(struct sk_buff *skb, u32 tx_flags)
{
	/* set type for advanced descriptor with frame checksum insertion */
	u32 cmd_type = IGC_ADVTXD_DTYP_DATA |
		       IGC_ADVTXD_DCMD_DEXT |
		       IGC_ADVTXD_DCMD_IFCS;

	/* set HW vlan bit if vlan is present */
	cmd_type |= IGC_SET_FLAG(tx_flags, IGC_TX_FLAGS_VLAN,
				 IGC_ADVTXD_DCMD_VLE);

	/* set segmentation bits for TSO */
	cmd_type |= IGC_SET_FLAG(tx_flags, IGC_TX_FLAGS_TSO,
				 (IGC_ADVTXD_DCMD_TSE));

	/* set timestamp bit if present */
	cmd_type |= IGC_SET_FLAG(tx_flags, IGC_TX_FLAGS_TSTAMP,
				 (IGC_ADVTXD_MAC_TSTAMP));

	/* insert frame checksum */
	cmd_type ^= IGC_SET_FLAG(skb->no_fcs, 1, IGC_ADVTXD_DCMD_IFCS);

	return cmd_type;
}

static void igc_tx_olinfo_status(struct igc_ring *tx_ring,
				 union igc_adv_tx_desc *tx_desc,
				 u32 tx_flags, unsigned int paylen)
{
	u32 olinfo_status = paylen << IGC_ADVTXD_PAYLEN_SHIFT;

	/* insert L4 checksum */
	olinfo_status |= (tx_flags & IGC_TX_FLAGS_CSUM) *
			  ((IGC_TXD_POPTS_TXSM << 8) /
			  IGC_TX_FLAGS_CSUM);

	/* insert IPv4 checksum */
	olinfo_status |= (tx_flags & IGC_TX_FLAGS_IPV4) *
			  (((IGC_TXD_POPTS_IXSM << 8)) /
			  IGC_TX_FLAGS_IPV4);

	tx_desc->read.olinfo_status = cpu_to_le32(olinfo_status);
}

static int igc_tx_map(struct igc_ring *tx_ring,
		      struct igc_tx_buffer *first,
		      const u8 hdr_len)
{
	struct sk_buff *skb = first->skb;
	struct igc_tx_buffer *tx_buffer;
	union igc_adv_tx_desc *tx_desc;
	u32 tx_flags = first->tx_flags;
	skb_frag_t *frag;
	u16 i = tx_ring->next_to_use;
	unsigned int data_len, size;
	dma_addr_t dma;
	u32 cmd_type;

	cmd_type = igc_tx_cmd_type(skb, tx_flags);
	tx_desc = IGC_TX_DESC(tx_ring, i);

	igc_tx_olinfo_status(tx_ring, tx_desc, tx_flags, skb->len - hdr_len);

	size = skb_headlen(skb);
	data_len = skb->data_len;

	dma = dma_map_single(tx_ring->dev, skb->data, size, DMA_TO_DEVICE);

	tx_buffer = first;

	for (frag = &skb_shinfo(skb)->frags[0];; frag++) {
		if (dma_mapping_error(tx_ring->dev, dma))
			goto dma_error;

		/* record length, and DMA address */
		dma_unmap_len_set(tx_buffer, len, size);
		dma_unmap_addr_set(tx_buffer, dma, dma);

		tx_desc->read.buffer_addr = cpu_to_le64(dma);

		while (unlikely(size > IGC_MAX_DATA_PER_TXD)) {
			tx_desc->read.cmd_type_len =
				cpu_to_le32(cmd_type ^ IGC_MAX_DATA_PER_TXD);

			i++;
			tx_desc++;
			if (i == tx_ring->count) {
				tx_desc = IGC_TX_DESC(tx_ring, 0);
				i = 0;
			}
			tx_desc->read.olinfo_status = 0;

			dma += IGC_MAX_DATA_PER_TXD;
			size -= IGC_MAX_DATA_PER_TXD;

			tx_desc->read.buffer_addr = cpu_to_le64(dma);
		}

		if (likely(!data_len))
			break;

		tx_desc->read.cmd_type_len = cpu_to_le32(cmd_type ^ size);

		i++;
		tx_desc++;
		if (i == tx_ring->count) {
			tx_desc = IGC_TX_DESC(tx_ring, 0);
			i = 0;
		}
		tx_desc->read.olinfo_status = 0;

		size = skb_frag_size(frag);
		data_len -= size;

		dma = skb_frag_dma_map(tx_ring->dev, frag, 0,
				       size, DMA_TO_DEVICE);

		tx_buffer = &tx_ring->tx_buffer_info[i];
	}

	/* write last descriptor with RS and EOP bits */
	cmd_type |= size | IGC_TXD_DCMD;
	tx_desc->read.cmd_type_len = cpu_to_le32(cmd_type);

	netdev_tx_sent_queue(txring_txq(tx_ring), first->bytecount);

	/* set the timestamp */
	first->time_stamp = jiffies;

	skb_tx_timestamp(skb);

	/* Force memory writes to complete before letting h/w know there
	 * are new descriptors to fetch.  (Only applicable for weak-ordered
	 * memory model archs, such as IA-64).
	 *
	 * We also need this memory barrier to make certain all of the
	 * status bits have been updated before next_to_watch is written.
	 */
	wmb();

	/* set next_to_watch value indicating a packet is present */
	first->next_to_watch = tx_desc;

	i++;
	if (i == tx_ring->count)
		i = 0;

	tx_ring->next_to_use = i;

	/* Make sure there is space in the ring for the next send. */
	igc_maybe_stop_tx(tx_ring, DESC_NEEDED);

	if (netif_xmit_stopped(txring_txq(tx_ring)) || !netdev_xmit_more()) {
		writel(i, tx_ring->tail);
	}

	return 0;
dma_error:
	netdev_err(tx_ring->netdev, "TX DMA map failed\n");
	tx_buffer = &tx_ring->tx_buffer_info[i];

	/* clear dma mappings for failed tx_buffer_info map */
	while (tx_buffer != first) {
		if (dma_unmap_len(tx_buffer, len))
			igc_unmap_tx_buffer(tx_ring->dev, tx_buffer);

		if (i-- == 0)
			i += tx_ring->count;
		tx_buffer = &tx_ring->tx_buffer_info[i];
	}

	if (dma_unmap_len(tx_buffer, len))
		igc_unmap_tx_buffer(tx_ring->dev, tx_buffer);

	dev_kfree_skb_any(tx_buffer->skb);
	tx_buffer->skb = NULL;

	tx_ring->next_to_use = i;

	return -1;
}

static int igc_tso(struct igc_ring *tx_ring,
		   struct igc_tx_buffer *first,
		   u8 *hdr_len)
{
	u32 vlan_macip_lens, type_tucmd, mss_l4len_idx;
	struct sk_buff *skb = first->skb;
	union {
		struct iphdr *v4;
		struct ipv6hdr *v6;
		unsigned char *hdr;
	} ip;
	union {
		struct tcphdr *tcp;
		struct udphdr *udp;
		unsigned char *hdr;
	} l4;
	u32 paylen, l4_offset;
	int err;

	if (skb->ip_summed != CHECKSUM_PARTIAL)
		return 0;

	if (!skb_is_gso(skb))
		return 0;

	err = skb_cow_head(skb, 0);
	if (err < 0)
		return err;

	ip.hdr = skb_network_header(skb);
	l4.hdr = skb_checksum_start(skb);

	/* ADV DTYP TUCMD MKRLOC/ISCSIHEDLEN */
	type_tucmd = IGC_ADVTXD_TUCMD_L4T_TCP;

	/* initialize outer IP header fields */
	if (ip.v4->version == 4) {
		unsigned char *csum_start = skb_checksum_start(skb);
		unsigned char *trans_start = ip.hdr + (ip.v4->ihl * 4);

		/* IP header will have to cancel out any data that
		 * is not a part of the outer IP header
		 */
		ip.v4->check = csum_fold(csum_partial(trans_start,
						      csum_start - trans_start,
						      0));
		type_tucmd |= IGC_ADVTXD_TUCMD_IPV4;

		ip.v4->tot_len = 0;
		first->tx_flags |= IGC_TX_FLAGS_TSO |
				   IGC_TX_FLAGS_CSUM |
				   IGC_TX_FLAGS_IPV4;
	} else {
		ip.v6->payload_len = 0;
		first->tx_flags |= IGC_TX_FLAGS_TSO |
				   IGC_TX_FLAGS_CSUM;
	}

	/* determine offset of inner transport header */
	l4_offset = l4.hdr - skb->data;

	/* remove payload length from inner checksum */
	paylen = skb->len - l4_offset;
	if (type_tucmd & IGC_ADVTXD_TUCMD_L4T_TCP) {
		/* compute length of segmentation header */
		*hdr_len = (l4.tcp->doff * 4) + l4_offset;
		csum_replace_by_diff(&l4.tcp->check,
				     (__force __wsum)htonl(paylen));
	} else {
		/* compute length of segmentation header */
		*hdr_len = sizeof(*l4.udp) + l4_offset;
		csum_replace_by_diff(&l4.udp->check,
				     (__force __wsum)htonl(paylen));
	}

	/* update gso size and bytecount with header size */
	first->gso_segs = skb_shinfo(skb)->gso_segs;
	first->bytecount += (first->gso_segs - 1) * *hdr_len;

	/* MSS L4LEN IDX */
	mss_l4len_idx = (*hdr_len - l4_offset) << IGC_ADVTXD_L4LEN_SHIFT;
	mss_l4len_idx |= skb_shinfo(skb)->gso_size << IGC_ADVTXD_MSS_SHIFT;

	/* VLAN MACLEN IPLEN */
	vlan_macip_lens = l4.hdr - ip.hdr;
	vlan_macip_lens |= (ip.hdr - skb->data) << IGC_ADVTXD_MACLEN_SHIFT;
	vlan_macip_lens |= first->tx_flags & IGC_TX_FLAGS_VLAN_MASK;

	igc_tx_ctxtdesc(tx_ring, first, vlan_macip_lens,
			type_tucmd, mss_l4len_idx);

	return 1;
}

static netdev_tx_t igc_xmit_frame_ring(struct sk_buff *skb,
				       struct igc_ring *tx_ring)
{
	u16 count = TXD_USE_COUNT(skb_headlen(skb));
	__be16 protocol = vlan_get_protocol(skb);
	struct igc_tx_buffer *first;
	u32 tx_flags = 0;
	unsigned short f;
	u8 hdr_len = 0;
	int tso = 0;

	/* need: 1 descriptor per page * PAGE_SIZE/IGC_MAX_DATA_PER_TXD,
	 *	+ 1 desc for skb_headlen/IGC_MAX_DATA_PER_TXD,
	 *	+ 2 desc gap to keep tail from touching head,
	 *	+ 1 desc for context descriptor,
	 * otherwise try next time
	 */
	for (f = 0; f < skb_shinfo(skb)->nr_frags; f++)
		count += TXD_USE_COUNT(skb_frag_size(
						&skb_shinfo(skb)->frags[f]));

	if (igc_maybe_stop_tx(tx_ring, count + 3)) {
		/* this is a hard error */
		return NETDEV_TX_BUSY;
	}

	/* record the location of the first descriptor for this packet */
	first = &tx_ring->tx_buffer_info[tx_ring->next_to_use];
	first->type = IGC_TX_BUFFER_TYPE_SKB;
	first->skb = skb;
	first->bytecount = skb->len;
	first->gso_segs = 1;

	if (unlikely(skb_shinfo(skb)->tx_flags & SKBTX_HW_TSTAMP)) {
		struct igc_adapter *adapter = netdev_priv(tx_ring->netdev);

		/* FIXME: add support for retrieving timestamps from
		 * the other timer registers before skipping the
		 * timestamping request.
		 */
		if (adapter->tstamp_config.tx_type == HWTSTAMP_TX_ON &&
		    !test_and_set_bit_lock(__IGC_PTP_TX_IN_PROGRESS,
					   &adapter->state)) {
			skb_shinfo(skb)->tx_flags |= SKBTX_IN_PROGRESS;
			tx_flags |= IGC_TX_FLAGS_TSTAMP;

			adapter->ptp_tx_skb = skb_get(skb);
			adapter->ptp_tx_start = jiffies;
		} else {
			adapter->tx_hwtstamp_skipped++;
		}
	}

	if (skb_vlan_tag_present(skb)) {
		tx_flags |= IGC_TX_FLAGS_VLAN;
		tx_flags |= (skb_vlan_tag_get(skb) << IGC_TX_FLAGS_VLAN_SHIFT);
	}

	/* record initial flags and protocol */
	first->tx_flags = tx_flags;
	first->protocol = protocol;

	tso = igc_tso(tx_ring, first, &hdr_len);
	if (tso < 0)
		goto out_drop;
	else if (!tso)
		igc_tx_csum(tx_ring, first);

	igc_tx_map(tx_ring, first, hdr_len);

	return NETDEV_TX_OK;

out_drop:
	dev_kfree_skb_any(first->skb);
	first->skb = NULL;

	return NETDEV_TX_OK;
}

static inline struct igc_ring *igc_tx_queue_mapping(struct igc_adapter *adapter,
						    struct sk_buff *skb)
{
	unsigned int r_idx = skb->queue_mapping;

	if (r_idx >= adapter->num_tx_queues)
		r_idx = r_idx % adapter->num_tx_queues;

	return adapter->tx_ring[r_idx];
}

static netdev_tx_t igc_xmit_frame(struct sk_buff *skb,
				  struct net_device *netdev)
{
	struct igc_adapter *adapter = netdev_priv(netdev);

	/* The minimum packet size with TCTL.PSP set is 17 so pad the skb
	 * in order to meet this minimum size requirement.
	 */
	if (skb->len < 17) {
		if (skb_padto(skb, 17))
			return NETDEV_TX_OK;
		skb->len = 17;
	}

	return igc_xmit_frame_ring(skb, igc_tx_queue_mapping(adapter, skb));
}

static void igc_rx_checksum(struct igc_ring *ring,
			    union igc_adv_rx_desc *rx_desc,
			    struct sk_buff *skb)
{
	skb_checksum_none_assert(skb);

	/* Ignore Checksum bit is set */
	if (igc_test_staterr(rx_desc, IGC_RXD_STAT_IXSM))
		return;

	/* Rx checksum disabled via ethtool */
	if (!(ring->netdev->features & NETIF_F_RXCSUM))
		return;

	/* TCP/UDP checksum error bit is set */
	if (igc_test_staterr(rx_desc,
			     IGC_RXDEXT_STATERR_L4E |
			     IGC_RXDEXT_STATERR_IPE)) {
		/* work around errata with sctp packets where the TCPE aka
		 * L4E bit is set incorrectly on 64 byte (60 byte w/o crc)
		 * packets (aka let the stack check the crc32c)
		 */
		if (!(skb->len == 60 &&
		      test_bit(IGC_RING_FLAG_RX_SCTP_CSUM, &ring->flags))) {
			u64_stats_update_begin(&ring->rx_syncp);
			ring->rx_stats.csum_err++;
			u64_stats_update_end(&ring->rx_syncp);
		}
		/* let the stack verify checksum errors */
		return;
	}
	/* It must be a TCP or UDP packet with a valid checksum */
	if (igc_test_staterr(rx_desc, IGC_RXD_STAT_TCPCS |
				      IGC_RXD_STAT_UDPCS))
		skb->ip_summed = CHECKSUM_UNNECESSARY;

	netdev_dbg(ring->netdev, "cksum success: bits %08X\n",
		   le32_to_cpu(rx_desc->wb.upper.status_error));
}

static inline void igc_rx_hash(struct igc_ring *ring,
			       union igc_adv_rx_desc *rx_desc,
			       struct sk_buff *skb)
{
	if (ring->netdev->features & NETIF_F_RXHASH)
		skb_set_hash(skb,
			     le32_to_cpu(rx_desc->wb.lower.hi_dword.rss),
			     PKT_HASH_TYPE_L3);
}

static void igc_rx_vlan(struct igc_ring *rx_ring,
			union igc_adv_rx_desc *rx_desc,
			struct sk_buff *skb)
{
	struct net_device *dev = rx_ring->netdev;
	u16 vid;

	if ((dev->features & NETIF_F_HW_VLAN_CTAG_RX) &&
	    igc_test_staterr(rx_desc, IGC_RXD_STAT_VP)) {
		if (igc_test_staterr(rx_desc, IGC_RXDEXT_STATERR_LB) &&
		    test_bit(IGC_RING_FLAG_RX_LB_VLAN_BSWAP, &rx_ring->flags))
			vid = be16_to_cpu((__force __be16)rx_desc->wb.upper.vlan);
		else
			vid = le16_to_cpu(rx_desc->wb.upper.vlan);

		__vlan_hwaccel_put_tag(skb, htons(ETH_P_8021Q), vid);
	}
}

/**
 * igc_process_skb_fields - Populate skb header fields from Rx descriptor
 * @rx_ring: rx descriptor ring packet is being transacted on
 * @rx_desc: pointer to the EOP Rx descriptor
 * @skb: pointer to current skb being populated
 *
 * This function checks the ring, descriptor, and packet information in order
 * to populate the hash, checksum, VLAN, protocol, and other fields within the
 * skb.
 */
static void igc_process_skb_fields(struct igc_ring *rx_ring,
				   union igc_adv_rx_desc *rx_desc,
				   struct sk_buff *skb)
{
	igc_rx_hash(rx_ring, rx_desc, skb);

	igc_rx_checksum(rx_ring, rx_desc, skb);

	igc_rx_vlan(rx_ring, rx_desc, skb);

	skb_record_rx_queue(skb, rx_ring->queue_index);

	skb->protocol = eth_type_trans(skb, rx_ring->netdev);
}

static void igc_vlan_mode(struct net_device *netdev, netdev_features_t features)
{
	bool enable = !!(features & NETIF_F_HW_VLAN_CTAG_RX);
	struct igc_adapter *adapter = netdev_priv(netdev);
	struct igc_hw *hw = &adapter->hw;
	u32 ctrl;

	ctrl = rd32(IGC_CTRL);

	if (enable) {
		/* enable VLAN tag insert/strip */
		ctrl |= IGC_CTRL_VME;
	} else {
		/* disable VLAN tag insert/strip */
		ctrl &= ~IGC_CTRL_VME;
	}
	wr32(IGC_CTRL, ctrl);
}

static void igc_restore_vlan(struct igc_adapter *adapter)
{
	igc_vlan_mode(adapter->netdev, adapter->netdev->features);
}

static struct igc_rx_buffer *igc_get_rx_buffer(struct igc_ring *rx_ring,
					       const unsigned int size,
					       int *rx_buffer_pgcnt)
{
	struct igc_rx_buffer *rx_buffer;

	rx_buffer = &rx_ring->rx_buffer_info[rx_ring->next_to_clean];
	*rx_buffer_pgcnt =
#if (PAGE_SIZE < 8192)
		page_count(rx_buffer->page);
#else
		0;
#endif
	prefetchw(rx_buffer->page);

	/* we are reusing so sync this buffer for CPU use */
	dma_sync_single_range_for_cpu(rx_ring->dev,
				      rx_buffer->dma,
				      rx_buffer->page_offset,
				      size,
				      DMA_FROM_DEVICE);

	rx_buffer->pagecnt_bias--;

	return rx_buffer;
}

static void igc_rx_buffer_flip(struct igc_rx_buffer *buffer,
			       unsigned int truesize)
{
#if (PAGE_SIZE < 8192)
	buffer->page_offset ^= truesize;
#else
	buffer->page_offset += truesize;
#endif
}

static unsigned int igc_get_rx_frame_truesize(struct igc_ring *ring,
					      unsigned int size)
{
	unsigned int truesize;

#if (PAGE_SIZE < 8192)
	truesize = igc_rx_pg_size(ring) / 2;
#else
	truesize = ring_uses_build_skb(ring) ?
		   SKB_DATA_ALIGN(sizeof(struct skb_shared_info)) +
		   SKB_DATA_ALIGN(IGC_SKB_PAD + size) :
		   SKB_DATA_ALIGN(size);
#endif
	return truesize;
}

/**
 * igc_add_rx_frag - Add contents of Rx buffer to sk_buff
 * @rx_ring: rx descriptor ring to transact packets on
 * @rx_buffer: buffer containing page to add
 * @skb: sk_buff to place the data into
 * @size: size of buffer to be added
 *
 * This function will add the data contained in rx_buffer->page to the skb.
 */
static void igc_add_rx_frag(struct igc_ring *rx_ring,
			    struct igc_rx_buffer *rx_buffer,
			    struct sk_buff *skb,
			    unsigned int size)
{
	unsigned int truesize;

#if (PAGE_SIZE < 8192)
	truesize = igc_rx_pg_size(rx_ring) / 2;
#else
	truesize = ring_uses_build_skb(rx_ring) ?
		   SKB_DATA_ALIGN(IGC_SKB_PAD + size) :
		   SKB_DATA_ALIGN(size);
#endif
	skb_add_rx_frag(skb, skb_shinfo(skb)->nr_frags, rx_buffer->page,
			rx_buffer->page_offset, size, truesize);

	igc_rx_buffer_flip(rx_buffer, truesize);
}

static struct sk_buff *igc_build_skb(struct igc_ring *rx_ring,
				     struct igc_rx_buffer *rx_buffer,
				     union igc_adv_rx_desc *rx_desc,
				     unsigned int size)
{
	void *va = page_address(rx_buffer->page) + rx_buffer->page_offset;
	unsigned int truesize = igc_get_rx_frame_truesize(rx_ring, size);
	struct sk_buff *skb;

	/* prefetch first cache line of first page */
	net_prefetch(va);

	/* build an skb around the page buffer */
	skb = build_skb(va - IGC_SKB_PAD, truesize);
	if (unlikely(!skb))
		return NULL;

	/* update pointers within the skb to store the data */
	skb_reserve(skb, IGC_SKB_PAD);
	__skb_put(skb, size);

	igc_rx_buffer_flip(rx_buffer, truesize);
	return skb;
}

static struct sk_buff *igc_construct_skb(struct igc_ring *rx_ring,
					 struct igc_rx_buffer *rx_buffer,
					 struct xdp_buff *xdp,
					 ktime_t timestamp)
{
	unsigned int size = xdp->data_end - xdp->data;
	unsigned int truesize = igc_get_rx_frame_truesize(rx_ring, size);
	void *va = xdp->data;
	unsigned int headlen;
	struct sk_buff *skb;

	/* prefetch first cache line of first page */
	net_prefetch(va);

	/* allocate a skb to store the frags */
	skb = napi_alloc_skb(&rx_ring->q_vector->napi, IGC_RX_HDR_LEN);
	if (unlikely(!skb))
		return NULL;

	if (timestamp)
		skb_hwtstamps(skb)->hwtstamp = timestamp;

	/* Determine available headroom for copy */
	headlen = size;
	if (headlen > IGC_RX_HDR_LEN)
		headlen = eth_get_headlen(skb->dev, va, IGC_RX_HDR_LEN);

	/* align pull length to size of long to optimize memcpy performance */
	memcpy(__skb_put(skb, headlen), va, ALIGN(headlen, sizeof(long)));

	/* update all of the pointers */
	size -= headlen;
	if (size) {
		skb_add_rx_frag(skb, 0, rx_buffer->page,
				(va + headlen) - page_address(rx_buffer->page),
				size, truesize);
		igc_rx_buffer_flip(rx_buffer, truesize);
	} else {
		rx_buffer->pagecnt_bias++;
	}

	return skb;
}

/**
 * igc_reuse_rx_page - page flip buffer and store it back on the ring
 * @rx_ring: rx descriptor ring to store buffers on
 * @old_buff: donor buffer to have page reused
 *
 * Synchronizes page for reuse by the adapter
 */
static void igc_reuse_rx_page(struct igc_ring *rx_ring,
			      struct igc_rx_buffer *old_buff)
{
	u16 nta = rx_ring->next_to_alloc;
	struct igc_rx_buffer *new_buff;

	new_buff = &rx_ring->rx_buffer_info[nta];

	/* update, and store next to alloc */
	nta++;
	rx_ring->next_to_alloc = (nta < rx_ring->count) ? nta : 0;

	/* Transfer page from old buffer to new buffer.
	 * Move each member individually to avoid possible store
	 * forwarding stalls.
	 */
	new_buff->dma		= old_buff->dma;
	new_buff->page		= old_buff->page;
	new_buff->page_offset	= old_buff->page_offset;
	new_buff->pagecnt_bias	= old_buff->pagecnt_bias;
}

static bool igc_can_reuse_rx_page(struct igc_rx_buffer *rx_buffer,
				  int rx_buffer_pgcnt)
{
	unsigned int pagecnt_bias = rx_buffer->pagecnt_bias;
	struct page *page = rx_buffer->page;

	/* avoid re-using remote and pfmemalloc pages */
	if (!dev_page_is_reusable(page))
		return false;

#if (PAGE_SIZE < 8192)
	/* if we are only owner of page we can reuse it */
	if (unlikely((rx_buffer_pgcnt - pagecnt_bias) > 1))
		return false;
#else
#define IGC_LAST_OFFSET \
	(SKB_WITH_OVERHEAD(PAGE_SIZE) - IGC_RXBUFFER_2048)

	if (rx_buffer->page_offset > IGC_LAST_OFFSET)
		return false;
#endif

	/* If we have drained the page fragment pool we need to update
	 * the pagecnt_bias and page count so that we fully restock the
	 * number of references the driver holds.
	 */
	if (unlikely(pagecnt_bias == 1)) {
		page_ref_add(page, USHRT_MAX - 1);
		rx_buffer->pagecnt_bias = USHRT_MAX;
	}

	return true;
}

/**
 * igc_is_non_eop - process handling of non-EOP buffers
 * @rx_ring: Rx ring being processed
 * @rx_desc: Rx descriptor for current buffer
 *
 * This function updates next to clean.  If the buffer is an EOP buffer
 * this function exits returning false, otherwise it will place the
 * sk_buff in the next buffer to be chained and return true indicating
 * that this is in fact a non-EOP buffer.
 */
static bool igc_is_non_eop(struct igc_ring *rx_ring,
			   union igc_adv_rx_desc *rx_desc)
{
	u32 ntc = rx_ring->next_to_clean + 1;

	/* fetch, update, and store next to clean */
	ntc = (ntc < rx_ring->count) ? ntc : 0;
	rx_ring->next_to_clean = ntc;

	prefetch(IGC_RX_DESC(rx_ring, ntc));

	if (likely(igc_test_staterr(rx_desc, IGC_RXD_STAT_EOP)))
		return false;

	return true;
}

/**
 * igc_cleanup_headers - Correct corrupted or empty headers
 * @rx_ring: rx descriptor ring packet is being transacted on
 * @rx_desc: pointer to the EOP Rx descriptor
 * @skb: pointer to current skb being fixed
 *
 * Address the case where we are pulling data in on pages only
 * and as such no data is present in the skb header.
 *
 * In addition if skb is not at least 60 bytes we need to pad it so that
 * it is large enough to qualify as a valid Ethernet frame.
 *
 * Returns true if an error was encountered and skb was freed.
 */
static bool igc_cleanup_headers(struct igc_ring *rx_ring,
				union igc_adv_rx_desc *rx_desc,
				struct sk_buff *skb)
{
	/* XDP packets use error pointer so abort at this point */
	if (IS_ERR(skb))
		return true;

	if (unlikely(igc_test_staterr(rx_desc, IGC_RXDEXT_STATERR_RXE))) {
		struct net_device *netdev = rx_ring->netdev;

		if (!(netdev->features & NETIF_F_RXALL)) {
			dev_kfree_skb_any(skb);
			return true;
		}
	}

	/* if eth_skb_pad returns an error the skb was freed */
	if (eth_skb_pad(skb))
		return true;

	return false;
}

static void igc_put_rx_buffer(struct igc_ring *rx_ring,
			      struct igc_rx_buffer *rx_buffer,
			      int rx_buffer_pgcnt)
{
	if (igc_can_reuse_rx_page(rx_buffer, rx_buffer_pgcnt)) {
		/* hand second half of page back to the ring */
		igc_reuse_rx_page(rx_ring, rx_buffer);
	} else {
		/* We are not reusing the buffer so unmap it and free
		 * any references we are holding to it
		 */
		dma_unmap_page_attrs(rx_ring->dev, rx_buffer->dma,
				     igc_rx_pg_size(rx_ring), DMA_FROM_DEVICE,
				     IGC_RX_DMA_ATTR);
		__page_frag_cache_drain(rx_buffer->page,
					rx_buffer->pagecnt_bias);
	}

	/* clear contents of rx_buffer */
	rx_buffer->page = NULL;
}

static inline unsigned int igc_rx_offset(struct igc_ring *rx_ring)
{
	struct igc_adapter *adapter = rx_ring->q_vector->adapter;

	if (ring_uses_build_skb(rx_ring))
		return IGC_SKB_PAD;
	if (igc_xdp_is_enabled(adapter))
		return XDP_PACKET_HEADROOM;

	return 0;
}

static bool igc_alloc_mapped_page(struct igc_ring *rx_ring,
				  struct igc_rx_buffer *bi)
{
	struct page *page = bi->page;
	dma_addr_t dma;

	/* since we are recycling buffers we should seldom need to alloc */
	if (likely(page))
		return true;

	/* alloc new page for storage */
	page = dev_alloc_pages(igc_rx_pg_order(rx_ring));
	if (unlikely(!page)) {
		rx_ring->rx_stats.alloc_failed++;
		return false;
	}

	/* map page for use */
	dma = dma_map_page_attrs(rx_ring->dev, page, 0,
				 igc_rx_pg_size(rx_ring),
				 DMA_FROM_DEVICE,
				 IGC_RX_DMA_ATTR);

	/* if mapping failed free memory back to system since
	 * there isn't much point in holding memory we can't use
	 */
	if (dma_mapping_error(rx_ring->dev, dma)) {
		__free_page(page);

		rx_ring->rx_stats.alloc_failed++;
		return false;
	}

	bi->dma = dma;
	bi->page = page;
	bi->page_offset = igc_rx_offset(rx_ring);
	page_ref_add(page, USHRT_MAX - 1);
	bi->pagecnt_bias = USHRT_MAX;

	return true;
}

/**
 * igc_alloc_rx_buffers - Replace used receive buffers; packet split
 * @rx_ring: rx descriptor ring
 * @cleaned_count: number of buffers to clean
 */
static void igc_alloc_rx_buffers(struct igc_ring *rx_ring, u16 cleaned_count)
{
	union igc_adv_rx_desc *rx_desc;
	u16 i = rx_ring->next_to_use;
	struct igc_rx_buffer *bi;
	u16 bufsz;

	/* nothing to do */
	if (!cleaned_count)
		return;

	rx_desc = IGC_RX_DESC(rx_ring, i);
	bi = &rx_ring->rx_buffer_info[i];
	i -= rx_ring->count;

	bufsz = igc_rx_bufsz(rx_ring);

	do {
		if (!igc_alloc_mapped_page(rx_ring, bi))
			break;

		/* sync the buffer for use by the device */
		dma_sync_single_range_for_device(rx_ring->dev, bi->dma,
						 bi->page_offset, bufsz,
						 DMA_FROM_DEVICE);

		/* Refresh the desc even if buffer_addrs didn't change
		 * because each write-back erases this info.
		 */
		rx_desc->read.pkt_addr = cpu_to_le64(bi->dma + bi->page_offset);

		rx_desc++;
		bi++;
		i++;
		if (unlikely(!i)) {
			rx_desc = IGC_RX_DESC(rx_ring, 0);
			bi = rx_ring->rx_buffer_info;
			i -= rx_ring->count;
		}

		/* clear the length for the next_to_use descriptor */
		rx_desc->wb.upper.length = 0;

		cleaned_count--;
	} while (cleaned_count);

	i += rx_ring->count;

	if (rx_ring->next_to_use != i) {
		/* record the next descriptor to use */
		rx_ring->next_to_use = i;

		/* update next to alloc since we have filled the ring */
		rx_ring->next_to_alloc = i;

		/* Force memory writes to complete before letting h/w
		 * know there are new descriptors to fetch.  (Only
		 * applicable for weak-ordered memory model archs,
		 * such as IA-64).
		 */
		wmb();
		writel(i, rx_ring->tail);
	}
}

static bool igc_alloc_rx_buffers_zc(struct igc_ring *ring, u16 count)
{
	union igc_adv_rx_desc *desc;
	u16 i = ring->next_to_use;
	struct igc_rx_buffer *bi;
	dma_addr_t dma;
	bool ok = true;

	if (!count)
		return ok;

	desc = IGC_RX_DESC(ring, i);
	bi = &ring->rx_buffer_info[i];
	i -= ring->count;

	do {
		bi->xdp = xsk_buff_alloc(ring->xsk_pool);
		if (!bi->xdp) {
			ok = false;
			break;
		}

		dma = xsk_buff_xdp_get_dma(bi->xdp);
		desc->read.pkt_addr = cpu_to_le64(dma);

		desc++;
		bi++;
		i++;
		if (unlikely(!i)) {
			desc = IGC_RX_DESC(ring, 0);
			bi = ring->rx_buffer_info;
			i -= ring->count;
		}

		/* Clear the length for the next_to_use descriptor. */
		desc->wb.upper.length = 0;

		count--;
	} while (count);

	i += ring->count;

	if (ring->next_to_use != i) {
		ring->next_to_use = i;

		/* Force memory writes to complete before letting h/w
		 * know there are new descriptors to fetch.  (Only
		 * applicable for weak-ordered memory model archs,
		 * such as IA-64).
		 */
		wmb();
		writel(i, ring->tail);
	}

	return ok;
}

static int igc_xdp_init_tx_buffer(struct igc_tx_buffer *buffer,
				  struct xdp_frame *xdpf,
				  struct igc_ring *ring)
{
	dma_addr_t dma;

	dma = dma_map_single(ring->dev, xdpf->data, xdpf->len, DMA_TO_DEVICE);
	if (dma_mapping_error(ring->dev, dma)) {
		netdev_err_once(ring->netdev, "Failed to map DMA for TX\n");
		return -ENOMEM;
	}

	buffer->type = IGC_TX_BUFFER_TYPE_XDP;
	buffer->xdpf = xdpf;
	buffer->protocol = 0;
	buffer->bytecount = xdpf->len;
	buffer->gso_segs = 1;
	buffer->time_stamp = jiffies;
	dma_unmap_len_set(buffer, len, xdpf->len);
	dma_unmap_addr_set(buffer, dma, dma);
	return 0;
}

/* This function requires __netif_tx_lock is held by the caller. */
static int igc_xdp_init_tx_descriptor(struct igc_ring *ring,
				      struct xdp_frame *xdpf)
{
	struct igc_tx_buffer *buffer;
	union igc_adv_tx_desc *desc;
	u32 cmd_type, olinfo_status;
	int err;

	if (!igc_desc_unused(ring))
		return -EBUSY;

	buffer = &ring->tx_buffer_info[ring->next_to_use];
	err = igc_xdp_init_tx_buffer(buffer, xdpf, ring);
	if (err)
		return err;

	cmd_type = IGC_ADVTXD_DTYP_DATA | IGC_ADVTXD_DCMD_DEXT |
		   IGC_ADVTXD_DCMD_IFCS | IGC_TXD_DCMD |
		   buffer->bytecount;
	olinfo_status = buffer->bytecount << IGC_ADVTXD_PAYLEN_SHIFT;

	desc = IGC_TX_DESC(ring, ring->next_to_use);
	desc->read.cmd_type_len = cpu_to_le32(cmd_type);
	desc->read.olinfo_status = cpu_to_le32(olinfo_status);
	desc->read.buffer_addr = cpu_to_le64(dma_unmap_addr(buffer, dma));

	netdev_tx_sent_queue(txring_txq(ring), buffer->bytecount);

	buffer->next_to_watch = desc;

	ring->next_to_use++;
	if (ring->next_to_use == ring->count)
		ring->next_to_use = 0;

	return 0;
}

static struct igc_ring *igc_xdp_get_tx_ring(struct igc_adapter *adapter,
					    int cpu)
{
	int index = cpu;

	if (unlikely(index < 0))
		index = 0;

	while (index >= adapter->num_tx_queues)
		index -= adapter->num_tx_queues;

	return adapter->tx_ring[index];
}

static int igc_xdp_xmit_back(struct igc_adapter *adapter, struct xdp_buff *xdp)
{
	struct xdp_frame *xdpf = xdp_convert_buff_to_frame(xdp);
	int cpu = smp_processor_id();
	struct netdev_queue *nq;
	struct igc_ring *ring;
	int res;

	if (unlikely(!xdpf))
		return -EFAULT;

	ring = igc_xdp_get_tx_ring(adapter, cpu);
	nq = txring_txq(ring);

	__netif_tx_lock(nq, cpu);
	res = igc_xdp_init_tx_descriptor(ring, xdpf);
	__netif_tx_unlock(nq);
	return res;
}

/* This function assumes rcu_read_lock() is held by the caller. */
static int __igc_xdp_run_prog(struct igc_adapter *adapter,
			      struct bpf_prog *prog,
			      struct xdp_buff *xdp)
{
	u32 act = bpf_prog_run_xdp(prog, xdp);

	switch (act) {
	case XDP_PASS:
		return IGC_XDP_PASS;
	case XDP_TX:
<<<<<<< HEAD
		return igc_xdp_xmit_back(adapter, xdp) < 0 ?
			IGC_XDP_CONSUMED : IGC_XDP_TX;
	case XDP_REDIRECT:
		return xdp_do_redirect(adapter->netdev, xdp, prog) < 0 ?
			IGC_XDP_CONSUMED : IGC_XDP_REDIRECT;
=======
		if (igc_xdp_xmit_back(adapter, xdp) < 0)
			goto out_failure;
		res = IGC_XDP_TX;
		break;
	case XDP_REDIRECT:
		if (xdp_do_redirect(adapter->netdev, xdp, prog) < 0)
			goto out_failure;
		res = IGC_XDP_REDIRECT;
		break;
>>>>>>> 3822d067
	default:
		bpf_warn_invalid_xdp_action(act);
		fallthrough;
	case XDP_ABORTED:
out_failure:
		trace_xdp_exception(adapter->netdev, prog, act);
		fallthrough;
	case XDP_DROP:
		return IGC_XDP_CONSUMED;
	}
}

static struct sk_buff *igc_xdp_run_prog(struct igc_adapter *adapter,
					struct xdp_buff *xdp)
{
	struct bpf_prog *prog;
	int res;

	rcu_read_lock();

	prog = READ_ONCE(adapter->xdp_prog);
	if (!prog) {
		res = IGC_XDP_PASS;
		goto unlock;
	}

	res = __igc_xdp_run_prog(adapter, prog, xdp);

unlock:
	rcu_read_unlock();
	return ERR_PTR(-res);
}

/* This function assumes __netif_tx_lock is held by the caller. */
static void igc_flush_tx_descriptors(struct igc_ring *ring)
{
	/* Once tail pointer is updated, hardware can fetch the descriptors
	 * any time so we issue a write membar here to ensure all memory
	 * writes are complete before the tail pointer is updated.
	 */
	wmb();
	writel(ring->next_to_use, ring->tail);
}

static void igc_finalize_xdp(struct igc_adapter *adapter, int status)
{
	int cpu = smp_processor_id();
	struct netdev_queue *nq;
	struct igc_ring *ring;

	if (status & IGC_XDP_TX) {
		ring = igc_xdp_get_tx_ring(adapter, cpu);
		nq = txring_txq(ring);

		__netif_tx_lock(nq, cpu);
		igc_flush_tx_descriptors(ring);
		__netif_tx_unlock(nq);
	}

	if (status & IGC_XDP_REDIRECT)
		xdp_do_flush();
}

static void igc_update_rx_stats(struct igc_q_vector *q_vector,
				unsigned int packets, unsigned int bytes)
{
	struct igc_ring *ring = q_vector->rx.ring;

	u64_stats_update_begin(&ring->rx_syncp);
	ring->rx_stats.packets += packets;
	ring->rx_stats.bytes += bytes;
	u64_stats_update_end(&ring->rx_syncp);

	q_vector->rx.total_packets += packets;
	q_vector->rx.total_bytes += bytes;
}

static int igc_clean_rx_irq(struct igc_q_vector *q_vector, const int budget)
{
	unsigned int total_bytes = 0, total_packets = 0;
	struct igc_adapter *adapter = q_vector->adapter;
	struct igc_ring *rx_ring = q_vector->rx.ring;
	struct sk_buff *skb = rx_ring->skb;
	u16 cleaned_count = igc_desc_unused(rx_ring);
	int xdp_status = 0, rx_buffer_pgcnt;

	while (likely(total_packets < budget)) {
		union igc_adv_rx_desc *rx_desc;
		struct igc_rx_buffer *rx_buffer;
		unsigned int size, truesize;
		ktime_t timestamp = 0;
		struct xdp_buff xdp;
		int pkt_offset = 0;
		void *pktbuf;

		/* return some buffers to hardware, one at a time is too slow */
		if (cleaned_count >= IGC_RX_BUFFER_WRITE) {
			igc_alloc_rx_buffers(rx_ring, cleaned_count);
			cleaned_count = 0;
		}

		rx_desc = IGC_RX_DESC(rx_ring, rx_ring->next_to_clean);
		size = le16_to_cpu(rx_desc->wb.upper.length);
		if (!size)
			break;

		/* This memory barrier is needed to keep us from reading
		 * any other fields out of the rx_desc until we know the
		 * descriptor has been written back
		 */
		dma_rmb();

		rx_buffer = igc_get_rx_buffer(rx_ring, size, &rx_buffer_pgcnt);
		truesize = igc_get_rx_frame_truesize(rx_ring, size);

		pktbuf = page_address(rx_buffer->page) + rx_buffer->page_offset;

		if (igc_test_staterr(rx_desc, IGC_RXDADV_STAT_TSIP)) {
			timestamp = igc_ptp_rx_pktstamp(q_vector->adapter,
							pktbuf);
			pkt_offset = IGC_TS_HDR_LEN;
			size -= IGC_TS_HDR_LEN;
		}

		if (!skb) {
			xdp_init_buff(&xdp, truesize, &rx_ring->xdp_rxq);
			xdp_prepare_buff(&xdp, pktbuf - igc_rx_offset(rx_ring),
					 igc_rx_offset(rx_ring) + pkt_offset, size, false);

			skb = igc_xdp_run_prog(adapter, &xdp);
		}

		if (IS_ERR(skb)) {
			unsigned int xdp_res = -PTR_ERR(skb);

			switch (xdp_res) {
			case IGC_XDP_CONSUMED:
				rx_buffer->pagecnt_bias++;
				break;
			case IGC_XDP_TX:
			case IGC_XDP_REDIRECT:
				igc_rx_buffer_flip(rx_buffer, truesize);
				xdp_status |= xdp_res;
				break;
			}

			total_packets++;
			total_bytes += size;
		} else if (skb)
			igc_add_rx_frag(rx_ring, rx_buffer, skb, size);
		else if (ring_uses_build_skb(rx_ring))
			skb = igc_build_skb(rx_ring, rx_buffer, rx_desc, size);
		else
			skb = igc_construct_skb(rx_ring, rx_buffer, &xdp,
						timestamp);

		/* exit if we failed to retrieve a buffer */
		if (!skb) {
			rx_ring->rx_stats.alloc_failed++;
			rx_buffer->pagecnt_bias++;
			break;
		}

		igc_put_rx_buffer(rx_ring, rx_buffer, rx_buffer_pgcnt);
		cleaned_count++;

		/* fetch next buffer in frame if non-eop */
		if (igc_is_non_eop(rx_ring, rx_desc))
			continue;

		/* verify the packet layout is correct */
		if (igc_cleanup_headers(rx_ring, rx_desc, skb)) {
			skb = NULL;
			continue;
		}

		/* probably a little skewed due to removing CRC */
		total_bytes += skb->len;

		/* populate checksum, VLAN, and protocol */
		igc_process_skb_fields(rx_ring, rx_desc, skb);

		napi_gro_receive(&q_vector->napi, skb);

		/* reset skb pointer */
		skb = NULL;

		/* update budget accounting */
		total_packets++;
	}

	if (xdp_status)
		igc_finalize_xdp(adapter, xdp_status);

	/* place incomplete frames back on ring for completion */
	rx_ring->skb = skb;

	igc_update_rx_stats(q_vector, total_packets, total_bytes);

	if (cleaned_count)
		igc_alloc_rx_buffers(rx_ring, cleaned_count);

	return total_packets;
}

static struct sk_buff *igc_construct_skb_zc(struct igc_ring *ring,
					    struct xdp_buff *xdp)
{
	unsigned int metasize = xdp->data - xdp->data_meta;
	unsigned int datasize = xdp->data_end - xdp->data;
	unsigned int totalsize = metasize + datasize;
	struct sk_buff *skb;

	skb = __napi_alloc_skb(&ring->q_vector->napi,
			       xdp->data_end - xdp->data_hard_start,
			       GFP_ATOMIC | __GFP_NOWARN);
	if (unlikely(!skb))
		return NULL;

	skb_reserve(skb, xdp->data_meta - xdp->data_hard_start);
	memcpy(__skb_put(skb, totalsize), xdp->data_meta, totalsize);
	if (metasize)
		skb_metadata_set(skb, metasize);

	return skb;
}

static void igc_dispatch_skb_zc(struct igc_q_vector *q_vector,
				union igc_adv_rx_desc *desc,
				struct xdp_buff *xdp,
				ktime_t timestamp)
{
	struct igc_ring *ring = q_vector->rx.ring;
	struct sk_buff *skb;

	skb = igc_construct_skb_zc(ring, xdp);
	if (!skb) {
		ring->rx_stats.alloc_failed++;
		return;
	}

	if (timestamp)
		skb_hwtstamps(skb)->hwtstamp = timestamp;

	if (igc_cleanup_headers(ring, desc, skb))
		return;

	igc_process_skb_fields(ring, desc, skb);
	napi_gro_receive(&q_vector->napi, skb);
}

static int igc_clean_rx_irq_zc(struct igc_q_vector *q_vector, const int budget)
{
	struct igc_adapter *adapter = q_vector->adapter;
	struct igc_ring *ring = q_vector->rx.ring;
	u16 cleaned_count = igc_desc_unused(ring);
	int total_bytes = 0, total_packets = 0;
	u16 ntc = ring->next_to_clean;
	struct bpf_prog *prog;
	bool failure = false;
	int xdp_status = 0;

	rcu_read_lock();

	prog = READ_ONCE(adapter->xdp_prog);

	while (likely(total_packets < budget)) {
		union igc_adv_rx_desc *desc;
		struct igc_rx_buffer *bi;
		ktime_t timestamp = 0;
		unsigned int size;
		int res;

		desc = IGC_RX_DESC(ring, ntc);
		size = le16_to_cpu(desc->wb.upper.length);
		if (!size)
			break;

		/* This memory barrier is needed to keep us from reading
		 * any other fields out of the rx_desc until we know the
		 * descriptor has been written back
		 */
		dma_rmb();

		bi = &ring->rx_buffer_info[ntc];

		if (igc_test_staterr(desc, IGC_RXDADV_STAT_TSIP)) {
			timestamp = igc_ptp_rx_pktstamp(q_vector->adapter,
							bi->xdp->data);

			bi->xdp->data += IGC_TS_HDR_LEN;

			/* HW timestamp has been copied into local variable. Metadata
			 * length when XDP program is called should be 0.
			 */
			bi->xdp->data_meta += IGC_TS_HDR_LEN;
			size -= IGC_TS_HDR_LEN;
		}

		bi->xdp->data_end = bi->xdp->data + size;
		xsk_buff_dma_sync_for_cpu(bi->xdp, ring->xsk_pool);

		res = __igc_xdp_run_prog(adapter, prog, bi->xdp);
		switch (res) {
		case IGC_XDP_PASS:
			igc_dispatch_skb_zc(q_vector, desc, bi->xdp, timestamp);
			fallthrough;
		case IGC_XDP_CONSUMED:
			xsk_buff_free(bi->xdp);
			break;
		case IGC_XDP_TX:
		case IGC_XDP_REDIRECT:
			xdp_status |= res;
			break;
		}

		bi->xdp = NULL;
		total_bytes += size;
		total_packets++;
		cleaned_count++;
		ntc++;
		if (ntc == ring->count)
			ntc = 0;
	}

	ring->next_to_clean = ntc;
	rcu_read_unlock();

	if (cleaned_count >= IGC_RX_BUFFER_WRITE)
		failure = !igc_alloc_rx_buffers_zc(ring, cleaned_count);

	if (xdp_status)
		igc_finalize_xdp(adapter, xdp_status);

	igc_update_rx_stats(q_vector, total_packets, total_bytes);

	if (xsk_uses_need_wakeup(ring->xsk_pool)) {
		if (failure || ring->next_to_clean == ring->next_to_use)
			xsk_set_rx_need_wakeup(ring->xsk_pool);
		else
			xsk_clear_rx_need_wakeup(ring->xsk_pool);
		return total_packets;
	}

	return failure ? budget : total_packets;
}

static void igc_update_tx_stats(struct igc_q_vector *q_vector,
				unsigned int packets, unsigned int bytes)
{
	struct igc_ring *ring = q_vector->tx.ring;

	u64_stats_update_begin(&ring->tx_syncp);
	ring->tx_stats.bytes += bytes;
	ring->tx_stats.packets += packets;
	u64_stats_update_end(&ring->tx_syncp);

	q_vector->tx.total_bytes += bytes;
	q_vector->tx.total_packets += packets;
}

static void igc_xdp_xmit_zc(struct igc_ring *ring)
{
	struct xsk_buff_pool *pool = ring->xsk_pool;
	struct netdev_queue *nq = txring_txq(ring);
	union igc_adv_tx_desc *tx_desc = NULL;
	int cpu = smp_processor_id();
	u16 ntu = ring->next_to_use;
	struct xdp_desc xdp_desc;
	u16 budget;

	if (!netif_carrier_ok(ring->netdev))
		return;

	__netif_tx_lock(nq, cpu);

	budget = igc_desc_unused(ring);

	while (xsk_tx_peek_desc(pool, &xdp_desc) && budget--) {
		u32 cmd_type, olinfo_status;
		struct igc_tx_buffer *bi;
		dma_addr_t dma;

		cmd_type = IGC_ADVTXD_DTYP_DATA | IGC_ADVTXD_DCMD_DEXT |
			   IGC_ADVTXD_DCMD_IFCS | IGC_TXD_DCMD |
			   xdp_desc.len;
		olinfo_status = xdp_desc.len << IGC_ADVTXD_PAYLEN_SHIFT;

		dma = xsk_buff_raw_get_dma(pool, xdp_desc.addr);
		xsk_buff_raw_dma_sync_for_device(pool, dma, xdp_desc.len);

		tx_desc = IGC_TX_DESC(ring, ntu);
		tx_desc->read.cmd_type_len = cpu_to_le32(cmd_type);
		tx_desc->read.olinfo_status = cpu_to_le32(olinfo_status);
		tx_desc->read.buffer_addr = cpu_to_le64(dma);

		bi = &ring->tx_buffer_info[ntu];
		bi->type = IGC_TX_BUFFER_TYPE_XSK;
		bi->protocol = 0;
		bi->bytecount = xdp_desc.len;
		bi->gso_segs = 1;
		bi->time_stamp = jiffies;
		bi->next_to_watch = tx_desc;

		netdev_tx_sent_queue(txring_txq(ring), xdp_desc.len);

		ntu++;
		if (ntu == ring->count)
			ntu = 0;
	}

	ring->next_to_use = ntu;
	if (tx_desc) {
		igc_flush_tx_descriptors(ring);
		xsk_tx_release(pool);
	}

	__netif_tx_unlock(nq);
}

/**
 * igc_clean_tx_irq - Reclaim resources after transmit completes
 * @q_vector: pointer to q_vector containing needed info
 * @napi_budget: Used to determine if we are in netpoll
 *
 * returns true if ring is completely cleaned
 */
static bool igc_clean_tx_irq(struct igc_q_vector *q_vector, int napi_budget)
{
	struct igc_adapter *adapter = q_vector->adapter;
	unsigned int total_bytes = 0, total_packets = 0;
	unsigned int budget = q_vector->tx.work_limit;
	struct igc_ring *tx_ring = q_vector->tx.ring;
	unsigned int i = tx_ring->next_to_clean;
	struct igc_tx_buffer *tx_buffer;
	union igc_adv_tx_desc *tx_desc;
	u32 xsk_frames = 0;

	if (test_bit(__IGC_DOWN, &adapter->state))
		return true;

	tx_buffer = &tx_ring->tx_buffer_info[i];
	tx_desc = IGC_TX_DESC(tx_ring, i);
	i -= tx_ring->count;

	do {
		union igc_adv_tx_desc *eop_desc = tx_buffer->next_to_watch;

		/* if next_to_watch is not set then there is no work pending */
		if (!eop_desc)
			break;

		/* prevent any other reads prior to eop_desc */
		smp_rmb();

		/* if DD is not set pending work has not been completed */
		if (!(eop_desc->wb.status & cpu_to_le32(IGC_TXD_STAT_DD)))
			break;

		/* clear next_to_watch to prevent false hangs */
		tx_buffer->next_to_watch = NULL;

		/* update the statistics for this packet */
		total_bytes += tx_buffer->bytecount;
		total_packets += tx_buffer->gso_segs;

		switch (tx_buffer->type) {
		case IGC_TX_BUFFER_TYPE_XSK:
			xsk_frames++;
			break;
		case IGC_TX_BUFFER_TYPE_XDP:
			xdp_return_frame(tx_buffer->xdpf);
			igc_unmap_tx_buffer(tx_ring->dev, tx_buffer);
			break;
		case IGC_TX_BUFFER_TYPE_SKB:
			napi_consume_skb(tx_buffer->skb, napi_budget);
			igc_unmap_tx_buffer(tx_ring->dev, tx_buffer);
			break;
		default:
			netdev_warn_once(tx_ring->netdev, "Unknown Tx buffer type\n");
			break;
		}

		/* clear last DMA location and unmap remaining buffers */
		while (tx_desc != eop_desc) {
			tx_buffer++;
			tx_desc++;
			i++;
			if (unlikely(!i)) {
				i -= tx_ring->count;
				tx_buffer = tx_ring->tx_buffer_info;
				tx_desc = IGC_TX_DESC(tx_ring, 0);
			}

			/* unmap any remaining paged data */
			if (dma_unmap_len(tx_buffer, len))
				igc_unmap_tx_buffer(tx_ring->dev, tx_buffer);
		}

		/* move us one more past the eop_desc for start of next pkt */
		tx_buffer++;
		tx_desc++;
		i++;
		if (unlikely(!i)) {
			i -= tx_ring->count;
			tx_buffer = tx_ring->tx_buffer_info;
			tx_desc = IGC_TX_DESC(tx_ring, 0);
		}

		/* issue prefetch for next Tx descriptor */
		prefetch(tx_desc);

		/* update budget accounting */
		budget--;
	} while (likely(budget));

	netdev_tx_completed_queue(txring_txq(tx_ring),
				  total_packets, total_bytes);

	i += tx_ring->count;
	tx_ring->next_to_clean = i;

	igc_update_tx_stats(q_vector, total_packets, total_bytes);

	if (tx_ring->xsk_pool) {
		if (xsk_frames)
			xsk_tx_completed(tx_ring->xsk_pool, xsk_frames);
		if (xsk_uses_need_wakeup(tx_ring->xsk_pool))
			xsk_set_tx_need_wakeup(tx_ring->xsk_pool);
		igc_xdp_xmit_zc(tx_ring);
	}

	if (test_bit(IGC_RING_FLAG_TX_DETECT_HANG, &tx_ring->flags)) {
		struct igc_hw *hw = &adapter->hw;

		/* Detect a transmit hang in hardware, this serializes the
		 * check with the clearing of time_stamp and movement of i
		 */
		clear_bit(IGC_RING_FLAG_TX_DETECT_HANG, &tx_ring->flags);
		if (tx_buffer->next_to_watch &&
		    time_after(jiffies, tx_buffer->time_stamp +
		    (adapter->tx_timeout_factor * HZ)) &&
		    !(rd32(IGC_STATUS) & IGC_STATUS_TXOFF)) {
			/* detected Tx unit hang */
			netdev_err(tx_ring->netdev,
				   "Detected Tx Unit Hang\n"
				   "  Tx Queue             <%d>\n"
				   "  TDH                  <%x>\n"
				   "  TDT                  <%x>\n"
				   "  next_to_use          <%x>\n"
				   "  next_to_clean        <%x>\n"
				   "buffer_info[next_to_clean]\n"
				   "  time_stamp           <%lx>\n"
				   "  next_to_watch        <%p>\n"
				   "  jiffies              <%lx>\n"
				   "  desc.status          <%x>\n",
				   tx_ring->queue_index,
				   rd32(IGC_TDH(tx_ring->reg_idx)),
				   readl(tx_ring->tail),
				   tx_ring->next_to_use,
				   tx_ring->next_to_clean,
				   tx_buffer->time_stamp,
				   tx_buffer->next_to_watch,
				   jiffies,
				   tx_buffer->next_to_watch->wb.status);
			netif_stop_subqueue(tx_ring->netdev,
					    tx_ring->queue_index);

			/* we are about to reset, no point in enabling stuff */
			return true;
		}
	}

#define TX_WAKE_THRESHOLD (DESC_NEEDED * 2)
	if (unlikely(total_packets &&
		     netif_carrier_ok(tx_ring->netdev) &&
		     igc_desc_unused(tx_ring) >= TX_WAKE_THRESHOLD)) {
		/* Make sure that anybody stopping the queue after this
		 * sees the new next_to_clean.
		 */
		smp_mb();
		if (__netif_subqueue_stopped(tx_ring->netdev,
					     tx_ring->queue_index) &&
		    !(test_bit(__IGC_DOWN, &adapter->state))) {
			netif_wake_subqueue(tx_ring->netdev,
					    tx_ring->queue_index);

			u64_stats_update_begin(&tx_ring->tx_syncp);
			tx_ring->tx_stats.restart_queue++;
			u64_stats_update_end(&tx_ring->tx_syncp);
		}
	}

	return !!budget;
}

static int igc_find_mac_filter(struct igc_adapter *adapter,
			       enum igc_mac_filter_type type, const u8 *addr)
{
	struct igc_hw *hw = &adapter->hw;
	int max_entries = hw->mac.rar_entry_count;
	u32 ral, rah;
	int i;

	for (i = 0; i < max_entries; i++) {
		ral = rd32(IGC_RAL(i));
		rah = rd32(IGC_RAH(i));

		if (!(rah & IGC_RAH_AV))
			continue;
		if (!!(rah & IGC_RAH_ASEL_SRC_ADDR) != type)
			continue;
		if ((rah & IGC_RAH_RAH_MASK) !=
		    le16_to_cpup((__le16 *)(addr + 4)))
			continue;
		if (ral != le32_to_cpup((__le32 *)(addr)))
			continue;

		return i;
	}

	return -1;
}

static int igc_get_avail_mac_filter_slot(struct igc_adapter *adapter)
{
	struct igc_hw *hw = &adapter->hw;
	int max_entries = hw->mac.rar_entry_count;
	u32 rah;
	int i;

	for (i = 0; i < max_entries; i++) {
		rah = rd32(IGC_RAH(i));

		if (!(rah & IGC_RAH_AV))
			return i;
	}

	return -1;
}

/**
 * igc_add_mac_filter() - Add MAC address filter
 * @adapter: Pointer to adapter where the filter should be added
 * @type: MAC address filter type (source or destination)
 * @addr: MAC address
 * @queue: If non-negative, queue assignment feature is enabled and frames
 *         matching the filter are enqueued onto 'queue'. Otherwise, queue
 *         assignment is disabled.
 *
 * Return: 0 in case of success, negative errno code otherwise.
 */
static int igc_add_mac_filter(struct igc_adapter *adapter,
			      enum igc_mac_filter_type type, const u8 *addr,
			      int queue)
{
	struct net_device *dev = adapter->netdev;
	int index;

	index = igc_find_mac_filter(adapter, type, addr);
	if (index >= 0)
		goto update_filter;

	index = igc_get_avail_mac_filter_slot(adapter);
	if (index < 0)
		return -ENOSPC;

	netdev_dbg(dev, "Add MAC address filter: index %d type %s address %pM queue %d\n",
		   index, type == IGC_MAC_FILTER_TYPE_DST ? "dst" : "src",
		   addr, queue);

update_filter:
	igc_set_mac_filter_hw(adapter, index, type, addr, queue);
	return 0;
}

/**
 * igc_del_mac_filter() - Delete MAC address filter
 * @adapter: Pointer to adapter where the filter should be deleted from
 * @type: MAC address filter type (source or destination)
 * @addr: MAC address
 */
static void igc_del_mac_filter(struct igc_adapter *adapter,
			       enum igc_mac_filter_type type, const u8 *addr)
{
	struct net_device *dev = adapter->netdev;
	int index;

	index = igc_find_mac_filter(adapter, type, addr);
	if (index < 0)
		return;

	if (index == 0) {
		/* If this is the default filter, we don't actually delete it.
		 * We just reset to its default value i.e. disable queue
		 * assignment.
		 */
		netdev_dbg(dev, "Disable default MAC filter queue assignment");

		igc_set_mac_filter_hw(adapter, 0, type, addr, -1);
	} else {
		netdev_dbg(dev, "Delete MAC address filter: index %d type %s address %pM\n",
			   index,
			   type == IGC_MAC_FILTER_TYPE_DST ? "dst" : "src",
			   addr);

		igc_clear_mac_filter_hw(adapter, index);
	}
}

/**
 * igc_add_vlan_prio_filter() - Add VLAN priority filter
 * @adapter: Pointer to adapter where the filter should be added
 * @prio: VLAN priority value
 * @queue: Queue number which matching frames are assigned to
 *
 * Return: 0 in case of success, negative errno code otherwise.
 */
static int igc_add_vlan_prio_filter(struct igc_adapter *adapter, int prio,
				    int queue)
{
	struct net_device *dev = adapter->netdev;
	struct igc_hw *hw = &adapter->hw;
	u32 vlanpqf;

	vlanpqf = rd32(IGC_VLANPQF);

	if (vlanpqf & IGC_VLANPQF_VALID(prio)) {
		netdev_dbg(dev, "VLAN priority filter already in use\n");
		return -EEXIST;
	}

	vlanpqf |= IGC_VLANPQF_QSEL(prio, queue);
	vlanpqf |= IGC_VLANPQF_VALID(prio);

	wr32(IGC_VLANPQF, vlanpqf);

	netdev_dbg(dev, "Add VLAN priority filter: prio %d queue %d\n",
		   prio, queue);
	return 0;
}

/**
 * igc_del_vlan_prio_filter() - Delete VLAN priority filter
 * @adapter: Pointer to adapter where the filter should be deleted from
 * @prio: VLAN priority value
 */
static void igc_del_vlan_prio_filter(struct igc_adapter *adapter, int prio)
{
	struct igc_hw *hw = &adapter->hw;
	u32 vlanpqf;

	vlanpqf = rd32(IGC_VLANPQF);

	vlanpqf &= ~IGC_VLANPQF_VALID(prio);
	vlanpqf &= ~IGC_VLANPQF_QSEL(prio, IGC_VLANPQF_QUEUE_MASK);

	wr32(IGC_VLANPQF, vlanpqf);

	netdev_dbg(adapter->netdev, "Delete VLAN priority filter: prio %d\n",
		   prio);
}

static int igc_get_avail_etype_filter_slot(struct igc_adapter *adapter)
{
	struct igc_hw *hw = &adapter->hw;
	int i;

	for (i = 0; i < MAX_ETYPE_FILTER; i++) {
		u32 etqf = rd32(IGC_ETQF(i));

		if (!(etqf & IGC_ETQF_FILTER_ENABLE))
			return i;
	}

	return -1;
}

/**
 * igc_add_etype_filter() - Add ethertype filter
 * @adapter: Pointer to adapter where the filter should be added
 * @etype: Ethertype value
 * @queue: If non-negative, queue assignment feature is enabled and frames
 *         matching the filter are enqueued onto 'queue'. Otherwise, queue
 *         assignment is disabled.
 *
 * Return: 0 in case of success, negative errno code otherwise.
 */
static int igc_add_etype_filter(struct igc_adapter *adapter, u16 etype,
				int queue)
{
	struct igc_hw *hw = &adapter->hw;
	int index;
	u32 etqf;

	index = igc_get_avail_etype_filter_slot(adapter);
	if (index < 0)
		return -ENOSPC;

	etqf = rd32(IGC_ETQF(index));

	etqf &= ~IGC_ETQF_ETYPE_MASK;
	etqf |= etype;

	if (queue >= 0) {
		etqf &= ~IGC_ETQF_QUEUE_MASK;
		etqf |= (queue << IGC_ETQF_QUEUE_SHIFT);
		etqf |= IGC_ETQF_QUEUE_ENABLE;
	}

	etqf |= IGC_ETQF_FILTER_ENABLE;

	wr32(IGC_ETQF(index), etqf);

	netdev_dbg(adapter->netdev, "Add ethertype filter: etype %04x queue %d\n",
		   etype, queue);
	return 0;
}

static int igc_find_etype_filter(struct igc_adapter *adapter, u16 etype)
{
	struct igc_hw *hw = &adapter->hw;
	int i;

	for (i = 0; i < MAX_ETYPE_FILTER; i++) {
		u32 etqf = rd32(IGC_ETQF(i));

		if ((etqf & IGC_ETQF_ETYPE_MASK) == etype)
			return i;
	}

	return -1;
}

/**
 * igc_del_etype_filter() - Delete ethertype filter
 * @adapter: Pointer to adapter where the filter should be deleted from
 * @etype: Ethertype value
 */
static void igc_del_etype_filter(struct igc_adapter *adapter, u16 etype)
{
	struct igc_hw *hw = &adapter->hw;
	int index;

	index = igc_find_etype_filter(adapter, etype);
	if (index < 0)
		return;

	wr32(IGC_ETQF(index), 0);

	netdev_dbg(adapter->netdev, "Delete ethertype filter: etype %04x\n",
		   etype);
}

static int igc_enable_nfc_rule(struct igc_adapter *adapter,
			       const struct igc_nfc_rule *rule)
{
	int err;

	if (rule->filter.match_flags & IGC_FILTER_FLAG_ETHER_TYPE) {
		err = igc_add_etype_filter(adapter, rule->filter.etype,
					   rule->action);
		if (err)
			return err;
	}

	if (rule->filter.match_flags & IGC_FILTER_FLAG_SRC_MAC_ADDR) {
		err = igc_add_mac_filter(adapter, IGC_MAC_FILTER_TYPE_SRC,
					 rule->filter.src_addr, rule->action);
		if (err)
			return err;
	}

	if (rule->filter.match_flags & IGC_FILTER_FLAG_DST_MAC_ADDR) {
		err = igc_add_mac_filter(adapter, IGC_MAC_FILTER_TYPE_DST,
					 rule->filter.dst_addr, rule->action);
		if (err)
			return err;
	}

	if (rule->filter.match_flags & IGC_FILTER_FLAG_VLAN_TCI) {
		int prio = (rule->filter.vlan_tci & VLAN_PRIO_MASK) >>
			   VLAN_PRIO_SHIFT;

		err = igc_add_vlan_prio_filter(adapter, prio, rule->action);
		if (err)
			return err;
	}

	return 0;
}

static void igc_disable_nfc_rule(struct igc_adapter *adapter,
				 const struct igc_nfc_rule *rule)
{
	if (rule->filter.match_flags & IGC_FILTER_FLAG_ETHER_TYPE)
		igc_del_etype_filter(adapter, rule->filter.etype);

	if (rule->filter.match_flags & IGC_FILTER_FLAG_VLAN_TCI) {
		int prio = (rule->filter.vlan_tci & VLAN_PRIO_MASK) >>
			   VLAN_PRIO_SHIFT;

		igc_del_vlan_prio_filter(adapter, prio);
	}

	if (rule->filter.match_flags & IGC_FILTER_FLAG_SRC_MAC_ADDR)
		igc_del_mac_filter(adapter, IGC_MAC_FILTER_TYPE_SRC,
				   rule->filter.src_addr);

	if (rule->filter.match_flags & IGC_FILTER_FLAG_DST_MAC_ADDR)
		igc_del_mac_filter(adapter, IGC_MAC_FILTER_TYPE_DST,
				   rule->filter.dst_addr);
}

/**
 * igc_get_nfc_rule() - Get NFC rule
 * @adapter: Pointer to adapter
 * @location: Rule location
 *
 * Context: Expects adapter->nfc_rule_lock to be held by caller.
 *
 * Return: Pointer to NFC rule at @location. If not found, NULL.
 */
struct igc_nfc_rule *igc_get_nfc_rule(struct igc_adapter *adapter,
				      u32 location)
{
	struct igc_nfc_rule *rule;

	list_for_each_entry(rule, &adapter->nfc_rule_list, list) {
		if (rule->location == location)
			return rule;
		if (rule->location > location)
			break;
	}

	return NULL;
}

/**
 * igc_del_nfc_rule() - Delete NFC rule
 * @adapter: Pointer to adapter
 * @rule: Pointer to rule to be deleted
 *
 * Disable NFC rule in hardware and delete it from adapter.
 *
 * Context: Expects adapter->nfc_rule_lock to be held by caller.
 */
void igc_del_nfc_rule(struct igc_adapter *adapter, struct igc_nfc_rule *rule)
{
	igc_disable_nfc_rule(adapter, rule);

	list_del(&rule->list);
	adapter->nfc_rule_count--;

	kfree(rule);
}

static void igc_flush_nfc_rules(struct igc_adapter *adapter)
{
	struct igc_nfc_rule *rule, *tmp;

	mutex_lock(&adapter->nfc_rule_lock);

	list_for_each_entry_safe(rule, tmp, &adapter->nfc_rule_list, list)
		igc_del_nfc_rule(adapter, rule);

	mutex_unlock(&adapter->nfc_rule_lock);
}

/**
 * igc_add_nfc_rule() - Add NFC rule
 * @adapter: Pointer to adapter
 * @rule: Pointer to rule to be added
 *
 * Enable NFC rule in hardware and add it to adapter.
 *
 * Context: Expects adapter->nfc_rule_lock to be held by caller.
 *
 * Return: 0 on success, negative errno on failure.
 */
int igc_add_nfc_rule(struct igc_adapter *adapter, struct igc_nfc_rule *rule)
{
	struct igc_nfc_rule *pred, *cur;
	int err;

	err = igc_enable_nfc_rule(adapter, rule);
	if (err)
		return err;

	pred = NULL;
	list_for_each_entry(cur, &adapter->nfc_rule_list, list) {
		if (cur->location >= rule->location)
			break;
		pred = cur;
	}

	list_add(&rule->list, pred ? &pred->list : &adapter->nfc_rule_list);
	adapter->nfc_rule_count++;
	return 0;
}

static void igc_restore_nfc_rules(struct igc_adapter *adapter)
{
	struct igc_nfc_rule *rule;

	mutex_lock(&adapter->nfc_rule_lock);

	list_for_each_entry_reverse(rule, &adapter->nfc_rule_list, list)
		igc_enable_nfc_rule(adapter, rule);

	mutex_unlock(&adapter->nfc_rule_lock);
}

static int igc_uc_sync(struct net_device *netdev, const unsigned char *addr)
{
	struct igc_adapter *adapter = netdev_priv(netdev);

	return igc_add_mac_filter(adapter, IGC_MAC_FILTER_TYPE_DST, addr, -1);
}

static int igc_uc_unsync(struct net_device *netdev, const unsigned char *addr)
{
	struct igc_adapter *adapter = netdev_priv(netdev);

	igc_del_mac_filter(adapter, IGC_MAC_FILTER_TYPE_DST, addr);
	return 0;
}

/**
 * igc_set_rx_mode - Secondary Unicast, Multicast and Promiscuous mode set
 * @netdev: network interface device structure
 *
 * The set_rx_mode entry point is called whenever the unicast or multicast
 * address lists or the network interface flags are updated.  This routine is
 * responsible for configuring the hardware for proper unicast, multicast,
 * promiscuous mode, and all-multi behavior.
 */
static void igc_set_rx_mode(struct net_device *netdev)
{
	struct igc_adapter *adapter = netdev_priv(netdev);
	struct igc_hw *hw = &adapter->hw;
	u32 rctl = 0, rlpml = MAX_JUMBO_FRAME_SIZE;
	int count;

	/* Check for Promiscuous and All Multicast modes */
	if (netdev->flags & IFF_PROMISC) {
		rctl |= IGC_RCTL_UPE | IGC_RCTL_MPE;
	} else {
		if (netdev->flags & IFF_ALLMULTI) {
			rctl |= IGC_RCTL_MPE;
		} else {
			/* Write addresses to the MTA, if the attempt fails
			 * then we should just turn on promiscuous mode so
			 * that we can at least receive multicast traffic
			 */
			count = igc_write_mc_addr_list(netdev);
			if (count < 0)
				rctl |= IGC_RCTL_MPE;
		}
	}

	/* Write addresses to available RAR registers, if there is not
	 * sufficient space to store all the addresses then enable
	 * unicast promiscuous mode
	 */
	if (__dev_uc_sync(netdev, igc_uc_sync, igc_uc_unsync))
		rctl |= IGC_RCTL_UPE;

	/* update state of unicast and multicast */
	rctl |= rd32(IGC_RCTL) & ~(IGC_RCTL_UPE | IGC_RCTL_MPE);
	wr32(IGC_RCTL, rctl);

#if (PAGE_SIZE < 8192)
	if (adapter->max_frame_size <= IGC_MAX_FRAME_BUILD_SKB)
		rlpml = IGC_MAX_FRAME_BUILD_SKB;
#endif
	wr32(IGC_RLPML, rlpml);
}

/**
 * igc_configure - configure the hardware for RX and TX
 * @adapter: private board structure
 */
static void igc_configure(struct igc_adapter *adapter)
{
	struct net_device *netdev = adapter->netdev;
	int i = 0;

	igc_get_hw_control(adapter);
	igc_set_rx_mode(netdev);

	igc_restore_vlan(adapter);

	igc_setup_tctl(adapter);
	igc_setup_mrqc(adapter);
	igc_setup_rctl(adapter);

	igc_set_default_mac_filter(adapter);
	igc_restore_nfc_rules(adapter);

	igc_configure_tx(adapter);
	igc_configure_rx(adapter);

	igc_rx_fifo_flush_base(&adapter->hw);

	/* call igc_desc_unused which always leaves
	 * at least 1 descriptor unused to make sure
	 * next_to_use != next_to_clean
	 */
	for (i = 0; i < adapter->num_rx_queues; i++) {
		struct igc_ring *ring = adapter->rx_ring[i];

		if (ring->xsk_pool)
			igc_alloc_rx_buffers_zc(ring, igc_desc_unused(ring));
		else
			igc_alloc_rx_buffers(ring, igc_desc_unused(ring));
	}
}

/**
 * igc_write_ivar - configure ivar for given MSI-X vector
 * @hw: pointer to the HW structure
 * @msix_vector: vector number we are allocating to a given ring
 * @index: row index of IVAR register to write within IVAR table
 * @offset: column offset of in IVAR, should be multiple of 8
 *
 * The IVAR table consists of 2 columns,
 * each containing an cause allocation for an Rx and Tx ring, and a
 * variable number of rows depending on the number of queues supported.
 */
static void igc_write_ivar(struct igc_hw *hw, int msix_vector,
			   int index, int offset)
{
	u32 ivar = array_rd32(IGC_IVAR0, index);

	/* clear any bits that are currently set */
	ivar &= ~((u32)0xFF << offset);

	/* write vector and valid bit */
	ivar |= (msix_vector | IGC_IVAR_VALID) << offset;

	array_wr32(IGC_IVAR0, index, ivar);
}

static void igc_assign_vector(struct igc_q_vector *q_vector, int msix_vector)
{
	struct igc_adapter *adapter = q_vector->adapter;
	struct igc_hw *hw = &adapter->hw;
	int rx_queue = IGC_N0_QUEUE;
	int tx_queue = IGC_N0_QUEUE;

	if (q_vector->rx.ring)
		rx_queue = q_vector->rx.ring->reg_idx;
	if (q_vector->tx.ring)
		tx_queue = q_vector->tx.ring->reg_idx;

	switch (hw->mac.type) {
	case igc_i225:
		if (rx_queue > IGC_N0_QUEUE)
			igc_write_ivar(hw, msix_vector,
				       rx_queue >> 1,
				       (rx_queue & 0x1) << 4);
		if (tx_queue > IGC_N0_QUEUE)
			igc_write_ivar(hw, msix_vector,
				       tx_queue >> 1,
				       ((tx_queue & 0x1) << 4) + 8);
		q_vector->eims_value = BIT(msix_vector);
		break;
	default:
		WARN_ONCE(hw->mac.type != igc_i225, "Wrong MAC type\n");
		break;
	}

	/* add q_vector eims value to global eims_enable_mask */
	adapter->eims_enable_mask |= q_vector->eims_value;

	/* configure q_vector to set itr on first interrupt */
	q_vector->set_itr = 1;
}

/**
 * igc_configure_msix - Configure MSI-X hardware
 * @adapter: Pointer to adapter structure
 *
 * igc_configure_msix sets up the hardware to properly
 * generate MSI-X interrupts.
 */
static void igc_configure_msix(struct igc_adapter *adapter)
{
	struct igc_hw *hw = &adapter->hw;
	int i, vector = 0;
	u32 tmp;

	adapter->eims_enable_mask = 0;

	/* set vector for other causes, i.e. link changes */
	switch (hw->mac.type) {
	case igc_i225:
		/* Turn on MSI-X capability first, or our settings
		 * won't stick.  And it will take days to debug.
		 */
		wr32(IGC_GPIE, IGC_GPIE_MSIX_MODE |
		     IGC_GPIE_PBA | IGC_GPIE_EIAME |
		     IGC_GPIE_NSICR);

		/* enable msix_other interrupt */
		adapter->eims_other = BIT(vector);
		tmp = (vector++ | IGC_IVAR_VALID) << 8;

		wr32(IGC_IVAR_MISC, tmp);
		break;
	default:
		/* do nothing, since nothing else supports MSI-X */
		break;
	} /* switch (hw->mac.type) */

	adapter->eims_enable_mask |= adapter->eims_other;

	for (i = 0; i < adapter->num_q_vectors; i++)
		igc_assign_vector(adapter->q_vector[i], vector++);

	wrfl();
}

/**
 * igc_irq_enable - Enable default interrupt generation settings
 * @adapter: board private structure
 */
static void igc_irq_enable(struct igc_adapter *adapter)
{
	struct igc_hw *hw = &adapter->hw;

	if (adapter->msix_entries) {
		u32 ims = IGC_IMS_LSC | IGC_IMS_DOUTSYNC | IGC_IMS_DRSTA;
		u32 regval = rd32(IGC_EIAC);

		wr32(IGC_EIAC, regval | adapter->eims_enable_mask);
		regval = rd32(IGC_EIAM);
		wr32(IGC_EIAM, regval | adapter->eims_enable_mask);
		wr32(IGC_EIMS, adapter->eims_enable_mask);
		wr32(IGC_IMS, ims);
	} else {
		wr32(IGC_IMS, IMS_ENABLE_MASK | IGC_IMS_DRSTA);
		wr32(IGC_IAM, IMS_ENABLE_MASK | IGC_IMS_DRSTA);
	}
}

/**
 * igc_irq_disable - Mask off interrupt generation on the NIC
 * @adapter: board private structure
 */
static void igc_irq_disable(struct igc_adapter *adapter)
{
	struct igc_hw *hw = &adapter->hw;

	if (adapter->msix_entries) {
		u32 regval = rd32(IGC_EIAM);

		wr32(IGC_EIAM, regval & ~adapter->eims_enable_mask);
		wr32(IGC_EIMC, adapter->eims_enable_mask);
		regval = rd32(IGC_EIAC);
		wr32(IGC_EIAC, regval & ~adapter->eims_enable_mask);
	}

	wr32(IGC_IAM, 0);
	wr32(IGC_IMC, ~0);
	wrfl();

	if (adapter->msix_entries) {
		int vector = 0, i;

		synchronize_irq(adapter->msix_entries[vector++].vector);

		for (i = 0; i < adapter->num_q_vectors; i++)
			synchronize_irq(adapter->msix_entries[vector++].vector);
	} else {
		synchronize_irq(adapter->pdev->irq);
	}
}

void igc_set_flag_queue_pairs(struct igc_adapter *adapter,
			      const u32 max_rss_queues)
{
	/* Determine if we need to pair queues. */
	/* If rss_queues > half of max_rss_queues, pair the queues in
	 * order to conserve interrupts due to limited supply.
	 */
	if (adapter->rss_queues > (max_rss_queues / 2))
		adapter->flags |= IGC_FLAG_QUEUE_PAIRS;
	else
		adapter->flags &= ~IGC_FLAG_QUEUE_PAIRS;
}

unsigned int igc_get_max_rss_queues(struct igc_adapter *adapter)
{
	return IGC_MAX_RX_QUEUES;
}

static void igc_init_queue_configuration(struct igc_adapter *adapter)
{
	u32 max_rss_queues;

	max_rss_queues = igc_get_max_rss_queues(adapter);
	adapter->rss_queues = min_t(u32, max_rss_queues, num_online_cpus());

	igc_set_flag_queue_pairs(adapter, max_rss_queues);
}

/**
 * igc_reset_q_vector - Reset config for interrupt vector
 * @adapter: board private structure to initialize
 * @v_idx: Index of vector to be reset
 *
 * If NAPI is enabled it will delete any references to the
 * NAPI struct. This is preparation for igc_free_q_vector.
 */
static void igc_reset_q_vector(struct igc_adapter *adapter, int v_idx)
{
	struct igc_q_vector *q_vector = adapter->q_vector[v_idx];

	/* if we're coming from igc_set_interrupt_capability, the vectors are
	 * not yet allocated
	 */
	if (!q_vector)
		return;

	if (q_vector->tx.ring)
		adapter->tx_ring[q_vector->tx.ring->queue_index] = NULL;

	if (q_vector->rx.ring)
		adapter->rx_ring[q_vector->rx.ring->queue_index] = NULL;

	netif_napi_del(&q_vector->napi);
}

/**
 * igc_free_q_vector - Free memory allocated for specific interrupt vector
 * @adapter: board private structure to initialize
 * @v_idx: Index of vector to be freed
 *
 * This function frees the memory allocated to the q_vector.
 */
static void igc_free_q_vector(struct igc_adapter *adapter, int v_idx)
{
	struct igc_q_vector *q_vector = adapter->q_vector[v_idx];

	adapter->q_vector[v_idx] = NULL;

	/* igc_get_stats64() might access the rings on this vector,
	 * we must wait a grace period before freeing it.
	 */
	if (q_vector)
		kfree_rcu(q_vector, rcu);
}

/**
 * igc_free_q_vectors - Free memory allocated for interrupt vectors
 * @adapter: board private structure to initialize
 *
 * This function frees the memory allocated to the q_vectors.  In addition if
 * NAPI is enabled it will delete any references to the NAPI struct prior
 * to freeing the q_vector.
 */
static void igc_free_q_vectors(struct igc_adapter *adapter)
{
	int v_idx = adapter->num_q_vectors;

	adapter->num_tx_queues = 0;
	adapter->num_rx_queues = 0;
	adapter->num_q_vectors = 0;

	while (v_idx--) {
		igc_reset_q_vector(adapter, v_idx);
		igc_free_q_vector(adapter, v_idx);
	}
}

/**
 * igc_update_itr - update the dynamic ITR value based on statistics
 * @q_vector: pointer to q_vector
 * @ring_container: ring info to update the itr for
 *
 * Stores a new ITR value based on packets and byte
 * counts during the last interrupt.  The advantage of per interrupt
 * computation is faster updates and more accurate ITR for the current
 * traffic pattern.  Constants in this function were computed
 * based on theoretical maximum wire speed and thresholds were set based
 * on testing data as well as attempting to minimize response time
 * while increasing bulk throughput.
 * NOTE: These calculations are only valid when operating in a single-
 * queue environment.
 */
static void igc_update_itr(struct igc_q_vector *q_vector,
			   struct igc_ring_container *ring_container)
{
	unsigned int packets = ring_container->total_packets;
	unsigned int bytes = ring_container->total_bytes;
	u8 itrval = ring_container->itr;

	/* no packets, exit with status unchanged */
	if (packets == 0)
		return;

	switch (itrval) {
	case lowest_latency:
		/* handle TSO and jumbo frames */
		if (bytes / packets > 8000)
			itrval = bulk_latency;
		else if ((packets < 5) && (bytes > 512))
			itrval = low_latency;
		break;
	case low_latency:  /* 50 usec aka 20000 ints/s */
		if (bytes > 10000) {
			/* this if handles the TSO accounting */
			if (bytes / packets > 8000)
				itrval = bulk_latency;
			else if ((packets < 10) || ((bytes / packets) > 1200))
				itrval = bulk_latency;
			else if ((packets > 35))
				itrval = lowest_latency;
		} else if (bytes / packets > 2000) {
			itrval = bulk_latency;
		} else if (packets <= 2 && bytes < 512) {
			itrval = lowest_latency;
		}
		break;
	case bulk_latency: /* 250 usec aka 4000 ints/s */
		if (bytes > 25000) {
			if (packets > 35)
				itrval = low_latency;
		} else if (bytes < 1500) {
			itrval = low_latency;
		}
		break;
	}

	/* clear work counters since we have the values we need */
	ring_container->total_bytes = 0;
	ring_container->total_packets = 0;

	/* write updated itr to ring container */
	ring_container->itr = itrval;
}

static void igc_set_itr(struct igc_q_vector *q_vector)
{
	struct igc_adapter *adapter = q_vector->adapter;
	u32 new_itr = q_vector->itr_val;
	u8 current_itr = 0;

	/* for non-gigabit speeds, just fix the interrupt rate at 4000 */
	switch (adapter->link_speed) {
	case SPEED_10:
	case SPEED_100:
		current_itr = 0;
		new_itr = IGC_4K_ITR;
		goto set_itr_now;
	default:
		break;
	}

	igc_update_itr(q_vector, &q_vector->tx);
	igc_update_itr(q_vector, &q_vector->rx);

	current_itr = max(q_vector->rx.itr, q_vector->tx.itr);

	/* conservative mode (itr 3) eliminates the lowest_latency setting */
	if (current_itr == lowest_latency &&
	    ((q_vector->rx.ring && adapter->rx_itr_setting == 3) ||
	    (!q_vector->rx.ring && adapter->tx_itr_setting == 3)))
		current_itr = low_latency;

	switch (current_itr) {
	/* counts and packets in update_itr are dependent on these numbers */
	case lowest_latency:
		new_itr = IGC_70K_ITR; /* 70,000 ints/sec */
		break;
	case low_latency:
		new_itr = IGC_20K_ITR; /* 20,000 ints/sec */
		break;
	case bulk_latency:
		new_itr = IGC_4K_ITR;  /* 4,000 ints/sec */
		break;
	default:
		break;
	}

set_itr_now:
	if (new_itr != q_vector->itr_val) {
		/* this attempts to bias the interrupt rate towards Bulk
		 * by adding intermediate steps when interrupt rate is
		 * increasing
		 */
		new_itr = new_itr > q_vector->itr_val ?
			  max((new_itr * q_vector->itr_val) /
			  (new_itr + (q_vector->itr_val >> 2)),
			  new_itr) : new_itr;
		/* Don't write the value here; it resets the adapter's
		 * internal timer, and causes us to delay far longer than
		 * we should between interrupts.  Instead, we write the ITR
		 * value at the beginning of the next interrupt so the timing
		 * ends up being correct.
		 */
		q_vector->itr_val = new_itr;
		q_vector->set_itr = 1;
	}
}

static void igc_reset_interrupt_capability(struct igc_adapter *adapter)
{
	int v_idx = adapter->num_q_vectors;

	if (adapter->msix_entries) {
		pci_disable_msix(adapter->pdev);
		kfree(adapter->msix_entries);
		adapter->msix_entries = NULL;
	} else if (adapter->flags & IGC_FLAG_HAS_MSI) {
		pci_disable_msi(adapter->pdev);
	}

	while (v_idx--)
		igc_reset_q_vector(adapter, v_idx);
}

/**
 * igc_set_interrupt_capability - set MSI or MSI-X if supported
 * @adapter: Pointer to adapter structure
 * @msix: boolean value for MSI-X capability
 *
 * Attempt to configure interrupts using the best available
 * capabilities of the hardware and kernel.
 */
static void igc_set_interrupt_capability(struct igc_adapter *adapter,
					 bool msix)
{
	int numvecs, i;
	int err;

	if (!msix)
		goto msi_only;
	adapter->flags |= IGC_FLAG_HAS_MSIX;

	/* Number of supported queues. */
	adapter->num_rx_queues = adapter->rss_queues;

	adapter->num_tx_queues = adapter->rss_queues;

	/* start with one vector for every Rx queue */
	numvecs = adapter->num_rx_queues;

	/* if Tx handler is separate add 1 for every Tx queue */
	if (!(adapter->flags & IGC_FLAG_QUEUE_PAIRS))
		numvecs += adapter->num_tx_queues;

	/* store the number of vectors reserved for queues */
	adapter->num_q_vectors = numvecs;

	/* add 1 vector for link status interrupts */
	numvecs++;

	adapter->msix_entries = kcalloc(numvecs, sizeof(struct msix_entry),
					GFP_KERNEL);

	if (!adapter->msix_entries)
		return;

	/* populate entry values */
	for (i = 0; i < numvecs; i++)
		adapter->msix_entries[i].entry = i;

	err = pci_enable_msix_range(adapter->pdev,
				    adapter->msix_entries,
				    numvecs,
				    numvecs);
	if (err > 0)
		return;

	kfree(adapter->msix_entries);
	adapter->msix_entries = NULL;

	igc_reset_interrupt_capability(adapter);

msi_only:
	adapter->flags &= ~IGC_FLAG_HAS_MSIX;

	adapter->rss_queues = 1;
	adapter->flags |= IGC_FLAG_QUEUE_PAIRS;
	adapter->num_rx_queues = 1;
	adapter->num_tx_queues = 1;
	adapter->num_q_vectors = 1;
	if (!pci_enable_msi(adapter->pdev))
		adapter->flags |= IGC_FLAG_HAS_MSI;
}

/**
 * igc_update_ring_itr - update the dynamic ITR value based on packet size
 * @q_vector: pointer to q_vector
 *
 * Stores a new ITR value based on strictly on packet size.  This
 * algorithm is less sophisticated than that used in igc_update_itr,
 * due to the difficulty of synchronizing statistics across multiple
 * receive rings.  The divisors and thresholds used by this function
 * were determined based on theoretical maximum wire speed and testing
 * data, in order to minimize response time while increasing bulk
 * throughput.
 * NOTE: This function is called only when operating in a multiqueue
 * receive environment.
 */
static void igc_update_ring_itr(struct igc_q_vector *q_vector)
{
	struct igc_adapter *adapter = q_vector->adapter;
	int new_val = q_vector->itr_val;
	int avg_wire_size = 0;
	unsigned int packets;

	/* For non-gigabit speeds, just fix the interrupt rate at 4000
	 * ints/sec - ITR timer value of 120 ticks.
	 */
	switch (adapter->link_speed) {
	case SPEED_10:
	case SPEED_100:
		new_val = IGC_4K_ITR;
		goto set_itr_val;
	default:
		break;
	}

	packets = q_vector->rx.total_packets;
	if (packets)
		avg_wire_size = q_vector->rx.total_bytes / packets;

	packets = q_vector->tx.total_packets;
	if (packets)
		avg_wire_size = max_t(u32, avg_wire_size,
				      q_vector->tx.total_bytes / packets);

	/* if avg_wire_size isn't set no work was done */
	if (!avg_wire_size)
		goto clear_counts;

	/* Add 24 bytes to size to account for CRC, preamble, and gap */
	avg_wire_size += 24;

	/* Don't starve jumbo frames */
	avg_wire_size = min(avg_wire_size, 3000);

	/* Give a little boost to mid-size frames */
	if (avg_wire_size > 300 && avg_wire_size < 1200)
		new_val = avg_wire_size / 3;
	else
		new_val = avg_wire_size / 2;

	/* conservative mode (itr 3) eliminates the lowest_latency setting */
	if (new_val < IGC_20K_ITR &&
	    ((q_vector->rx.ring && adapter->rx_itr_setting == 3) ||
	    (!q_vector->rx.ring && adapter->tx_itr_setting == 3)))
		new_val = IGC_20K_ITR;

set_itr_val:
	if (new_val != q_vector->itr_val) {
		q_vector->itr_val = new_val;
		q_vector->set_itr = 1;
	}
clear_counts:
	q_vector->rx.total_bytes = 0;
	q_vector->rx.total_packets = 0;
	q_vector->tx.total_bytes = 0;
	q_vector->tx.total_packets = 0;
}

static void igc_ring_irq_enable(struct igc_q_vector *q_vector)
{
	struct igc_adapter *adapter = q_vector->adapter;
	struct igc_hw *hw = &adapter->hw;

	if ((q_vector->rx.ring && (adapter->rx_itr_setting & 3)) ||
	    (!q_vector->rx.ring && (adapter->tx_itr_setting & 3))) {
		if (adapter->num_q_vectors == 1)
			igc_set_itr(q_vector);
		else
			igc_update_ring_itr(q_vector);
	}

	if (!test_bit(__IGC_DOWN, &adapter->state)) {
		if (adapter->msix_entries)
			wr32(IGC_EIMS, q_vector->eims_value);
		else
			igc_irq_enable(adapter);
	}
}

static void igc_add_ring(struct igc_ring *ring,
			 struct igc_ring_container *head)
{
	head->ring = ring;
	head->count++;
}

/**
 * igc_cache_ring_register - Descriptor ring to register mapping
 * @adapter: board private structure to initialize
 *
 * Once we know the feature-set enabled for the device, we'll cache
 * the register offset the descriptor ring is assigned to.
 */
static void igc_cache_ring_register(struct igc_adapter *adapter)
{
	int i = 0, j = 0;

	switch (adapter->hw.mac.type) {
	case igc_i225:
	default:
		for (; i < adapter->num_rx_queues; i++)
			adapter->rx_ring[i]->reg_idx = i;
		for (; j < adapter->num_tx_queues; j++)
			adapter->tx_ring[j]->reg_idx = j;
		break;
	}
}

/**
 * igc_poll - NAPI Rx polling callback
 * @napi: napi polling structure
 * @budget: count of how many packets we should handle
 */
static int igc_poll(struct napi_struct *napi, int budget)
{
	struct igc_q_vector *q_vector = container_of(napi,
						     struct igc_q_vector,
						     napi);
	struct igc_ring *rx_ring = q_vector->rx.ring;
	bool clean_complete = true;
	int work_done = 0;

	if (q_vector->tx.ring)
		clean_complete = igc_clean_tx_irq(q_vector, budget);

	if (rx_ring) {
		int cleaned = rx_ring->xsk_pool ?
			      igc_clean_rx_irq_zc(q_vector, budget) :
			      igc_clean_rx_irq(q_vector, budget);

		work_done += cleaned;
		if (cleaned >= budget)
			clean_complete = false;
	}

	/* If all work not completed, return budget and keep polling */
	if (!clean_complete)
		return budget;

	/* Exit the polling mode, but don't re-enable interrupts if stack might
	 * poll us due to busy-polling
	 */
	if (likely(napi_complete_done(napi, work_done)))
		igc_ring_irq_enable(q_vector);

	return min(work_done, budget - 1);
}

/**
 * igc_alloc_q_vector - Allocate memory for a single interrupt vector
 * @adapter: board private structure to initialize
 * @v_count: q_vectors allocated on adapter, used for ring interleaving
 * @v_idx: index of vector in adapter struct
 * @txr_count: total number of Tx rings to allocate
 * @txr_idx: index of first Tx ring to allocate
 * @rxr_count: total number of Rx rings to allocate
 * @rxr_idx: index of first Rx ring to allocate
 *
 * We allocate one q_vector.  If allocation fails we return -ENOMEM.
 */
static int igc_alloc_q_vector(struct igc_adapter *adapter,
			      unsigned int v_count, unsigned int v_idx,
			      unsigned int txr_count, unsigned int txr_idx,
			      unsigned int rxr_count, unsigned int rxr_idx)
{
	struct igc_q_vector *q_vector;
	struct igc_ring *ring;
	int ring_count;

	/* igc only supports 1 Tx and/or 1 Rx queue per vector */
	if (txr_count > 1 || rxr_count > 1)
		return -ENOMEM;

	ring_count = txr_count + rxr_count;

	/* allocate q_vector and rings */
	q_vector = adapter->q_vector[v_idx];
	if (!q_vector)
		q_vector = kzalloc(struct_size(q_vector, ring, ring_count),
				   GFP_KERNEL);
	else
		memset(q_vector, 0, struct_size(q_vector, ring, ring_count));
	if (!q_vector)
		return -ENOMEM;

	/* initialize NAPI */
	netif_napi_add(adapter->netdev, &q_vector->napi,
		       igc_poll, 64);

	/* tie q_vector and adapter together */
	adapter->q_vector[v_idx] = q_vector;
	q_vector->adapter = adapter;

	/* initialize work limits */
	q_vector->tx.work_limit = adapter->tx_work_limit;

	/* initialize ITR configuration */
	q_vector->itr_register = adapter->io_addr + IGC_EITR(0);
	q_vector->itr_val = IGC_START_ITR;

	/* initialize pointer to rings */
	ring = q_vector->ring;

	/* initialize ITR */
	if (rxr_count) {
		/* rx or rx/tx vector */
		if (!adapter->rx_itr_setting || adapter->rx_itr_setting > 3)
			q_vector->itr_val = adapter->rx_itr_setting;
	} else {
		/* tx only vector */
		if (!adapter->tx_itr_setting || adapter->tx_itr_setting > 3)
			q_vector->itr_val = adapter->tx_itr_setting;
	}

	if (txr_count) {
		/* assign generic ring traits */
		ring->dev = &adapter->pdev->dev;
		ring->netdev = adapter->netdev;

		/* configure backlink on ring */
		ring->q_vector = q_vector;

		/* update q_vector Tx values */
		igc_add_ring(ring, &q_vector->tx);

		/* apply Tx specific ring traits */
		ring->count = adapter->tx_ring_count;
		ring->queue_index = txr_idx;

		/* assign ring to adapter */
		adapter->tx_ring[txr_idx] = ring;

		/* push pointer to next ring */
		ring++;
	}

	if (rxr_count) {
		/* assign generic ring traits */
		ring->dev = &adapter->pdev->dev;
		ring->netdev = adapter->netdev;

		/* configure backlink on ring */
		ring->q_vector = q_vector;

		/* update q_vector Rx values */
		igc_add_ring(ring, &q_vector->rx);

		/* apply Rx specific ring traits */
		ring->count = adapter->rx_ring_count;
		ring->queue_index = rxr_idx;

		/* assign ring to adapter */
		adapter->rx_ring[rxr_idx] = ring;
	}

	return 0;
}

/**
 * igc_alloc_q_vectors - Allocate memory for interrupt vectors
 * @adapter: board private structure to initialize
 *
 * We allocate one q_vector per queue interrupt.  If allocation fails we
 * return -ENOMEM.
 */
static int igc_alloc_q_vectors(struct igc_adapter *adapter)
{
	int rxr_remaining = adapter->num_rx_queues;
	int txr_remaining = adapter->num_tx_queues;
	int rxr_idx = 0, txr_idx = 0, v_idx = 0;
	int q_vectors = adapter->num_q_vectors;
	int err;

	if (q_vectors >= (rxr_remaining + txr_remaining)) {
		for (; rxr_remaining; v_idx++) {
			err = igc_alloc_q_vector(adapter, q_vectors, v_idx,
						 0, 0, 1, rxr_idx);

			if (err)
				goto err_out;

			/* update counts and index */
			rxr_remaining--;
			rxr_idx++;
		}
	}

	for (; v_idx < q_vectors; v_idx++) {
		int rqpv = DIV_ROUND_UP(rxr_remaining, q_vectors - v_idx);
		int tqpv = DIV_ROUND_UP(txr_remaining, q_vectors - v_idx);

		err = igc_alloc_q_vector(adapter, q_vectors, v_idx,
					 tqpv, txr_idx, rqpv, rxr_idx);

		if (err)
			goto err_out;

		/* update counts and index */
		rxr_remaining -= rqpv;
		txr_remaining -= tqpv;
		rxr_idx++;
		txr_idx++;
	}

	return 0;

err_out:
	adapter->num_tx_queues = 0;
	adapter->num_rx_queues = 0;
	adapter->num_q_vectors = 0;

	while (v_idx--)
		igc_free_q_vector(adapter, v_idx);

	return -ENOMEM;
}

/**
 * igc_init_interrupt_scheme - initialize interrupts, allocate queues/vectors
 * @adapter: Pointer to adapter structure
 * @msix: boolean for MSI-X capability
 *
 * This function initializes the interrupts and allocates all of the queues.
 */
static int igc_init_interrupt_scheme(struct igc_adapter *adapter, bool msix)
{
	struct net_device *dev = adapter->netdev;
	int err = 0;

	igc_set_interrupt_capability(adapter, msix);

	err = igc_alloc_q_vectors(adapter);
	if (err) {
		netdev_err(dev, "Unable to allocate memory for vectors\n");
		goto err_alloc_q_vectors;
	}

	igc_cache_ring_register(adapter);

	return 0;

err_alloc_q_vectors:
	igc_reset_interrupt_capability(adapter);
	return err;
}

/**
 * igc_sw_init - Initialize general software structures (struct igc_adapter)
 * @adapter: board private structure to initialize
 *
 * igc_sw_init initializes the Adapter private data structure.
 * Fields are initialized based on PCI device information and
 * OS network device settings (MTU size).
 */
static int igc_sw_init(struct igc_adapter *adapter)
{
	struct net_device *netdev = adapter->netdev;
	struct pci_dev *pdev = adapter->pdev;
	struct igc_hw *hw = &adapter->hw;

	pci_read_config_word(pdev, PCI_COMMAND, &hw->bus.pci_cmd_word);

	/* set default ring sizes */
	adapter->tx_ring_count = IGC_DEFAULT_TXD;
	adapter->rx_ring_count = IGC_DEFAULT_RXD;

	/* set default ITR values */
	adapter->rx_itr_setting = IGC_DEFAULT_ITR;
	adapter->tx_itr_setting = IGC_DEFAULT_ITR;

	/* set default work limits */
	adapter->tx_work_limit = IGC_DEFAULT_TX_WORK;

	/* adjust max frame to be at least the size of a standard frame */
	adapter->max_frame_size = netdev->mtu + ETH_HLEN + ETH_FCS_LEN +
				VLAN_HLEN;
	adapter->min_frame_size = ETH_ZLEN + ETH_FCS_LEN;

	mutex_init(&adapter->nfc_rule_lock);
	INIT_LIST_HEAD(&adapter->nfc_rule_list);
	adapter->nfc_rule_count = 0;

	spin_lock_init(&adapter->stats64_lock);
	/* Assume MSI-X interrupts, will be checked during IRQ allocation */
	adapter->flags |= IGC_FLAG_HAS_MSIX;

	igc_init_queue_configuration(adapter);

	/* This call may decrease the number of queues */
	if (igc_init_interrupt_scheme(adapter, true)) {
		netdev_err(netdev, "Unable to allocate memory for queues\n");
		return -ENOMEM;
	}

	/* Explicitly disable IRQ since the NIC can be in any state. */
	igc_irq_disable(adapter);

	set_bit(__IGC_DOWN, &adapter->state);

	return 0;
}

/**
 * igc_up - Open the interface and prepare it to handle traffic
 * @adapter: board private structure
 */
void igc_up(struct igc_adapter *adapter)
{
	struct igc_hw *hw = &adapter->hw;
	int i = 0;

	/* hardware has been reset, we need to reload some things */
	igc_configure(adapter);

	clear_bit(__IGC_DOWN, &adapter->state);

	for (i = 0; i < adapter->num_q_vectors; i++)
		napi_enable(&adapter->q_vector[i]->napi);

	if (adapter->msix_entries)
		igc_configure_msix(adapter);
	else
		igc_assign_vector(adapter->q_vector[0], 0);

	/* Clear any pending interrupts. */
	rd32(IGC_ICR);
	igc_irq_enable(adapter);

	netif_tx_start_all_queues(adapter->netdev);

	/* start the watchdog. */
	hw->mac.get_link_status = true;
	schedule_work(&adapter->watchdog_task);
}

/**
 * igc_update_stats - Update the board statistics counters
 * @adapter: board private structure
 */
void igc_update_stats(struct igc_adapter *adapter)
{
	struct rtnl_link_stats64 *net_stats = &adapter->stats64;
	struct pci_dev *pdev = adapter->pdev;
	struct igc_hw *hw = &adapter->hw;
	u64 _bytes, _packets;
	u64 bytes, packets;
	unsigned int start;
	u32 mpc;
	int i;

	/* Prevent stats update while adapter is being reset, or if the pci
	 * connection is down.
	 */
	if (adapter->link_speed == 0)
		return;
	if (pci_channel_offline(pdev))
		return;

	packets = 0;
	bytes = 0;

	rcu_read_lock();
	for (i = 0; i < adapter->num_rx_queues; i++) {
		struct igc_ring *ring = adapter->rx_ring[i];
		u32 rqdpc = rd32(IGC_RQDPC(i));

		if (hw->mac.type >= igc_i225)
			wr32(IGC_RQDPC(i), 0);

		if (rqdpc) {
			ring->rx_stats.drops += rqdpc;
			net_stats->rx_fifo_errors += rqdpc;
		}

		do {
			start = u64_stats_fetch_begin_irq(&ring->rx_syncp);
			_bytes = ring->rx_stats.bytes;
			_packets = ring->rx_stats.packets;
		} while (u64_stats_fetch_retry_irq(&ring->rx_syncp, start));
		bytes += _bytes;
		packets += _packets;
	}

	net_stats->rx_bytes = bytes;
	net_stats->rx_packets = packets;

	packets = 0;
	bytes = 0;
	for (i = 0; i < adapter->num_tx_queues; i++) {
		struct igc_ring *ring = adapter->tx_ring[i];

		do {
			start = u64_stats_fetch_begin_irq(&ring->tx_syncp);
			_bytes = ring->tx_stats.bytes;
			_packets = ring->tx_stats.packets;
		} while (u64_stats_fetch_retry_irq(&ring->tx_syncp, start));
		bytes += _bytes;
		packets += _packets;
	}
	net_stats->tx_bytes = bytes;
	net_stats->tx_packets = packets;
	rcu_read_unlock();

	/* read stats registers */
	adapter->stats.crcerrs += rd32(IGC_CRCERRS);
	adapter->stats.gprc += rd32(IGC_GPRC);
	adapter->stats.gorc += rd32(IGC_GORCL);
	rd32(IGC_GORCH); /* clear GORCL */
	adapter->stats.bprc += rd32(IGC_BPRC);
	adapter->stats.mprc += rd32(IGC_MPRC);
	adapter->stats.roc += rd32(IGC_ROC);

	adapter->stats.prc64 += rd32(IGC_PRC64);
	adapter->stats.prc127 += rd32(IGC_PRC127);
	adapter->stats.prc255 += rd32(IGC_PRC255);
	adapter->stats.prc511 += rd32(IGC_PRC511);
	adapter->stats.prc1023 += rd32(IGC_PRC1023);
	adapter->stats.prc1522 += rd32(IGC_PRC1522);
	adapter->stats.tlpic += rd32(IGC_TLPIC);
	adapter->stats.rlpic += rd32(IGC_RLPIC);
	adapter->stats.hgptc += rd32(IGC_HGPTC);

	mpc = rd32(IGC_MPC);
	adapter->stats.mpc += mpc;
	net_stats->rx_fifo_errors += mpc;
	adapter->stats.scc += rd32(IGC_SCC);
	adapter->stats.ecol += rd32(IGC_ECOL);
	adapter->stats.mcc += rd32(IGC_MCC);
	adapter->stats.latecol += rd32(IGC_LATECOL);
	adapter->stats.dc += rd32(IGC_DC);
	adapter->stats.rlec += rd32(IGC_RLEC);
	adapter->stats.xonrxc += rd32(IGC_XONRXC);
	adapter->stats.xontxc += rd32(IGC_XONTXC);
	adapter->stats.xoffrxc += rd32(IGC_XOFFRXC);
	adapter->stats.xofftxc += rd32(IGC_XOFFTXC);
	adapter->stats.fcruc += rd32(IGC_FCRUC);
	adapter->stats.gptc += rd32(IGC_GPTC);
	adapter->stats.gotc += rd32(IGC_GOTCL);
	rd32(IGC_GOTCH); /* clear GOTCL */
	adapter->stats.rnbc += rd32(IGC_RNBC);
	adapter->stats.ruc += rd32(IGC_RUC);
	adapter->stats.rfc += rd32(IGC_RFC);
	adapter->stats.rjc += rd32(IGC_RJC);
	adapter->stats.tor += rd32(IGC_TORH);
	adapter->stats.tot += rd32(IGC_TOTH);
	adapter->stats.tpr += rd32(IGC_TPR);

	adapter->stats.ptc64 += rd32(IGC_PTC64);
	adapter->stats.ptc127 += rd32(IGC_PTC127);
	adapter->stats.ptc255 += rd32(IGC_PTC255);
	adapter->stats.ptc511 += rd32(IGC_PTC511);
	adapter->stats.ptc1023 += rd32(IGC_PTC1023);
	adapter->stats.ptc1522 += rd32(IGC_PTC1522);

	adapter->stats.mptc += rd32(IGC_MPTC);
	adapter->stats.bptc += rd32(IGC_BPTC);

	adapter->stats.tpt += rd32(IGC_TPT);
	adapter->stats.colc += rd32(IGC_COLC);
	adapter->stats.colc += rd32(IGC_RERC);

	adapter->stats.algnerrc += rd32(IGC_ALGNERRC);

	adapter->stats.tsctc += rd32(IGC_TSCTC);

	adapter->stats.iac += rd32(IGC_IAC);

	/* Fill out the OS statistics structure */
	net_stats->multicast = adapter->stats.mprc;
	net_stats->collisions = adapter->stats.colc;

	/* Rx Errors */

	/* RLEC on some newer hardware can be incorrect so build
	 * our own version based on RUC and ROC
	 */
	net_stats->rx_errors = adapter->stats.rxerrc +
		adapter->stats.crcerrs + adapter->stats.algnerrc +
		adapter->stats.ruc + adapter->stats.roc +
		adapter->stats.cexterr;
	net_stats->rx_length_errors = adapter->stats.ruc +
				      adapter->stats.roc;
	net_stats->rx_crc_errors = adapter->stats.crcerrs;
	net_stats->rx_frame_errors = adapter->stats.algnerrc;
	net_stats->rx_missed_errors = adapter->stats.mpc;

	/* Tx Errors */
	net_stats->tx_errors = adapter->stats.ecol +
			       adapter->stats.latecol;
	net_stats->tx_aborted_errors = adapter->stats.ecol;
	net_stats->tx_window_errors = adapter->stats.latecol;
	net_stats->tx_carrier_errors = adapter->stats.tncrs;

	/* Tx Dropped needs to be maintained elsewhere */

	/* Management Stats */
	adapter->stats.mgptc += rd32(IGC_MGTPTC);
	adapter->stats.mgprc += rd32(IGC_MGTPRC);
	adapter->stats.mgpdc += rd32(IGC_MGTPDC);
}

/**
 * igc_down - Close the interface
 * @adapter: board private structure
 */
void igc_down(struct igc_adapter *adapter)
{
	struct net_device *netdev = adapter->netdev;
	struct igc_hw *hw = &adapter->hw;
	u32 tctl, rctl;
	int i = 0;

	set_bit(__IGC_DOWN, &adapter->state);

	igc_ptp_suspend(adapter);

	/* disable receives in the hardware */
	rctl = rd32(IGC_RCTL);
	wr32(IGC_RCTL, rctl & ~IGC_RCTL_EN);
	/* flush and sleep below */

	/* set trans_start so we don't get spurious watchdogs during reset */
	netif_trans_update(netdev);

	netif_carrier_off(netdev);
	netif_tx_stop_all_queues(netdev);

	/* disable transmits in the hardware */
	tctl = rd32(IGC_TCTL);
	tctl &= ~IGC_TCTL_EN;
	wr32(IGC_TCTL, tctl);
	/* flush both disables and wait for them to finish */
	wrfl();
	usleep_range(10000, 20000);

	igc_irq_disable(adapter);

	adapter->flags &= ~IGC_FLAG_NEED_LINK_UPDATE;

	for (i = 0; i < adapter->num_q_vectors; i++) {
		if (adapter->q_vector[i]) {
			napi_synchronize(&adapter->q_vector[i]->napi);
			napi_disable(&adapter->q_vector[i]->napi);
		}
	}

	del_timer_sync(&adapter->watchdog_timer);
	del_timer_sync(&adapter->phy_info_timer);

	/* record the stats before reset*/
	spin_lock(&adapter->stats64_lock);
	igc_update_stats(adapter);
	spin_unlock(&adapter->stats64_lock);

	adapter->link_speed = 0;
	adapter->link_duplex = 0;

	if (!pci_channel_offline(adapter->pdev))
		igc_reset(adapter);

	/* clear VLAN promisc flag so VFTA will be updated if necessary */
	adapter->flags &= ~IGC_FLAG_VLAN_PROMISC;

	igc_clean_all_tx_rings(adapter);
	igc_clean_all_rx_rings(adapter);
}

void igc_reinit_locked(struct igc_adapter *adapter)
{
	while (test_and_set_bit(__IGC_RESETTING, &adapter->state))
		usleep_range(1000, 2000);
	igc_down(adapter);
	igc_up(adapter);
	clear_bit(__IGC_RESETTING, &adapter->state);
}

static void igc_reset_task(struct work_struct *work)
{
	struct igc_adapter *adapter;

	adapter = container_of(work, struct igc_adapter, reset_task);

	rtnl_lock();
	/* If we're already down or resetting, just bail */
	if (test_bit(__IGC_DOWN, &adapter->state) ||
	    test_bit(__IGC_RESETTING, &adapter->state)) {
		rtnl_unlock();
		return;
	}

	igc_rings_dump(adapter);
	igc_regs_dump(adapter);
	netdev_err(adapter->netdev, "Reset adapter\n");
	igc_reinit_locked(adapter);
	rtnl_unlock();
}

/**
 * igc_change_mtu - Change the Maximum Transfer Unit
 * @netdev: network interface device structure
 * @new_mtu: new value for maximum frame size
 *
 * Returns 0 on success, negative on failure
 */
static int igc_change_mtu(struct net_device *netdev, int new_mtu)
{
	int max_frame = new_mtu + ETH_HLEN + ETH_FCS_LEN + VLAN_HLEN;
	struct igc_adapter *adapter = netdev_priv(netdev);

	if (igc_xdp_is_enabled(adapter) && new_mtu > ETH_DATA_LEN) {
		netdev_dbg(netdev, "Jumbo frames not supported with XDP");
		return -EINVAL;
	}

	/* adjust max frame to be at least the size of a standard frame */
	if (max_frame < (ETH_FRAME_LEN + ETH_FCS_LEN))
		max_frame = ETH_FRAME_LEN + ETH_FCS_LEN;

	while (test_and_set_bit(__IGC_RESETTING, &adapter->state))
		usleep_range(1000, 2000);

	/* igc_down has a dependency on max_frame_size */
	adapter->max_frame_size = max_frame;

	if (netif_running(netdev))
		igc_down(adapter);

	netdev_dbg(netdev, "changing MTU from %d to %d\n", netdev->mtu, new_mtu);
	netdev->mtu = new_mtu;

	if (netif_running(netdev))
		igc_up(adapter);
	else
		igc_reset(adapter);

	clear_bit(__IGC_RESETTING, &adapter->state);

	return 0;
}

/**
 * igc_get_stats64 - Get System Network Statistics
 * @netdev: network interface device structure
 * @stats: rtnl_link_stats64 pointer
 *
 * Returns the address of the device statistics structure.
 * The statistics are updated here and also from the timer callback.
 */
static void igc_get_stats64(struct net_device *netdev,
			    struct rtnl_link_stats64 *stats)
{
	struct igc_adapter *adapter = netdev_priv(netdev);

	spin_lock(&adapter->stats64_lock);
	if (!test_bit(__IGC_RESETTING, &adapter->state))
		igc_update_stats(adapter);
	memcpy(stats, &adapter->stats64, sizeof(*stats));
	spin_unlock(&adapter->stats64_lock);
}

static netdev_features_t igc_fix_features(struct net_device *netdev,
					  netdev_features_t features)
{
	/* Since there is no support for separate Rx/Tx vlan accel
	 * enable/disable make sure Tx flag is always in same state as Rx.
	 */
	if (features & NETIF_F_HW_VLAN_CTAG_RX)
		features |= NETIF_F_HW_VLAN_CTAG_TX;
	else
		features &= ~NETIF_F_HW_VLAN_CTAG_TX;

	return features;
}

static int igc_set_features(struct net_device *netdev,
			    netdev_features_t features)
{
	netdev_features_t changed = netdev->features ^ features;
	struct igc_adapter *adapter = netdev_priv(netdev);

	if (changed & NETIF_F_HW_VLAN_CTAG_RX)
		igc_vlan_mode(netdev, features);

	/* Add VLAN support */
	if (!(changed & (NETIF_F_RXALL | NETIF_F_NTUPLE)))
		return 0;

	if (!(features & NETIF_F_NTUPLE))
		igc_flush_nfc_rules(adapter);

	netdev->features = features;

	if (netif_running(netdev))
		igc_reinit_locked(adapter);
	else
		igc_reset(adapter);

	return 1;
}

static netdev_features_t
igc_features_check(struct sk_buff *skb, struct net_device *dev,
		   netdev_features_t features)
{
	unsigned int network_hdr_len, mac_hdr_len;

	/* Make certain the headers can be described by a context descriptor */
	mac_hdr_len = skb_network_header(skb) - skb->data;
	if (unlikely(mac_hdr_len > IGC_MAX_MAC_HDR_LEN))
		return features & ~(NETIF_F_HW_CSUM |
				    NETIF_F_SCTP_CRC |
				    NETIF_F_HW_VLAN_CTAG_TX |
				    NETIF_F_TSO |
				    NETIF_F_TSO6);

	network_hdr_len = skb_checksum_start(skb) - skb_network_header(skb);
	if (unlikely(network_hdr_len >  IGC_MAX_NETWORK_HDR_LEN))
		return features & ~(NETIF_F_HW_CSUM |
				    NETIF_F_SCTP_CRC |
				    NETIF_F_TSO |
				    NETIF_F_TSO6);

	/* We can only support IPv4 TSO in tunnels if we can mangle the
	 * inner IP ID field, so strip TSO if MANGLEID is not supported.
	 */
	if (skb->encapsulation && !(features & NETIF_F_TSO_MANGLEID))
		features &= ~NETIF_F_TSO;

	return features;
}

static void igc_tsync_interrupt(struct igc_adapter *adapter)
{
	u32 ack, tsauxc, sec, nsec, tsicr;
	struct igc_hw *hw = &adapter->hw;
	struct ptp_clock_event event;
	struct timespec64 ts;

	tsicr = rd32(IGC_TSICR);
	ack = 0;

	if (tsicr & IGC_TSICR_SYS_WRAP) {
		event.type = PTP_CLOCK_PPS;
		if (adapter->ptp_caps.pps)
			ptp_clock_event(adapter->ptp_clock, &event);
		ack |= IGC_TSICR_SYS_WRAP;
	}

	if (tsicr & IGC_TSICR_TXTS) {
		/* retrieve hardware timestamp */
		schedule_work(&adapter->ptp_tx_work);
		ack |= IGC_TSICR_TXTS;
	}

	if (tsicr & IGC_TSICR_TT0) {
		spin_lock(&adapter->tmreg_lock);
		ts = timespec64_add(adapter->perout[0].start,
				    adapter->perout[0].period);
		wr32(IGC_TRGTTIML0, ts.tv_nsec | IGC_TT_IO_TIMER_SEL_SYSTIM0);
		wr32(IGC_TRGTTIMH0, (u32)ts.tv_sec);
		tsauxc = rd32(IGC_TSAUXC);
		tsauxc |= IGC_TSAUXC_EN_TT0;
		wr32(IGC_TSAUXC, tsauxc);
		adapter->perout[0].start = ts;
		spin_unlock(&adapter->tmreg_lock);
		ack |= IGC_TSICR_TT0;
	}

	if (tsicr & IGC_TSICR_TT1) {
		spin_lock(&adapter->tmreg_lock);
		ts = timespec64_add(adapter->perout[1].start,
				    adapter->perout[1].period);
		wr32(IGC_TRGTTIML1, ts.tv_nsec | IGC_TT_IO_TIMER_SEL_SYSTIM0);
		wr32(IGC_TRGTTIMH1, (u32)ts.tv_sec);
		tsauxc = rd32(IGC_TSAUXC);
		tsauxc |= IGC_TSAUXC_EN_TT1;
		wr32(IGC_TSAUXC, tsauxc);
		adapter->perout[1].start = ts;
		spin_unlock(&adapter->tmreg_lock);
		ack |= IGC_TSICR_TT1;
	}

	if (tsicr & IGC_TSICR_AUTT0) {
		nsec = rd32(IGC_AUXSTMPL0);
		sec  = rd32(IGC_AUXSTMPH0);
		event.type = PTP_CLOCK_EXTTS;
		event.index = 0;
		event.timestamp = sec * NSEC_PER_SEC + nsec;
		ptp_clock_event(adapter->ptp_clock, &event);
		ack |= IGC_TSICR_AUTT0;
	}

	if (tsicr & IGC_TSICR_AUTT1) {
		nsec = rd32(IGC_AUXSTMPL1);
		sec  = rd32(IGC_AUXSTMPH1);
		event.type = PTP_CLOCK_EXTTS;
		event.index = 1;
		event.timestamp = sec * NSEC_PER_SEC + nsec;
		ptp_clock_event(adapter->ptp_clock, &event);
		ack |= IGC_TSICR_AUTT1;
	}

	/* acknowledge the interrupts */
	wr32(IGC_TSICR, ack);
}

/**
 * igc_msix_other - msix other interrupt handler
 * @irq: interrupt number
 * @data: pointer to a q_vector
 */
static irqreturn_t igc_msix_other(int irq, void *data)
{
	struct igc_adapter *adapter = data;
	struct igc_hw *hw = &adapter->hw;
	u32 icr = rd32(IGC_ICR);

	/* reading ICR causes bit 31 of EICR to be cleared */
	if (icr & IGC_ICR_DRSTA)
		schedule_work(&adapter->reset_task);

	if (icr & IGC_ICR_DOUTSYNC) {
		/* HW is reporting DMA is out of sync */
		adapter->stats.doosync++;
	}

	if (icr & IGC_ICR_LSC) {
		hw->mac.get_link_status = true;
		/* guard against interrupt when we're going down */
		if (!test_bit(__IGC_DOWN, &adapter->state))
			mod_timer(&adapter->watchdog_timer, jiffies + 1);
	}

	if (icr & IGC_ICR_TS)
		igc_tsync_interrupt(adapter);

	wr32(IGC_EIMS, adapter->eims_other);

	return IRQ_HANDLED;
}

static void igc_write_itr(struct igc_q_vector *q_vector)
{
	u32 itr_val = q_vector->itr_val & IGC_QVECTOR_MASK;

	if (!q_vector->set_itr)
		return;

	if (!itr_val)
		itr_val = IGC_ITR_VAL_MASK;

	itr_val |= IGC_EITR_CNT_IGNR;

	writel(itr_val, q_vector->itr_register);
	q_vector->set_itr = 0;
}

static irqreturn_t igc_msix_ring(int irq, void *data)
{
	struct igc_q_vector *q_vector = data;

	/* Write the ITR value calculated from the previous interrupt. */
	igc_write_itr(q_vector);

	napi_schedule(&q_vector->napi);

	return IRQ_HANDLED;
}

/**
 * igc_request_msix - Initialize MSI-X interrupts
 * @adapter: Pointer to adapter structure
 *
 * igc_request_msix allocates MSI-X vectors and requests interrupts from the
 * kernel.
 */
static int igc_request_msix(struct igc_adapter *adapter)
{
	int i = 0, err = 0, vector = 0, free_vector = 0;
	struct net_device *netdev = adapter->netdev;

	err = request_irq(adapter->msix_entries[vector].vector,
			  &igc_msix_other, 0, netdev->name, adapter);
	if (err)
		goto err_out;

	for (i = 0; i < adapter->num_q_vectors; i++) {
		struct igc_q_vector *q_vector = adapter->q_vector[i];

		vector++;

		q_vector->itr_register = adapter->io_addr + IGC_EITR(vector);

		if (q_vector->rx.ring && q_vector->tx.ring)
			sprintf(q_vector->name, "%s-TxRx-%u", netdev->name,
				q_vector->rx.ring->queue_index);
		else if (q_vector->tx.ring)
			sprintf(q_vector->name, "%s-tx-%u", netdev->name,
				q_vector->tx.ring->queue_index);
		else if (q_vector->rx.ring)
			sprintf(q_vector->name, "%s-rx-%u", netdev->name,
				q_vector->rx.ring->queue_index);
		else
			sprintf(q_vector->name, "%s-unused", netdev->name);

		err = request_irq(adapter->msix_entries[vector].vector,
				  igc_msix_ring, 0, q_vector->name,
				  q_vector);
		if (err)
			goto err_free;
	}

	igc_configure_msix(adapter);
	return 0;

err_free:
	/* free already assigned IRQs */
	free_irq(adapter->msix_entries[free_vector++].vector, adapter);

	vector--;
	for (i = 0; i < vector; i++) {
		free_irq(adapter->msix_entries[free_vector++].vector,
			 adapter->q_vector[i]);
	}
err_out:
	return err;
}

/**
 * igc_clear_interrupt_scheme - reset the device to a state of no interrupts
 * @adapter: Pointer to adapter structure
 *
 * This function resets the device so that it has 0 rx queues, tx queues, and
 * MSI-X interrupts allocated.
 */
static void igc_clear_interrupt_scheme(struct igc_adapter *adapter)
{
	igc_free_q_vectors(adapter);
	igc_reset_interrupt_capability(adapter);
}

/* Need to wait a few seconds after link up to get diagnostic information from
 * the phy
 */
static void igc_update_phy_info(struct timer_list *t)
{
	struct igc_adapter *adapter = from_timer(adapter, t, phy_info_timer);

	igc_get_phy_info(&adapter->hw);
}

/**
 * igc_has_link - check shared code for link and determine up/down
 * @adapter: pointer to driver private info
 */
bool igc_has_link(struct igc_adapter *adapter)
{
	struct igc_hw *hw = &adapter->hw;
	bool link_active = false;

	/* get_link_status is set on LSC (link status) interrupt or
	 * rx sequence error interrupt.  get_link_status will stay
	 * false until the igc_check_for_link establishes link
	 * for copper adapters ONLY
	 */
	switch (hw->phy.media_type) {
	case igc_media_type_copper:
		if (!hw->mac.get_link_status)
			return true;
		hw->mac.ops.check_for_link(hw);
		link_active = !hw->mac.get_link_status;
		break;
	default:
	case igc_media_type_unknown:
		break;
	}

	if (hw->mac.type == igc_i225 &&
	    hw->phy.id == I225_I_PHY_ID) {
		if (!netif_carrier_ok(adapter->netdev)) {
			adapter->flags &= ~IGC_FLAG_NEED_LINK_UPDATE;
		} else if (!(adapter->flags & IGC_FLAG_NEED_LINK_UPDATE)) {
			adapter->flags |= IGC_FLAG_NEED_LINK_UPDATE;
			adapter->link_check_timeout = jiffies;
		}
	}

	return link_active;
}

/**
 * igc_watchdog - Timer Call-back
 * @t: timer for the watchdog
 */
static void igc_watchdog(struct timer_list *t)
{
	struct igc_adapter *adapter = from_timer(adapter, t, watchdog_timer);
	/* Do the rest outside of interrupt context */
	schedule_work(&adapter->watchdog_task);
}

static void igc_watchdog_task(struct work_struct *work)
{
	struct igc_adapter *adapter = container_of(work,
						   struct igc_adapter,
						   watchdog_task);
	struct net_device *netdev = adapter->netdev;
	struct igc_hw *hw = &adapter->hw;
	struct igc_phy_info *phy = &hw->phy;
	u16 phy_data, retry_count = 20;
	u32 link;
	int i;

	link = igc_has_link(adapter);

	if (adapter->flags & IGC_FLAG_NEED_LINK_UPDATE) {
		if (time_after(jiffies, (adapter->link_check_timeout + HZ)))
			adapter->flags &= ~IGC_FLAG_NEED_LINK_UPDATE;
		else
			link = false;
	}

	if (link) {
		/* Cancel scheduled suspend requests. */
		pm_runtime_resume(netdev->dev.parent);

		if (!netif_carrier_ok(netdev)) {
			u32 ctrl;

			hw->mac.ops.get_speed_and_duplex(hw,
							 &adapter->link_speed,
							 &adapter->link_duplex);

			ctrl = rd32(IGC_CTRL);
			/* Link status message must follow this format */
			netdev_info(netdev,
				    "NIC Link is Up %d Mbps %s Duplex, Flow Control: %s\n",
				    adapter->link_speed,
				    adapter->link_duplex == FULL_DUPLEX ?
				    "Full" : "Half",
				    (ctrl & IGC_CTRL_TFCE) &&
				    (ctrl & IGC_CTRL_RFCE) ? "RX/TX" :
				    (ctrl & IGC_CTRL_RFCE) ?  "RX" :
				    (ctrl & IGC_CTRL_TFCE) ?  "TX" : "None");

			/* disable EEE if enabled */
			if ((adapter->flags & IGC_FLAG_EEE) &&
			    adapter->link_duplex == HALF_DUPLEX) {
				netdev_info(netdev,
					    "EEE Disabled: unsupported at half duplex. Re-enable using ethtool when at full duplex\n");
				adapter->hw.dev_spec._base.eee_enable = false;
				adapter->flags &= ~IGC_FLAG_EEE;
			}

			/* check if SmartSpeed worked */
			igc_check_downshift(hw);
			if (phy->speed_downgraded)
				netdev_warn(netdev, "Link Speed was downgraded by SmartSpeed\n");

			/* adjust timeout factor according to speed/duplex */
			adapter->tx_timeout_factor = 1;
			switch (adapter->link_speed) {
			case SPEED_10:
				adapter->tx_timeout_factor = 14;
				break;
			case SPEED_100:
				/* maybe add some timeout factor ? */
				break;
			}

			if (adapter->link_speed != SPEED_1000)
				goto no_wait;

			/* wait for Remote receiver status OK */
retry_read_status:
			if (!igc_read_phy_reg(hw, PHY_1000T_STATUS,
					      &phy_data)) {
				if (!(phy_data & SR_1000T_REMOTE_RX_STATUS) &&
				    retry_count) {
					msleep(100);
					retry_count--;
					goto retry_read_status;
				} else if (!retry_count) {
					netdev_err(netdev, "exceed max 2 second\n");
				}
			} else {
				netdev_err(netdev, "read 1000Base-T Status Reg\n");
			}
no_wait:
			netif_carrier_on(netdev);

			/* link state has changed, schedule phy info update */
			if (!test_bit(__IGC_DOWN, &adapter->state))
				mod_timer(&adapter->phy_info_timer,
					  round_jiffies(jiffies + 2 * HZ));
		}
	} else {
		if (netif_carrier_ok(netdev)) {
			adapter->link_speed = 0;
			adapter->link_duplex = 0;

			/* Links status message must follow this format */
			netdev_info(netdev, "NIC Link is Down\n");
			netif_carrier_off(netdev);

			/* link state has changed, schedule phy info update */
			if (!test_bit(__IGC_DOWN, &adapter->state))
				mod_timer(&adapter->phy_info_timer,
					  round_jiffies(jiffies + 2 * HZ));

			/* link is down, time to check for alternate media */
			if (adapter->flags & IGC_FLAG_MAS_ENABLE) {
				if (adapter->flags & IGC_FLAG_MEDIA_RESET) {
					schedule_work(&adapter->reset_task);
					/* return immediately */
					return;
				}
			}
			pm_schedule_suspend(netdev->dev.parent,
					    MSEC_PER_SEC * 5);

		/* also check for alternate media here */
		} else if (!netif_carrier_ok(netdev) &&
			   (adapter->flags & IGC_FLAG_MAS_ENABLE)) {
			if (adapter->flags & IGC_FLAG_MEDIA_RESET) {
				schedule_work(&adapter->reset_task);
				/* return immediately */
				return;
			}
		}
	}

	spin_lock(&adapter->stats64_lock);
	igc_update_stats(adapter);
	spin_unlock(&adapter->stats64_lock);

	for (i = 0; i < adapter->num_tx_queues; i++) {
		struct igc_ring *tx_ring = adapter->tx_ring[i];

		if (!netif_carrier_ok(netdev)) {
			/* We've lost link, so the controller stops DMA,
			 * but we've got queued Tx work that's never going
			 * to get done, so reset controller to flush Tx.
			 * (Do the reset outside of interrupt context).
			 */
			if (igc_desc_unused(tx_ring) + 1 < tx_ring->count) {
				adapter->tx_timeout_count++;
				schedule_work(&adapter->reset_task);
				/* return immediately since reset is imminent */
				return;
			}
		}

		/* Force detection of hung controller every watchdog period */
		set_bit(IGC_RING_FLAG_TX_DETECT_HANG, &tx_ring->flags);
	}

	/* Cause software interrupt to ensure Rx ring is cleaned */
	if (adapter->flags & IGC_FLAG_HAS_MSIX) {
		u32 eics = 0;

		for (i = 0; i < adapter->num_q_vectors; i++)
			eics |= adapter->q_vector[i]->eims_value;
		wr32(IGC_EICS, eics);
	} else {
		wr32(IGC_ICS, IGC_ICS_RXDMT0);
	}

	igc_ptp_tx_hang(adapter);

	/* Reset the timer */
	if (!test_bit(__IGC_DOWN, &adapter->state)) {
		if (adapter->flags & IGC_FLAG_NEED_LINK_UPDATE)
			mod_timer(&adapter->watchdog_timer,
				  round_jiffies(jiffies +  HZ));
		else
			mod_timer(&adapter->watchdog_timer,
				  round_jiffies(jiffies + 2 * HZ));
	}
}

/**
 * igc_intr_msi - Interrupt Handler
 * @irq: interrupt number
 * @data: pointer to a network interface device structure
 */
static irqreturn_t igc_intr_msi(int irq, void *data)
{
	struct igc_adapter *adapter = data;
	struct igc_q_vector *q_vector = adapter->q_vector[0];
	struct igc_hw *hw = &adapter->hw;
	/* read ICR disables interrupts using IAM */
	u32 icr = rd32(IGC_ICR);

	igc_write_itr(q_vector);

	if (icr & IGC_ICR_DRSTA)
		schedule_work(&adapter->reset_task);

	if (icr & IGC_ICR_DOUTSYNC) {
		/* HW is reporting DMA is out of sync */
		adapter->stats.doosync++;
	}

	if (icr & (IGC_ICR_RXSEQ | IGC_ICR_LSC)) {
		hw->mac.get_link_status = true;
		if (!test_bit(__IGC_DOWN, &adapter->state))
			mod_timer(&adapter->watchdog_timer, jiffies + 1);
	}

	napi_schedule(&q_vector->napi);

	return IRQ_HANDLED;
}

/**
 * igc_intr - Legacy Interrupt Handler
 * @irq: interrupt number
 * @data: pointer to a network interface device structure
 */
static irqreturn_t igc_intr(int irq, void *data)
{
	struct igc_adapter *adapter = data;
	struct igc_q_vector *q_vector = adapter->q_vector[0];
	struct igc_hw *hw = &adapter->hw;
	/* Interrupt Auto-Mask...upon reading ICR, interrupts are masked.  No
	 * need for the IMC write
	 */
	u32 icr = rd32(IGC_ICR);

	/* IMS will not auto-mask if INT_ASSERTED is not set, and if it is
	 * not set, then the adapter didn't send an interrupt
	 */
	if (!(icr & IGC_ICR_INT_ASSERTED))
		return IRQ_NONE;

	igc_write_itr(q_vector);

	if (icr & IGC_ICR_DRSTA)
		schedule_work(&adapter->reset_task);

	if (icr & IGC_ICR_DOUTSYNC) {
		/* HW is reporting DMA is out of sync */
		adapter->stats.doosync++;
	}

	if (icr & (IGC_ICR_RXSEQ | IGC_ICR_LSC)) {
		hw->mac.get_link_status = true;
		/* guard against interrupt when we're going down */
		if (!test_bit(__IGC_DOWN, &adapter->state))
			mod_timer(&adapter->watchdog_timer, jiffies + 1);
	}

	napi_schedule(&q_vector->napi);

	return IRQ_HANDLED;
}

static void igc_free_irq(struct igc_adapter *adapter)
{
	if (adapter->msix_entries) {
		int vector = 0, i;

		free_irq(adapter->msix_entries[vector++].vector, adapter);

		for (i = 0; i < adapter->num_q_vectors; i++)
			free_irq(adapter->msix_entries[vector++].vector,
				 adapter->q_vector[i]);
	} else {
		free_irq(adapter->pdev->irq, adapter);
	}
}

/**
 * igc_request_irq - initialize interrupts
 * @adapter: Pointer to adapter structure
 *
 * Attempts to configure interrupts using the best available
 * capabilities of the hardware and kernel.
 */
static int igc_request_irq(struct igc_adapter *adapter)
{
	struct net_device *netdev = adapter->netdev;
	struct pci_dev *pdev = adapter->pdev;
	int err = 0;

	if (adapter->flags & IGC_FLAG_HAS_MSIX) {
		err = igc_request_msix(adapter);
		if (!err)
			goto request_done;
		/* fall back to MSI */
		igc_free_all_tx_resources(adapter);
		igc_free_all_rx_resources(adapter);

		igc_clear_interrupt_scheme(adapter);
		err = igc_init_interrupt_scheme(adapter, false);
		if (err)
			goto request_done;
		igc_setup_all_tx_resources(adapter);
		igc_setup_all_rx_resources(adapter);
		igc_configure(adapter);
	}

	igc_assign_vector(adapter->q_vector[0], 0);

	if (adapter->flags & IGC_FLAG_HAS_MSI) {
		err = request_irq(pdev->irq, &igc_intr_msi, 0,
				  netdev->name, adapter);
		if (!err)
			goto request_done;

		/* fall back to legacy interrupts */
		igc_reset_interrupt_capability(adapter);
		adapter->flags &= ~IGC_FLAG_HAS_MSI;
	}

	err = request_irq(pdev->irq, &igc_intr, IRQF_SHARED,
			  netdev->name, adapter);

	if (err)
		netdev_err(netdev, "Error %d getting interrupt\n", err);

request_done:
	return err;
}

/**
 * __igc_open - Called when a network interface is made active
 * @netdev: network interface device structure
 * @resuming: boolean indicating if the device is resuming
 *
 * Returns 0 on success, negative value on failure
 *
 * The open entry point is called when a network interface is made
 * active by the system (IFF_UP).  At this point all resources needed
 * for transmit and receive operations are allocated, the interrupt
 * handler is registered with the OS, the watchdog timer is started,
 * and the stack is notified that the interface is ready.
 */
static int __igc_open(struct net_device *netdev, bool resuming)
{
	struct igc_adapter *adapter = netdev_priv(netdev);
	struct pci_dev *pdev = adapter->pdev;
	struct igc_hw *hw = &adapter->hw;
	int err = 0;
	int i = 0;

	/* disallow open during test */

	if (test_bit(__IGC_TESTING, &adapter->state)) {
		WARN_ON(resuming);
		return -EBUSY;
	}

	if (!resuming)
		pm_runtime_get_sync(&pdev->dev);

	netif_carrier_off(netdev);

	/* allocate transmit descriptors */
	err = igc_setup_all_tx_resources(adapter);
	if (err)
		goto err_setup_tx;

	/* allocate receive descriptors */
	err = igc_setup_all_rx_resources(adapter);
	if (err)
		goto err_setup_rx;

	igc_power_up_link(adapter);

	igc_configure(adapter);

	err = igc_request_irq(adapter);
	if (err)
		goto err_req_irq;

	/* Notify the stack of the actual queue counts. */
	err = netif_set_real_num_tx_queues(netdev, adapter->num_tx_queues);
	if (err)
		goto err_set_queues;

	err = netif_set_real_num_rx_queues(netdev, adapter->num_rx_queues);
	if (err)
		goto err_set_queues;

	clear_bit(__IGC_DOWN, &adapter->state);

	for (i = 0; i < adapter->num_q_vectors; i++)
		napi_enable(&adapter->q_vector[i]->napi);

	/* Clear any pending interrupts. */
	rd32(IGC_ICR);
	igc_irq_enable(adapter);

	if (!resuming)
		pm_runtime_put(&pdev->dev);

	netif_tx_start_all_queues(netdev);

	/* start the watchdog. */
	hw->mac.get_link_status = true;
	schedule_work(&adapter->watchdog_task);

	return IGC_SUCCESS;

err_set_queues:
	igc_free_irq(adapter);
err_req_irq:
	igc_release_hw_control(adapter);
	igc_power_down_phy_copper_base(&adapter->hw);
	igc_free_all_rx_resources(adapter);
err_setup_rx:
	igc_free_all_tx_resources(adapter);
err_setup_tx:
	igc_reset(adapter);
	if (!resuming)
		pm_runtime_put(&pdev->dev);

	return err;
}

int igc_open(struct net_device *netdev)
{
	return __igc_open(netdev, false);
}

/**
 * __igc_close - Disables a network interface
 * @netdev: network interface device structure
 * @suspending: boolean indicating the device is suspending
 *
 * Returns 0, this is not allowed to fail
 *
 * The close entry point is called when an interface is de-activated
 * by the OS.  The hardware is still under the driver's control, but
 * needs to be disabled.  A global MAC reset is issued to stop the
 * hardware, and all transmit and receive resources are freed.
 */
static int __igc_close(struct net_device *netdev, bool suspending)
{
	struct igc_adapter *adapter = netdev_priv(netdev);
	struct pci_dev *pdev = adapter->pdev;

	WARN_ON(test_bit(__IGC_RESETTING, &adapter->state));

	if (!suspending)
		pm_runtime_get_sync(&pdev->dev);

	igc_down(adapter);

	igc_release_hw_control(adapter);

	igc_free_irq(adapter);

	igc_free_all_tx_resources(adapter);
	igc_free_all_rx_resources(adapter);

	if (!suspending)
		pm_runtime_put_sync(&pdev->dev);

	return 0;
}

int igc_close(struct net_device *netdev)
{
	if (netif_device_present(netdev) || netdev->dismantle)
		return __igc_close(netdev, false);
	return 0;
}

/**
 * igc_ioctl - Access the hwtstamp interface
 * @netdev: network interface device structure
 * @ifr: interface request data
 * @cmd: ioctl command
 **/
static int igc_ioctl(struct net_device *netdev, struct ifreq *ifr, int cmd)
{
	switch (cmd) {
	case SIOCGHWTSTAMP:
		return igc_ptp_get_ts_config(netdev, ifr);
	case SIOCSHWTSTAMP:
		return igc_ptp_set_ts_config(netdev, ifr);
	default:
		return -EOPNOTSUPP;
	}
}

static int igc_save_launchtime_params(struct igc_adapter *adapter, int queue,
				      bool enable)
{
	struct igc_ring *ring;
	int i;

	if (queue < 0 || queue >= adapter->num_tx_queues)
		return -EINVAL;

	ring = adapter->tx_ring[queue];
	ring->launchtime_enable = enable;

	if (adapter->base_time)
		return 0;

	adapter->cycle_time = NSEC_PER_SEC;

	for (i = 0; i < adapter->num_tx_queues; i++) {
		ring = adapter->tx_ring[i];
		ring->start_time = 0;
		ring->end_time = NSEC_PER_SEC;
	}

	return 0;
}

static bool is_base_time_past(ktime_t base_time, const struct timespec64 *now)
{
	struct timespec64 b;

	b = ktime_to_timespec64(base_time);

	return timespec64_compare(now, &b) > 0;
}

static bool validate_schedule(struct igc_adapter *adapter,
			      const struct tc_taprio_qopt_offload *qopt)
{
	int queue_uses[IGC_MAX_TX_QUEUES] = { };
	struct timespec64 now;
	size_t n;

	if (qopt->cycle_time_extension)
		return false;

	igc_ptp_read(adapter, &now);

	/* If we program the controller's BASET registers with a time
	 * in the future, it will hold all the packets until that
	 * time, causing a lot of TX Hangs, so to avoid that, we
	 * reject schedules that would start in the future.
	 */
	if (!is_base_time_past(qopt->base_time, &now))
		return false;

	for (n = 0; n < qopt->num_entries; n++) {
		const struct tc_taprio_sched_entry *e;
		int i;

		e = &qopt->entries[n];

		/* i225 only supports "global" frame preemption
		 * settings.
		 */
		if (e->command != TC_TAPRIO_CMD_SET_GATES)
			return false;

		for (i = 0; i < IGC_MAX_TX_QUEUES; i++) {
			if (e->gate_mask & BIT(i))
				queue_uses[i]++;

			if (queue_uses[i] > 1)
				return false;
		}
	}

	return true;
}

static int igc_tsn_enable_launchtime(struct igc_adapter *adapter,
				     struct tc_etf_qopt_offload *qopt)
{
	struct igc_hw *hw = &adapter->hw;
	int err;

	if (hw->mac.type != igc_i225)
		return -EOPNOTSUPP;

	err = igc_save_launchtime_params(adapter, qopt->queue, qopt->enable);
	if (err)
		return err;

	return igc_tsn_offload_apply(adapter);
}

static int igc_save_qbv_schedule(struct igc_adapter *adapter,
				 struct tc_taprio_qopt_offload *qopt)
{
	u32 start_time = 0, end_time = 0;
	size_t n;

	if (!qopt->enable) {
		adapter->base_time = 0;
		return 0;
	}

	if (adapter->base_time)
		return -EALREADY;

	if (!validate_schedule(adapter, qopt))
		return -EINVAL;

	adapter->cycle_time = qopt->cycle_time;
	adapter->base_time = qopt->base_time;

	/* FIXME: be a little smarter about cases when the gate for a
	 * queue stays open for more than one entry.
	 */
	for (n = 0; n < qopt->num_entries; n++) {
		struct tc_taprio_sched_entry *e = &qopt->entries[n];
		int i;

		end_time += e->interval;

		for (i = 0; i < IGC_MAX_TX_QUEUES; i++) {
			struct igc_ring *ring = adapter->tx_ring[i];

			if (!(e->gate_mask & BIT(i)))
				continue;

			ring->start_time = start_time;
			ring->end_time = end_time;
		}

		start_time += e->interval;
	}

	return 0;
}

static int igc_tsn_enable_qbv_scheduling(struct igc_adapter *adapter,
					 struct tc_taprio_qopt_offload *qopt)
{
	struct igc_hw *hw = &adapter->hw;
	int err;

	if (hw->mac.type != igc_i225)
		return -EOPNOTSUPP;

	err = igc_save_qbv_schedule(adapter, qopt);
	if (err)
		return err;

	return igc_tsn_offload_apply(adapter);
}

static int igc_setup_tc(struct net_device *dev, enum tc_setup_type type,
			void *type_data)
{
	struct igc_adapter *adapter = netdev_priv(dev);

	switch (type) {
	case TC_SETUP_QDISC_TAPRIO:
		return igc_tsn_enable_qbv_scheduling(adapter, type_data);

	case TC_SETUP_QDISC_ETF:
		return igc_tsn_enable_launchtime(adapter, type_data);

	default:
		return -EOPNOTSUPP;
	}
}

static int igc_bpf(struct net_device *dev, struct netdev_bpf *bpf)
{
	struct igc_adapter *adapter = netdev_priv(dev);

	switch (bpf->command) {
	case XDP_SETUP_PROG:
		return igc_xdp_set_prog(adapter, bpf->prog, bpf->extack);
	case XDP_SETUP_XSK_POOL:
		return igc_xdp_setup_pool(adapter, bpf->xsk.pool,
					  bpf->xsk.queue_id);
	default:
		return -EOPNOTSUPP;
	}
}

static int igc_xdp_xmit(struct net_device *dev, int num_frames,
			struct xdp_frame **frames, u32 flags)
{
	struct igc_adapter *adapter = netdev_priv(dev);
	int cpu = smp_processor_id();
	struct netdev_queue *nq;
	struct igc_ring *ring;
	int i, drops;

	if (unlikely(test_bit(__IGC_DOWN, &adapter->state)))
		return -ENETDOWN;

	if (unlikely(flags & ~XDP_XMIT_FLAGS_MASK))
		return -EINVAL;

	ring = igc_xdp_get_tx_ring(adapter, cpu);
	nq = txring_txq(ring);

	__netif_tx_lock(nq, cpu);

	drops = 0;
	for (i = 0; i < num_frames; i++) {
		int err;
		struct xdp_frame *xdpf = frames[i];

		err = igc_xdp_init_tx_descriptor(ring, xdpf);
		if (err) {
			xdp_return_frame_rx_napi(xdpf);
			drops++;
		}
	}

	if (flags & XDP_XMIT_FLUSH)
		igc_flush_tx_descriptors(ring);

	__netif_tx_unlock(nq);

	return num_frames - drops;
}

static void igc_trigger_rxtxq_interrupt(struct igc_adapter *adapter,
					struct igc_q_vector *q_vector)
{
	struct igc_hw *hw = &adapter->hw;
	u32 eics = 0;

	eics |= q_vector->eims_value;
	wr32(IGC_EICS, eics);
}

int igc_xsk_wakeup(struct net_device *dev, u32 queue_id, u32 flags)
{
	struct igc_adapter *adapter = netdev_priv(dev);
	struct igc_q_vector *q_vector;
	struct igc_ring *ring;

	if (test_bit(__IGC_DOWN, &adapter->state))
		return -ENETDOWN;

	if (!igc_xdp_is_enabled(adapter))
		return -ENXIO;

	if (queue_id >= adapter->num_rx_queues)
		return -EINVAL;

	ring = adapter->rx_ring[queue_id];

	if (!ring->xsk_pool)
		return -ENXIO;

	q_vector = adapter->q_vector[queue_id];
	if (!napi_if_scheduled_mark_missed(&q_vector->napi))
		igc_trigger_rxtxq_interrupt(adapter, q_vector);

	return 0;
}

static const struct net_device_ops igc_netdev_ops = {
	.ndo_open		= igc_open,
	.ndo_stop		= igc_close,
	.ndo_start_xmit		= igc_xmit_frame,
	.ndo_set_rx_mode	= igc_set_rx_mode,
	.ndo_set_mac_address	= igc_set_mac,
	.ndo_change_mtu		= igc_change_mtu,
	.ndo_get_stats64	= igc_get_stats64,
	.ndo_fix_features	= igc_fix_features,
	.ndo_set_features	= igc_set_features,
	.ndo_features_check	= igc_features_check,
	.ndo_do_ioctl		= igc_ioctl,
	.ndo_setup_tc		= igc_setup_tc,
	.ndo_bpf		= igc_bpf,
	.ndo_xdp_xmit		= igc_xdp_xmit,
	.ndo_xsk_wakeup		= igc_xsk_wakeup,
};

/* PCIe configuration access */
void igc_read_pci_cfg(struct igc_hw *hw, u32 reg, u16 *value)
{
	struct igc_adapter *adapter = hw->back;

	pci_read_config_word(adapter->pdev, reg, value);
}

void igc_write_pci_cfg(struct igc_hw *hw, u32 reg, u16 *value)
{
	struct igc_adapter *adapter = hw->back;

	pci_write_config_word(adapter->pdev, reg, *value);
}

s32 igc_read_pcie_cap_reg(struct igc_hw *hw, u32 reg, u16 *value)
{
	struct igc_adapter *adapter = hw->back;

	if (!pci_is_pcie(adapter->pdev))
		return -IGC_ERR_CONFIG;

	pcie_capability_read_word(adapter->pdev, reg, value);

	return IGC_SUCCESS;
}

s32 igc_write_pcie_cap_reg(struct igc_hw *hw, u32 reg, u16 *value)
{
	struct igc_adapter *adapter = hw->back;

	if (!pci_is_pcie(adapter->pdev))
		return -IGC_ERR_CONFIG;

	pcie_capability_write_word(adapter->pdev, reg, *value);

	return IGC_SUCCESS;
}

u32 igc_rd32(struct igc_hw *hw, u32 reg)
{
	struct igc_adapter *igc = container_of(hw, struct igc_adapter, hw);
	u8 __iomem *hw_addr = READ_ONCE(hw->hw_addr);
	u32 value = 0;

	value = readl(&hw_addr[reg]);

	/* reads should not return all F's */
	if (!(~value) && (!reg || !(~readl(hw_addr)))) {
		struct net_device *netdev = igc->netdev;

		hw->hw_addr = NULL;
		netif_device_detach(netdev);
		netdev_err(netdev, "PCIe link lost, device now detached\n");
		WARN(pci_device_is_present(igc->pdev),
		     "igc: Failed to read reg 0x%x!\n", reg);
	}

	return value;
}

int igc_set_spd_dplx(struct igc_adapter *adapter, u32 spd, u8 dplx)
{
	struct igc_mac_info *mac = &adapter->hw.mac;

	mac->autoneg = false;

	/* Make sure dplx is at most 1 bit and lsb of speed is not set
	 * for the switch() below to work
	 */
	if ((spd & 1) || (dplx & ~1))
		goto err_inval;

	switch (spd + dplx) {
	case SPEED_10 + DUPLEX_HALF:
		mac->forced_speed_duplex = ADVERTISE_10_HALF;
		break;
	case SPEED_10 + DUPLEX_FULL:
		mac->forced_speed_duplex = ADVERTISE_10_FULL;
		break;
	case SPEED_100 + DUPLEX_HALF:
		mac->forced_speed_duplex = ADVERTISE_100_HALF;
		break;
	case SPEED_100 + DUPLEX_FULL:
		mac->forced_speed_duplex = ADVERTISE_100_FULL;
		break;
	case SPEED_1000 + DUPLEX_FULL:
		mac->autoneg = true;
		adapter->hw.phy.autoneg_advertised = ADVERTISE_1000_FULL;
		break;
	case SPEED_1000 + DUPLEX_HALF: /* not supported */
		goto err_inval;
	case SPEED_2500 + DUPLEX_FULL:
		mac->autoneg = true;
		adapter->hw.phy.autoneg_advertised = ADVERTISE_2500_FULL;
		break;
	case SPEED_2500 + DUPLEX_HALF: /* not supported */
	default:
		goto err_inval;
	}

	/* clear MDI, MDI(-X) override is only allowed when autoneg enabled */
	adapter->hw.phy.mdix = AUTO_ALL_MODES;

	return 0;

err_inval:
	netdev_err(adapter->netdev, "Unsupported Speed/Duplex configuration\n");
	return -EINVAL;
}

/**
 * igc_probe - Device Initialization Routine
 * @pdev: PCI device information struct
 * @ent: entry in igc_pci_tbl
 *
 * Returns 0 on success, negative on failure
 *
 * igc_probe initializes an adapter identified by a pci_dev structure.
 * The OS initialization, configuring the adapter private structure,
 * and a hardware reset occur.
 */
static int igc_probe(struct pci_dev *pdev,
		     const struct pci_device_id *ent)
{
	struct igc_adapter *adapter;
	struct net_device *netdev;
	struct igc_hw *hw;
	const struct igc_info *ei = igc_info_tbl[ent->driver_data];
	int err, pci_using_dac;

	err = pci_enable_device_mem(pdev);
	if (err)
		return err;

	pci_using_dac = 0;
	err = dma_set_mask_and_coherent(&pdev->dev, DMA_BIT_MASK(64));
	if (!err) {
		pci_using_dac = 1;
	} else {
		err = dma_set_mask_and_coherent(&pdev->dev, DMA_BIT_MASK(32));
		if (err) {
			dev_err(&pdev->dev,
				"No usable DMA configuration, aborting\n");
			goto err_dma;
		}
	}

	err = pci_request_mem_regions(pdev, igc_driver_name);
	if (err)
		goto err_pci_reg;

	pci_enable_pcie_error_reporting(pdev);

	pci_set_master(pdev);

	err = -ENOMEM;
	netdev = alloc_etherdev_mq(sizeof(struct igc_adapter),
				   IGC_MAX_TX_QUEUES);

	if (!netdev)
		goto err_alloc_etherdev;

	SET_NETDEV_DEV(netdev, &pdev->dev);

	pci_set_drvdata(pdev, netdev);
	adapter = netdev_priv(netdev);
	adapter->netdev = netdev;
	adapter->pdev = pdev;
	hw = &adapter->hw;
	hw->back = adapter;
	adapter->port_num = hw->bus.func;
	adapter->msg_enable = netif_msg_init(debug, DEFAULT_MSG_ENABLE);

	err = pci_save_state(pdev);
	if (err)
		goto err_ioremap;

	err = -EIO;
	adapter->io_addr = ioremap(pci_resource_start(pdev, 0),
				   pci_resource_len(pdev, 0));
	if (!adapter->io_addr)
		goto err_ioremap;

	/* hw->hw_addr can be zeroed, so use adapter->io_addr for unmap */
	hw->hw_addr = adapter->io_addr;

	netdev->netdev_ops = &igc_netdev_ops;
	igc_ethtool_set_ops(netdev);
	netdev->watchdog_timeo = 5 * HZ;

	netdev->mem_start = pci_resource_start(pdev, 0);
	netdev->mem_end = pci_resource_end(pdev, 0);

	/* PCI config space info */
	hw->vendor_id = pdev->vendor;
	hw->device_id = pdev->device;
	hw->revision_id = pdev->revision;
	hw->subsystem_vendor_id = pdev->subsystem_vendor;
	hw->subsystem_device_id = pdev->subsystem_device;

	/* Copy the default MAC and PHY function pointers */
	memcpy(&hw->mac.ops, ei->mac_ops, sizeof(hw->mac.ops));
	memcpy(&hw->phy.ops, ei->phy_ops, sizeof(hw->phy.ops));

	/* Initialize skew-specific constants */
	err = ei->get_invariants(hw);
	if (err)
		goto err_sw_init;

	/* Add supported features to the features list*/
	netdev->features |= NETIF_F_SG;
	netdev->features |= NETIF_F_TSO;
	netdev->features |= NETIF_F_TSO6;
	netdev->features |= NETIF_F_TSO_ECN;
	netdev->features |= NETIF_F_RXCSUM;
	netdev->features |= NETIF_F_HW_CSUM;
	netdev->features |= NETIF_F_SCTP_CRC;
	netdev->features |= NETIF_F_HW_TC;

#define IGC_GSO_PARTIAL_FEATURES (NETIF_F_GSO_GRE | \
				  NETIF_F_GSO_GRE_CSUM | \
				  NETIF_F_GSO_IPXIP4 | \
				  NETIF_F_GSO_IPXIP6 | \
				  NETIF_F_GSO_UDP_TUNNEL | \
				  NETIF_F_GSO_UDP_TUNNEL_CSUM)

	netdev->gso_partial_features = IGC_GSO_PARTIAL_FEATURES;
	netdev->features |= NETIF_F_GSO_PARTIAL | IGC_GSO_PARTIAL_FEATURES;

	/* setup the private structure */
	err = igc_sw_init(adapter);
	if (err)
		goto err_sw_init;

	/* copy netdev features into list of user selectable features */
	netdev->hw_features |= NETIF_F_NTUPLE;
	netdev->hw_features |= NETIF_F_HW_VLAN_CTAG_TX;
	netdev->hw_features |= NETIF_F_HW_VLAN_CTAG_RX;
	netdev->hw_features |= netdev->features;

	if (pci_using_dac)
		netdev->features |= NETIF_F_HIGHDMA;

	netdev->vlan_features |= netdev->features;

	/* MTU range: 68 - 9216 */
	netdev->min_mtu = ETH_MIN_MTU;
	netdev->max_mtu = MAX_STD_JUMBO_FRAME_SIZE;

	/* before reading the NVM, reset the controller to put the device in a
	 * known good starting state
	 */
	hw->mac.ops.reset_hw(hw);

	if (igc_get_flash_presence_i225(hw)) {
		if (hw->nvm.ops.validate(hw) < 0) {
			dev_err(&pdev->dev, "The NVM Checksum Is Not Valid\n");
			err = -EIO;
			goto err_eeprom;
		}
	}

	if (eth_platform_get_mac_address(&pdev->dev, hw->mac.addr)) {
		/* copy the MAC address out of the NVM */
		if (hw->mac.ops.read_mac_addr(hw))
			dev_err(&pdev->dev, "NVM Read Error\n");
	}

	memcpy(netdev->dev_addr, hw->mac.addr, netdev->addr_len);

	if (!is_valid_ether_addr(netdev->dev_addr)) {
		dev_err(&pdev->dev, "Invalid MAC Address\n");
		err = -EIO;
		goto err_eeprom;
	}

	/* configure RXPBSIZE and TXPBSIZE */
	wr32(IGC_RXPBS, I225_RXPBSIZE_DEFAULT);
	wr32(IGC_TXPBS, I225_TXPBSIZE_DEFAULT);

	timer_setup(&adapter->watchdog_timer, igc_watchdog, 0);
	timer_setup(&adapter->phy_info_timer, igc_update_phy_info, 0);

	INIT_WORK(&adapter->reset_task, igc_reset_task);
	INIT_WORK(&adapter->watchdog_task, igc_watchdog_task);

	/* Initialize link properties that are user-changeable */
	adapter->fc_autoneg = true;
	hw->mac.autoneg = true;
	hw->phy.autoneg_advertised = 0xaf;

	hw->fc.requested_mode = igc_fc_default;
	hw->fc.current_mode = igc_fc_default;

	/* By default, support wake on port A */
	adapter->flags |= IGC_FLAG_WOL_SUPPORTED;

	/* initialize the wol settings based on the eeprom settings */
	if (adapter->flags & IGC_FLAG_WOL_SUPPORTED)
		adapter->wol |= IGC_WUFC_MAG;

	device_set_wakeup_enable(&adapter->pdev->dev,
				 adapter->flags & IGC_FLAG_WOL_SUPPORTED);

	igc_ptp_init(adapter);

	/* reset the hardware with the new settings */
	igc_reset(adapter);

	/* let the f/w know that the h/w is now under the control of the
	 * driver.
	 */
	igc_get_hw_control(adapter);

	strncpy(netdev->name, "eth%d", IFNAMSIZ);
	err = register_netdev(netdev);
	if (err)
		goto err_register;

	 /* carrier off reporting is important to ethtool even BEFORE open */
	netif_carrier_off(netdev);

	/* Check if Media Autosense is enabled */
	adapter->ei = *ei;

	/* print pcie link status and MAC address */
	pcie_print_link_status(pdev);
	netdev_info(netdev, "MAC: %pM\n", netdev->dev_addr);

	dev_pm_set_driver_flags(&pdev->dev, DPM_FLAG_NO_DIRECT_COMPLETE);
	/* Disable EEE for internal PHY devices */
	hw->dev_spec._base.eee_enable = false;
	adapter->flags &= ~IGC_FLAG_EEE;
	igc_set_eee_i225(hw, false, false, false);

	pm_runtime_put_noidle(&pdev->dev);

	return 0;

err_register:
	igc_release_hw_control(adapter);
err_eeprom:
	if (!igc_check_reset_block(hw))
		igc_reset_phy(hw);
err_sw_init:
	igc_clear_interrupt_scheme(adapter);
	iounmap(adapter->io_addr);
err_ioremap:
	free_netdev(netdev);
err_alloc_etherdev:
	pci_release_mem_regions(pdev);
err_pci_reg:
err_dma:
	pci_disable_device(pdev);
	return err;
}

/**
 * igc_remove - Device Removal Routine
 * @pdev: PCI device information struct
 *
 * igc_remove is called by the PCI subsystem to alert the driver
 * that it should release a PCI device.  This could be caused by a
 * Hot-Plug event, or because the driver is going to be removed from
 * memory.
 */
static void igc_remove(struct pci_dev *pdev)
{
	struct net_device *netdev = pci_get_drvdata(pdev);
	struct igc_adapter *adapter = netdev_priv(netdev);

	pm_runtime_get_noresume(&pdev->dev);

	igc_flush_nfc_rules(adapter);

	igc_ptp_stop(adapter);

	set_bit(__IGC_DOWN, &adapter->state);

	del_timer_sync(&adapter->watchdog_timer);
	del_timer_sync(&adapter->phy_info_timer);

	cancel_work_sync(&adapter->reset_task);
	cancel_work_sync(&adapter->watchdog_task);

	/* Release control of h/w to f/w.  If f/w is AMT enabled, this
	 * would have already happened in close and is redundant.
	 */
	igc_release_hw_control(adapter);
	unregister_netdev(netdev);

	igc_clear_interrupt_scheme(adapter);
	pci_iounmap(pdev, adapter->io_addr);
	pci_release_mem_regions(pdev);

	free_netdev(netdev);

	pci_disable_pcie_error_reporting(pdev);

	pci_disable_device(pdev);
}

static int __igc_shutdown(struct pci_dev *pdev, bool *enable_wake,
			  bool runtime)
{
	struct net_device *netdev = pci_get_drvdata(pdev);
	struct igc_adapter *adapter = netdev_priv(netdev);
	u32 wufc = runtime ? IGC_WUFC_LNKC : adapter->wol;
	struct igc_hw *hw = &adapter->hw;
	u32 ctrl, rctl, status;
	bool wake;

	rtnl_lock();
	netif_device_detach(netdev);

	if (netif_running(netdev))
		__igc_close(netdev, true);

	igc_ptp_suspend(adapter);

	igc_clear_interrupt_scheme(adapter);
	rtnl_unlock();

	status = rd32(IGC_STATUS);
	if (status & IGC_STATUS_LU)
		wufc &= ~IGC_WUFC_LNKC;

	if (wufc) {
		igc_setup_rctl(adapter);
		igc_set_rx_mode(netdev);

		/* turn on all-multi mode if wake on multicast is enabled */
		if (wufc & IGC_WUFC_MC) {
			rctl = rd32(IGC_RCTL);
			rctl |= IGC_RCTL_MPE;
			wr32(IGC_RCTL, rctl);
		}

		ctrl = rd32(IGC_CTRL);
		ctrl |= IGC_CTRL_ADVD3WUC;
		wr32(IGC_CTRL, ctrl);

		/* Allow time for pending master requests to run */
		igc_disable_pcie_master(hw);

		wr32(IGC_WUC, IGC_WUC_PME_EN);
		wr32(IGC_WUFC, wufc);
	} else {
		wr32(IGC_WUC, 0);
		wr32(IGC_WUFC, 0);
	}

	wake = wufc || adapter->en_mng_pt;
	if (!wake)
		igc_power_down_phy_copper_base(&adapter->hw);
	else
		igc_power_up_link(adapter);

	if (enable_wake)
		*enable_wake = wake;

	/* Release control of h/w to f/w.  If f/w is AMT enabled, this
	 * would have already happened in close and is redundant.
	 */
	igc_release_hw_control(adapter);

	pci_disable_device(pdev);

	return 0;
}

#ifdef CONFIG_PM
static int __maybe_unused igc_runtime_suspend(struct device *dev)
{
	return __igc_shutdown(to_pci_dev(dev), NULL, 1);
}

static void igc_deliver_wake_packet(struct net_device *netdev)
{
	struct igc_adapter *adapter = netdev_priv(netdev);
	struct igc_hw *hw = &adapter->hw;
	struct sk_buff *skb;
	u32 wupl;

	wupl = rd32(IGC_WUPL) & IGC_WUPL_MASK;

	/* WUPM stores only the first 128 bytes of the wake packet.
	 * Read the packet only if we have the whole thing.
	 */
	if (wupl == 0 || wupl > IGC_WUPM_BYTES)
		return;

	skb = netdev_alloc_skb_ip_align(netdev, IGC_WUPM_BYTES);
	if (!skb)
		return;

	skb_put(skb, wupl);

	/* Ensure reads are 32-bit aligned */
	wupl = roundup(wupl, 4);

	memcpy_fromio(skb->data, hw->hw_addr + IGC_WUPM_REG(0), wupl);

	skb->protocol = eth_type_trans(skb, netdev);
	netif_rx(skb);
}

static int __maybe_unused igc_resume(struct device *dev)
{
	struct pci_dev *pdev = to_pci_dev(dev);
	struct net_device *netdev = pci_get_drvdata(pdev);
	struct igc_adapter *adapter = netdev_priv(netdev);
	struct igc_hw *hw = &adapter->hw;
	u32 err, val;

	pci_set_power_state(pdev, PCI_D0);
	pci_restore_state(pdev);
	pci_save_state(pdev);

	if (!pci_device_is_present(pdev))
		return -ENODEV;
	err = pci_enable_device_mem(pdev);
	if (err) {
		netdev_err(netdev, "Cannot enable PCI device from suspend\n");
		return err;
	}
	pci_set_master(pdev);

	pci_enable_wake(pdev, PCI_D3hot, 0);
	pci_enable_wake(pdev, PCI_D3cold, 0);

	if (igc_init_interrupt_scheme(adapter, true)) {
		netdev_err(netdev, "Unable to allocate memory for queues\n");
		return -ENOMEM;
	}

	igc_reset(adapter);

	/* let the f/w know that the h/w is now under the control of the
	 * driver.
	 */
	igc_get_hw_control(adapter);

	val = rd32(IGC_WUS);
	if (val & WAKE_PKT_WUS)
		igc_deliver_wake_packet(netdev);

	wr32(IGC_WUS, ~0);

	rtnl_lock();
	if (!err && netif_running(netdev))
		err = __igc_open(netdev, true);

	if (!err)
		netif_device_attach(netdev);
	rtnl_unlock();

	return err;
}

static int __maybe_unused igc_runtime_resume(struct device *dev)
{
	return igc_resume(dev);
}

static int __maybe_unused igc_suspend(struct device *dev)
{
	return __igc_shutdown(to_pci_dev(dev), NULL, 0);
}

static int __maybe_unused igc_runtime_idle(struct device *dev)
{
	struct net_device *netdev = dev_get_drvdata(dev);
	struct igc_adapter *adapter = netdev_priv(netdev);

	if (!igc_has_link(adapter))
		pm_schedule_suspend(dev, MSEC_PER_SEC * 5);

	return -EBUSY;
}
#endif /* CONFIG_PM */

static void igc_shutdown(struct pci_dev *pdev)
{
	bool wake;

	__igc_shutdown(pdev, &wake, 0);

	if (system_state == SYSTEM_POWER_OFF) {
		pci_wake_from_d3(pdev, wake);
		pci_set_power_state(pdev, PCI_D3hot);
	}
}

/**
 *  igc_io_error_detected - called when PCI error is detected
 *  @pdev: Pointer to PCI device
 *  @state: The current PCI connection state
 *
 *  This function is called after a PCI bus error affecting
 *  this device has been detected.
 **/
static pci_ers_result_t igc_io_error_detected(struct pci_dev *pdev,
					      pci_channel_state_t state)
{
	struct net_device *netdev = pci_get_drvdata(pdev);
	struct igc_adapter *adapter = netdev_priv(netdev);

	netif_device_detach(netdev);

	if (state == pci_channel_io_perm_failure)
		return PCI_ERS_RESULT_DISCONNECT;

	if (netif_running(netdev))
		igc_down(adapter);
	pci_disable_device(pdev);

	/* Request a slot reset. */
	return PCI_ERS_RESULT_NEED_RESET;
}

/**
 *  igc_io_slot_reset - called after the PCI bus has been reset.
 *  @pdev: Pointer to PCI device
 *
 *  Restart the card from scratch, as if from a cold-boot. Implementation
 *  resembles the first-half of the igc_resume routine.
 **/
static pci_ers_result_t igc_io_slot_reset(struct pci_dev *pdev)
{
	struct net_device *netdev = pci_get_drvdata(pdev);
	struct igc_adapter *adapter = netdev_priv(netdev);
	struct igc_hw *hw = &adapter->hw;
	pci_ers_result_t result;

	if (pci_enable_device_mem(pdev)) {
		netdev_err(netdev, "Could not re-enable PCI device after reset\n");
		result = PCI_ERS_RESULT_DISCONNECT;
	} else {
		pci_set_master(pdev);
		pci_restore_state(pdev);
		pci_save_state(pdev);

		pci_enable_wake(pdev, PCI_D3hot, 0);
		pci_enable_wake(pdev, PCI_D3cold, 0);

		/* In case of PCI error, adapter loses its HW address
		 * so we should re-assign it here.
		 */
		hw->hw_addr = adapter->io_addr;

		igc_reset(adapter);
		wr32(IGC_WUS, ~0);
		result = PCI_ERS_RESULT_RECOVERED;
	}

	return result;
}

/**
 *  igc_io_resume - called when traffic can start to flow again.
 *  @pdev: Pointer to PCI device
 *
 *  This callback is called when the error recovery driver tells us that
 *  its OK to resume normal operation. Implementation resembles the
 *  second-half of the igc_resume routine.
 */
static void igc_io_resume(struct pci_dev *pdev)
{
	struct net_device *netdev = pci_get_drvdata(pdev);
	struct igc_adapter *adapter = netdev_priv(netdev);

	rtnl_lock();
	if (netif_running(netdev)) {
		if (igc_open(netdev)) {
			netdev_err(netdev, "igc_open failed after reset\n");
			return;
		}
	}

	netif_device_attach(netdev);

	/* let the f/w know that the h/w is now under the control of the
	 * driver.
	 */
	igc_get_hw_control(adapter);
	rtnl_unlock();
}

static const struct pci_error_handlers igc_err_handler = {
	.error_detected = igc_io_error_detected,
	.slot_reset = igc_io_slot_reset,
	.resume = igc_io_resume,
};

#ifdef CONFIG_PM
static const struct dev_pm_ops igc_pm_ops = {
	SET_SYSTEM_SLEEP_PM_OPS(igc_suspend, igc_resume)
	SET_RUNTIME_PM_OPS(igc_runtime_suspend, igc_runtime_resume,
			   igc_runtime_idle)
};
#endif

static struct pci_driver igc_driver = {
	.name     = igc_driver_name,
	.id_table = igc_pci_tbl,
	.probe    = igc_probe,
	.remove   = igc_remove,
#ifdef CONFIG_PM
	.driver.pm = &igc_pm_ops,
#endif
	.shutdown = igc_shutdown,
	.err_handler = &igc_err_handler,
};

/**
 * igc_reinit_queues - return error
 * @adapter: pointer to adapter structure
 */
int igc_reinit_queues(struct igc_adapter *adapter)
{
	struct net_device *netdev = adapter->netdev;
	int err = 0;

	if (netif_running(netdev))
		igc_close(netdev);

	igc_reset_interrupt_capability(adapter);

	if (igc_init_interrupt_scheme(adapter, true)) {
		netdev_err(netdev, "Unable to allocate memory for queues\n");
		return -ENOMEM;
	}

	if (netif_running(netdev))
		err = igc_open(netdev);

	return err;
}

/**
 * igc_get_hw_dev - return device
 * @hw: pointer to hardware structure
 *
 * used by hardware layer to print debugging information
 */
struct net_device *igc_get_hw_dev(struct igc_hw *hw)
{
	struct igc_adapter *adapter = hw->back;

	return adapter->netdev;
}

static void igc_disable_rx_ring_hw(struct igc_ring *ring)
{
	struct igc_hw *hw = &ring->q_vector->adapter->hw;
	u8 idx = ring->reg_idx;
	u32 rxdctl;

	rxdctl = rd32(IGC_RXDCTL(idx));
	rxdctl &= ~IGC_RXDCTL_QUEUE_ENABLE;
	rxdctl |= IGC_RXDCTL_SWFLUSH;
	wr32(IGC_RXDCTL(idx), rxdctl);
}

void igc_disable_rx_ring(struct igc_ring *ring)
{
	igc_disable_rx_ring_hw(ring);
	igc_clean_rx_ring(ring);
}

void igc_enable_rx_ring(struct igc_ring *ring)
{
	struct igc_adapter *adapter = ring->q_vector->adapter;

	igc_configure_rx_ring(adapter, ring);

	if (ring->xsk_pool)
		igc_alloc_rx_buffers_zc(ring, igc_desc_unused(ring));
	else
		igc_alloc_rx_buffers(ring, igc_desc_unused(ring));
}

static void igc_disable_tx_ring_hw(struct igc_ring *ring)
{
	struct igc_hw *hw = &ring->q_vector->adapter->hw;
	u8 idx = ring->reg_idx;
	u32 txdctl;

	txdctl = rd32(IGC_TXDCTL(idx));
	txdctl &= ~IGC_TXDCTL_QUEUE_ENABLE;
	txdctl |= IGC_TXDCTL_SWFLUSH;
	wr32(IGC_TXDCTL(idx), txdctl);
}

void igc_disable_tx_ring(struct igc_ring *ring)
{
	igc_disable_tx_ring_hw(ring);
	igc_clean_tx_ring(ring);
}

void igc_enable_tx_ring(struct igc_ring *ring)
{
	struct igc_adapter *adapter = ring->q_vector->adapter;

	igc_configure_tx_ring(adapter, ring);
}

/**
 * igc_init_module - Driver Registration Routine
 *
 * igc_init_module is the first routine called when the driver is
 * loaded. All it does is register with the PCI subsystem.
 */
static int __init igc_init_module(void)
{
	int ret;

	pr_info("%s\n", igc_driver_string);
	pr_info("%s\n", igc_copyright);

	ret = pci_register_driver(&igc_driver);
	return ret;
}

module_init(igc_init_module);

/**
 * igc_exit_module - Driver Exit Cleanup Routine
 *
 * igc_exit_module is called just before the driver is removed
 * from memory.
 */
static void __exit igc_exit_module(void)
{
	pci_unregister_driver(&igc_driver);
}

module_exit(igc_exit_module);
/* igc_main.c */<|MERGE_RESOLUTION|>--- conflicted
+++ resolved
@@ -2214,23 +2214,14 @@
 	case XDP_PASS:
 		return IGC_XDP_PASS;
 	case XDP_TX:
-<<<<<<< HEAD
-		return igc_xdp_xmit_back(adapter, xdp) < 0 ?
-			IGC_XDP_CONSUMED : IGC_XDP_TX;
-	case XDP_REDIRECT:
-		return xdp_do_redirect(adapter->netdev, xdp, prog) < 0 ?
-			IGC_XDP_CONSUMED : IGC_XDP_REDIRECT;
-=======
 		if (igc_xdp_xmit_back(adapter, xdp) < 0)
 			goto out_failure;
-		res = IGC_XDP_TX;
-		break;
+		return IGC_XDP_TX;
 	case XDP_REDIRECT:
 		if (xdp_do_redirect(adapter->netdev, xdp, prog) < 0)
 			goto out_failure;
-		res = IGC_XDP_REDIRECT;
+		return IGC_XDP_REDIRECT;
 		break;
->>>>>>> 3822d067
 	default:
 		bpf_warn_invalid_xdp_action(act);
 		fallthrough;
