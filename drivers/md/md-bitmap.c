// SPDX-License-Identifier: GPL-2.0-only
/*
 * bitmap.c two-level bitmap (C) Peter T. Breuer (ptb@ot.uc3m.es) 2003
 *
 * bitmap_create  - sets up the bitmap structure
 * bitmap_destroy - destroys the bitmap structure
 *
 * additions, Copyright (C) 2003-2004, Paul Clements, SteelEye Technology, Inc.:
 * - added disk storage for bitmap
 * - changes to allow various bitmap chunk sizes
 */

/*
 * Still to do:
 *
 * flush after percent set rather than just time based. (maybe both).
 */

#include <linux/blkdev.h>
#include <linux/module.h>
#include <linux/errno.h>
#include <linux/slab.h>
#include <linux/init.h>
#include <linux/timer.h>
#include <linux/sched.h>
#include <linux/list.h>
#include <linux/file.h>
#include <linux/mount.h>
#include <linux/buffer_head.h>
#include <linux/seq_file.h>
#include <trace/events/block.h>
#include "md.h"
#include "md-bitmap.h"

static inline char *bmname(struct bitmap *bitmap)
{
	return bitmap->mddev ? mdname(bitmap->mddev) : "mdX";
}

/*
 * check a page and, if necessary, allocate it (or hijack it if the alloc fails)
 *
 * 1) check to see if this page is allocated, if it's not then try to alloc
 * 2) if the alloc fails, set the page's hijacked flag so we'll use the
 *    page pointer directly as a counter
 *
 * if we find our page, we increment the page's refcount so that it stays
 * allocated while we're using it
 */
static int md_bitmap_checkpage(struct bitmap_counts *bitmap,
			       unsigned long page, int create, int no_hijack)
__releases(bitmap->lock)
__acquires(bitmap->lock)
{
	unsigned char *mappage;

	WARN_ON_ONCE(page >= bitmap->pages);
	if (bitmap->bp[page].hijacked) /* it's hijacked, don't try to alloc */
		return 0;

	if (bitmap->bp[page].map) /* page is already allocated, just return */
		return 0;

	if (!create)
		return -ENOENT;

	/* this page has not been allocated yet */

	spin_unlock_irq(&bitmap->lock);
	/* It is possible that this is being called inside a
	 * prepare_to_wait/finish_wait loop from raid5c:make_request().
	 * In general it is not permitted to sleep in that context as it
	 * can cause the loop to spin freely.
	 * That doesn't apply here as we can only reach this point
	 * once with any loop.
	 * When this function completes, either bp[page].map or
	 * bp[page].hijacked.  In either case, this function will
	 * abort before getting to this point again.  So there is
	 * no risk of a free-spin, and so it is safe to assert
	 * that sleeping here is allowed.
	 */
	sched_annotate_sleep();
	mappage = kzalloc(PAGE_SIZE, GFP_NOIO);
	spin_lock_irq(&bitmap->lock);

	if (mappage == NULL) {
		pr_debug("md/bitmap: map page allocation failed, hijacking\n");
		/* We don't support hijack for cluster raid */
		if (no_hijack)
			return -ENOMEM;
		/* failed - set the hijacked flag so that we can use the
		 * pointer as a counter */
		if (!bitmap->bp[page].map)
			bitmap->bp[page].hijacked = 1;
	} else if (bitmap->bp[page].map ||
		   bitmap->bp[page].hijacked) {
		/* somebody beat us to getting the page */
		kfree(mappage);
	} else {

		/* no page was in place and we have one, so install it */

		bitmap->bp[page].map = mappage;
		bitmap->missing_pages--;
	}
	return 0;
}

/* if page is completely empty, put it back on the free list, or dealloc it */
/* if page was hijacked, unmark the flag so it might get alloced next time */
/* Note: lock should be held when calling this */
static void md_bitmap_checkfree(struct bitmap_counts *bitmap, unsigned long page)
{
	char *ptr;

	if (bitmap->bp[page].count) /* page is still busy */
		return;

	/* page is no longer in use, it can be released */

	if (bitmap->bp[page].hijacked) { /* page was hijacked, undo this now */
		bitmap->bp[page].hijacked = 0;
		bitmap->bp[page].map = NULL;
	} else {
		/* normal case, free the page */
		ptr = bitmap->bp[page].map;
		bitmap->bp[page].map = NULL;
		bitmap->missing_pages++;
		kfree(ptr);
	}
}

/*
 * bitmap file handling - read and write the bitmap file and its superblock
 */

/*
 * basic page I/O operations
 */

/* IO operations when bitmap is stored near all superblocks */

/* choose a good rdev and read the page from there */
static int read_sb_page(struct mddev *mddev, loff_t offset,
		struct page *page, unsigned long index, int size)
{

	sector_t sector = mddev->bitmap_info.offset + offset +
		index * (PAGE_SIZE / SECTOR_SIZE);
	struct md_rdev *rdev;

	rdev_for_each(rdev, mddev) {
		u32 iosize = roundup(size, bdev_logical_block_size(rdev->bdev));

		if (!test_bit(In_sync, &rdev->flags) ||
		    test_bit(Faulty, &rdev->flags) ||
		    test_bit(Bitmap_sync, &rdev->flags))
			continue;

		if (sync_page_io(rdev, sector, iosize, page, REQ_OP_READ, true))
			return 0;
	}
	return -EIO;
}

static struct md_rdev *next_active_rdev(struct md_rdev *rdev, struct mddev *mddev)
{
	/* Iterate the disks of an mddev, using rcu to protect access to the
	 * linked list, and raising the refcount of devices we return to ensure
	 * they don't disappear while in use.
	 * As devices are only added or removed when raid_disk is < 0 and
	 * nr_pending is 0 and In_sync is clear, the entries we return will
	 * still be in the same position on the list when we re-enter
	 * list_for_each_entry_continue_rcu.
	 *
	 * Note that if entered with 'rdev == NULL' to start at the
	 * beginning, we temporarily assign 'rdev' to an address which
	 * isn't really an rdev, but which can be used by
	 * list_for_each_entry_continue_rcu() to find the first entry.
	 */
	rcu_read_lock();
	if (rdev == NULL)
		/* start at the beginning */
		rdev = list_entry(&mddev->disks, struct md_rdev, same_set);
	else {
		/* release the previous rdev and start from there. */
		rdev_dec_pending(rdev, mddev);
	}
	list_for_each_entry_continue_rcu(rdev, &mddev->disks, same_set) {
		if (rdev->raid_disk >= 0 &&
		    !test_bit(Faulty, &rdev->flags)) {
			/* this is a usable devices */
			atomic_inc(&rdev->nr_pending);
			rcu_read_unlock();
			return rdev;
		}
	}
	rcu_read_unlock();
	return NULL;
}

static unsigned int optimal_io_size(struct block_device *bdev,
				    unsigned int last_page_size,
				    unsigned int io_size)
{
	if (bdev_io_opt(bdev) > bdev_logical_block_size(bdev))
		return roundup(last_page_size, bdev_io_opt(bdev));
	return io_size;
}

static unsigned int bitmap_io_size(unsigned int io_size, unsigned int opt_size,
				   loff_t start, loff_t boundary)
{
	if (io_size != opt_size &&
	    start + opt_size / SECTOR_SIZE <= boundary)
		return opt_size;
	if (start + io_size / SECTOR_SIZE <= boundary)
		return io_size;

	/* Overflows boundary */
	return 0;
}

static int __write_sb_page(struct md_rdev *rdev, struct bitmap *bitmap,
			   unsigned long pg_index, struct page *page)
{
	struct block_device *bdev;
	struct mddev *mddev = bitmap->mddev;
	struct bitmap_storage *store = &bitmap->storage;
	loff_t sboff, offset = mddev->bitmap_info.offset;
	sector_t ps = pg_index * PAGE_SIZE / SECTOR_SIZE;
	unsigned int size = PAGE_SIZE;
	unsigned int opt_size = PAGE_SIZE;
	sector_t doff;

	bdev = (rdev->meta_bdev) ? rdev->meta_bdev : rdev->bdev;
	/* we compare length (page numbers), not page offset. */
	if ((pg_index - store->sb_index) == store->file_pages - 1) {
		unsigned int last_page_size = store->bytes & (PAGE_SIZE - 1);

		if (last_page_size == 0)
			last_page_size = PAGE_SIZE;
		size = roundup(last_page_size, bdev_logical_block_size(bdev));
		opt_size = optimal_io_size(bdev, last_page_size, size);
	}

	sboff = rdev->sb_start + offset;
	doff = rdev->data_offset;

	/* Just make sure we aren't corrupting data or metadata */
	if (mddev->external) {
		/* Bitmap could be anywhere. */
		if (sboff + ps > doff &&
		    sboff < (doff + mddev->dev_sectors + PAGE_SIZE / SECTOR_SIZE))
			return -EINVAL;
	} else if (offset < 0) {
		/* DATA  BITMAP METADATA  */
		size = bitmap_io_size(size, opt_size, offset + ps, 0);
		if (size == 0)
			/* bitmap runs in to metadata */
			return -EINVAL;

		if (doff + mddev->dev_sectors > sboff)
			/* data runs in to bitmap */
			return -EINVAL;
	} else if (rdev->sb_start < rdev->data_offset) {
		/* METADATA BITMAP DATA */
		size = bitmap_io_size(size, opt_size, sboff + ps, doff);
		if (size == 0)
			/* bitmap runs in to data */
			return -EINVAL;
	} else {
		/* DATA METADATA BITMAP - no problems */
	}

	md_super_write(mddev, rdev, sboff + ps, (int) size, page);
	return 0;
}

static void write_sb_page(struct bitmap *bitmap, unsigned long pg_index,
			  struct page *page, bool wait)
{
	struct mddev *mddev = bitmap->mddev;

	do {
		struct md_rdev *rdev = NULL;

		while ((rdev = next_active_rdev(rdev, mddev)) != NULL) {
			if (__write_sb_page(rdev, bitmap, pg_index, page) < 0) {
				set_bit(BITMAP_WRITE_ERROR, &bitmap->flags);
				return;
			}
		}
	} while (wait && md_super_wait(mddev) < 0);
}

static void md_bitmap_file_kick(struct bitmap *bitmap);

#ifdef CONFIG_MD_BITMAP_FILE
static void write_file_page(struct bitmap *bitmap, struct page *page, int wait)
{
	struct buffer_head *bh = page_buffers(page);

	while (bh && bh->b_blocknr) {
		atomic_inc(&bitmap->pending_writes);
		set_buffer_locked(bh);
		set_buffer_mapped(bh);
		submit_bh(REQ_OP_WRITE | REQ_SYNC, bh);
		bh = bh->b_this_page;
	}

	if (wait)
		wait_event(bitmap->write_wait,
			   atomic_read(&bitmap->pending_writes) == 0);
}

static void end_bitmap_write(struct buffer_head *bh, int uptodate)
{
	struct bitmap *bitmap = bh->b_private;

	if (!uptodate)
		set_bit(BITMAP_WRITE_ERROR, &bitmap->flags);
	if (atomic_dec_and_test(&bitmap->pending_writes))
		wake_up(&bitmap->write_wait);
}

static void free_buffers(struct page *page)
{
	struct buffer_head *bh;

	if (!PagePrivate(page))
		return;

	bh = page_buffers(page);
	while (bh) {
		struct buffer_head *next = bh->b_this_page;
		free_buffer_head(bh);
		bh = next;
	}
	detach_page_private(page);
	put_page(page);
}

/* read a page from a file.
 * We both read the page, and attach buffers to the page to record the
 * address of each block (using bmap).  These addresses will be used
 * to write the block later, completely bypassing the filesystem.
 * This usage is similar to how swap files are handled, and allows us
 * to write to a file with no concerns of memory allocation failing.
 */
static int read_file_page(struct file *file, unsigned long index,
		struct bitmap *bitmap, unsigned long count, struct page *page)
{
	int ret = 0;
	struct inode *inode = file_inode(file);
	struct buffer_head *bh;
	sector_t block, blk_cur;
	unsigned long blocksize = i_blocksize(inode);

	pr_debug("read bitmap file (%dB @ %llu)\n", (int)PAGE_SIZE,
		 (unsigned long long)index << PAGE_SHIFT);

	bh = alloc_page_buffers(page, blocksize, false);
	if (!bh) {
		ret = -ENOMEM;
		goto out;
	}
	attach_page_private(page, bh);
	blk_cur = index << (PAGE_SHIFT - inode->i_blkbits);
	while (bh) {
		block = blk_cur;

		if (count == 0)
			bh->b_blocknr = 0;
		else {
			ret = bmap(inode, &block);
			if (ret || !block) {
				ret = -EINVAL;
				bh->b_blocknr = 0;
				goto out;
			}

			bh->b_blocknr = block;
			bh->b_bdev = inode->i_sb->s_bdev;
			if (count < blocksize)
				count = 0;
			else
				count -= blocksize;

			bh->b_end_io = end_bitmap_write;
			bh->b_private = bitmap;
			atomic_inc(&bitmap->pending_writes);
			set_buffer_locked(bh);
			set_buffer_mapped(bh);
			submit_bh(REQ_OP_READ, bh);
		}
		blk_cur++;
		bh = bh->b_this_page;
	}

	wait_event(bitmap->write_wait,
		   atomic_read(&bitmap->pending_writes)==0);
	if (test_bit(BITMAP_WRITE_ERROR, &bitmap->flags))
		ret = -EIO;
out:
	if (ret)
		pr_err("md: bitmap read error: (%dB @ %llu): %d\n",
		       (int)PAGE_SIZE,
		       (unsigned long long)index << PAGE_SHIFT,
		       ret);
	return ret;
}
#else /* CONFIG_MD_BITMAP_FILE */
static void write_file_page(struct bitmap *bitmap, struct page *page, int wait)
{
}
static int read_file_page(struct file *file, unsigned long index,
		struct bitmap *bitmap, unsigned long count, struct page *page)
{
	return -EIO;
}
static void free_buffers(struct page *page)
{
	put_page(page);
}
#endif /* CONFIG_MD_BITMAP_FILE */

/*
 * bitmap file superblock operations
 */

/*
 * write out a page to a file
 */
static void filemap_write_page(struct bitmap *bitmap, unsigned long pg_index,
			       bool wait)
{
	struct bitmap_storage *store = &bitmap->storage;
	struct page *page = store->filemap[pg_index];

	if (mddev_is_clustered(bitmap->mddev)) {
		/* go to node bitmap area starting point */
		pg_index += store->sb_index;
	}

	if (store->file)
		write_file_page(bitmap, page, wait);
	else
		write_sb_page(bitmap, pg_index, page, wait);
}

/*
 * md_bitmap_wait_writes() should be called before writing any bitmap
 * blocks, to ensure previous writes, particularly from
 * md_bitmap_daemon_work(), have completed.
 */
static void md_bitmap_wait_writes(struct bitmap *bitmap)
{
	if (bitmap->storage.file)
		wait_event(bitmap->write_wait,
			   atomic_read(&bitmap->pending_writes)==0);
	else
		/* Note that we ignore the return value.  The writes
		 * might have failed, but that would just mean that
		 * some bits which should be cleared haven't been,
		 * which is safe.  The relevant bitmap blocks will
		 * probably get written again, but there is no great
		 * loss if they aren't.
		 */
		md_super_wait(bitmap->mddev);
}


/* update the event counter and sync the superblock to disk */
void md_bitmap_update_sb(struct bitmap *bitmap)
{
	bitmap_super_t *sb;

	if (!bitmap || !bitmap->mddev) /* no bitmap for this array */
		return;
	if (bitmap->mddev->bitmap_info.external)
		return;
	if (!bitmap->storage.sb_page) /* no superblock */
		return;
	sb = kmap_atomic(bitmap->storage.sb_page);
	sb->events = cpu_to_le64(bitmap->mddev->events);
	if (bitmap->mddev->events < bitmap->events_cleared)
		/* rocking back to read-only */
		bitmap->events_cleared = bitmap->mddev->events;
	sb->events_cleared = cpu_to_le64(bitmap->events_cleared);
	/*
	 * clear BITMAP_WRITE_ERROR bit to protect against the case that
	 * a bitmap write error occurred but the later writes succeeded.
	 */
	sb->state = cpu_to_le32(bitmap->flags & ~BIT(BITMAP_WRITE_ERROR));
	/* Just in case these have been changed via sysfs: */
	sb->daemon_sleep = cpu_to_le32(bitmap->mddev->bitmap_info.daemon_sleep/HZ);
	sb->write_behind = cpu_to_le32(bitmap->mddev->bitmap_info.max_write_behind);
	/* This might have been changed by a reshape */
	sb->sync_size = cpu_to_le64(bitmap->mddev->resync_max_sectors);
	sb->chunksize = cpu_to_le32(bitmap->mddev->bitmap_info.chunksize);
	sb->nodes = cpu_to_le32(bitmap->mddev->bitmap_info.nodes);
	sb->sectors_reserved = cpu_to_le32(bitmap->mddev->
					   bitmap_info.space);
	kunmap_atomic(sb);

	if (bitmap->storage.file)
		write_file_page(bitmap, bitmap->storage.sb_page, 1);
	else
		write_sb_page(bitmap, bitmap->storage.sb_index,
			      bitmap->storage.sb_page, 1);
}
EXPORT_SYMBOL(md_bitmap_update_sb);

/* print out the bitmap file superblock */
void md_bitmap_print_sb(struct bitmap *bitmap)
{
	bitmap_super_t *sb;

	if (!bitmap || !bitmap->storage.sb_page)
		return;
	sb = kmap_atomic(bitmap->storage.sb_page);
	pr_debug("%s: bitmap file superblock:\n", bmname(bitmap));
	pr_debug("         magic: %08x\n", le32_to_cpu(sb->magic));
	pr_debug("       version: %u\n", le32_to_cpu(sb->version));
	pr_debug("          uuid: %08x.%08x.%08x.%08x\n",
		 le32_to_cpu(*(__le32 *)(sb->uuid+0)),
		 le32_to_cpu(*(__le32 *)(sb->uuid+4)),
		 le32_to_cpu(*(__le32 *)(sb->uuid+8)),
		 le32_to_cpu(*(__le32 *)(sb->uuid+12)));
	pr_debug("        events: %llu\n",
		 (unsigned long long) le64_to_cpu(sb->events));
	pr_debug("events cleared: %llu\n",
		 (unsigned long long) le64_to_cpu(sb->events_cleared));
	pr_debug("         state: %08x\n", le32_to_cpu(sb->state));
	pr_debug("     chunksize: %u B\n", le32_to_cpu(sb->chunksize));
	pr_debug("  daemon sleep: %us\n", le32_to_cpu(sb->daemon_sleep));
	pr_debug("     sync size: %llu KB\n",
		 (unsigned long long)le64_to_cpu(sb->sync_size)/2);
	pr_debug("max write behind: %u\n", le32_to_cpu(sb->write_behind));
	kunmap_atomic(sb);
}

/*
 * bitmap_new_disk_sb
 * @bitmap
 *
 * This function is somewhat the reverse of bitmap_read_sb.  bitmap_read_sb
 * reads and verifies the on-disk bitmap superblock and populates bitmap_info.
 * This function verifies 'bitmap_info' and populates the on-disk bitmap
 * structure, which is to be written to disk.
 *
 * Returns: 0 on success, -Exxx on error
 */
static int md_bitmap_new_disk_sb(struct bitmap *bitmap)
{
	bitmap_super_t *sb;
	unsigned long chunksize, daemon_sleep, write_behind;

	bitmap->storage.sb_page = alloc_page(GFP_KERNEL | __GFP_ZERO);
	if (bitmap->storage.sb_page == NULL)
		return -ENOMEM;
	bitmap->storage.sb_index = 0;

	sb = kmap_atomic(bitmap->storage.sb_page);

	sb->magic = cpu_to_le32(BITMAP_MAGIC);
	sb->version = cpu_to_le32(BITMAP_MAJOR_HI);

	chunksize = bitmap->mddev->bitmap_info.chunksize;
	BUG_ON(!chunksize);
	if (!is_power_of_2(chunksize)) {
		kunmap_atomic(sb);
		pr_warn("bitmap chunksize not a power of 2\n");
		return -EINVAL;
	}
	sb->chunksize = cpu_to_le32(chunksize);

	daemon_sleep = bitmap->mddev->bitmap_info.daemon_sleep;
	if (!daemon_sleep || (daemon_sleep > MAX_SCHEDULE_TIMEOUT)) {
		pr_debug("Choosing daemon_sleep default (5 sec)\n");
		daemon_sleep = 5 * HZ;
	}
	sb->daemon_sleep = cpu_to_le32(daemon_sleep);
	bitmap->mddev->bitmap_info.daemon_sleep = daemon_sleep;

	/*
	 * FIXME: write_behind for RAID1.  If not specified, what
	 * is a good choice?  We choose COUNTER_MAX / 2 arbitrarily.
	 */
	write_behind = bitmap->mddev->bitmap_info.max_write_behind;
	if (write_behind > COUNTER_MAX)
		write_behind = COUNTER_MAX / 2;
	sb->write_behind = cpu_to_le32(write_behind);
	bitmap->mddev->bitmap_info.max_write_behind = write_behind;

	/* keep the array size field of the bitmap superblock up to date */
	sb->sync_size = cpu_to_le64(bitmap->mddev->resync_max_sectors);

	memcpy(sb->uuid, bitmap->mddev->uuid, 16);

	set_bit(BITMAP_STALE, &bitmap->flags);
	sb->state = cpu_to_le32(bitmap->flags);
	bitmap->events_cleared = bitmap->mddev->events;
	sb->events_cleared = cpu_to_le64(bitmap->mddev->events);
	bitmap->mddev->bitmap_info.nodes = 0;

	kunmap_atomic(sb);

	return 0;
}

/* read the superblock from the bitmap file and initialize some bitmap fields */
static int md_bitmap_read_sb(struct bitmap *bitmap)
{
	char *reason = NULL;
	bitmap_super_t *sb;
	unsigned long chunksize, daemon_sleep, write_behind;
	unsigned long long events;
	int nodes = 0;
	unsigned long sectors_reserved = 0;
	int err = -EINVAL;
	struct page *sb_page;
	loff_t offset = 0;

	if (!bitmap->storage.file && !bitmap->mddev->bitmap_info.offset) {
		chunksize = 128 * 1024 * 1024;
		daemon_sleep = 5 * HZ;
		write_behind = 0;
		set_bit(BITMAP_STALE, &bitmap->flags);
		err = 0;
		goto out_no_sb;
	}
	/* page 0 is the superblock, read it... */
	sb_page = alloc_page(GFP_KERNEL);
	if (!sb_page)
		return -ENOMEM;
	bitmap->storage.sb_page = sb_page;

re_read:
	/* If cluster_slot is set, the cluster is setup */
	if (bitmap->cluster_slot >= 0) {
		sector_t bm_blocks = bitmap->mddev->resync_max_sectors;

		bm_blocks = DIV_ROUND_UP_SECTOR_T(bm_blocks,
			   (bitmap->mddev->bitmap_info.chunksize >> 9));
		/* bits to bytes */
		bm_blocks = ((bm_blocks+7) >> 3) + sizeof(bitmap_super_t);
		/* to 4k blocks */
		bm_blocks = DIV_ROUND_UP_SECTOR_T(bm_blocks, 4096);
		offset = bitmap->cluster_slot * (bm_blocks << 3);
		pr_debug("%s:%d bm slot: %d offset: %llu\n", __func__, __LINE__,
			bitmap->cluster_slot, offset);
	}

	if (bitmap->storage.file) {
		loff_t isize = i_size_read(bitmap->storage.file->f_mapping->host);
		int bytes = isize > PAGE_SIZE ? PAGE_SIZE : isize;

		err = read_file_page(bitmap->storage.file, 0,
				bitmap, bytes, sb_page);
	} else {
		err = read_sb_page(bitmap->mddev, offset, sb_page, 0,
				   sizeof(bitmap_super_t));
	}
	if (err)
		return err;

	err = -EINVAL;
	sb = kmap_atomic(sb_page);

	chunksize = le32_to_cpu(sb->chunksize);
	daemon_sleep = le32_to_cpu(sb->daemon_sleep) * HZ;
	write_behind = le32_to_cpu(sb->write_behind);
	sectors_reserved = le32_to_cpu(sb->sectors_reserved);

	/* verify that the bitmap-specific fields are valid */
	if (sb->magic != cpu_to_le32(BITMAP_MAGIC))
		reason = "bad magic";
	else if (le32_to_cpu(sb->version) < BITMAP_MAJOR_LO ||
		 le32_to_cpu(sb->version) > BITMAP_MAJOR_CLUSTERED)
		reason = "unrecognized superblock version";
	else if (chunksize < 512)
		reason = "bitmap chunksize too small";
	else if (!is_power_of_2(chunksize))
		reason = "bitmap chunksize not a power of 2";
	else if (daemon_sleep < 1 || daemon_sleep > MAX_SCHEDULE_TIMEOUT)
		reason = "daemon sleep period out of range";
	else if (write_behind > COUNTER_MAX)
		reason = "write-behind limit out of range (0 - 16383)";
	if (reason) {
		pr_warn("%s: invalid bitmap file superblock: %s\n",
			bmname(bitmap), reason);
		goto out;
	}

	/*
	 * Setup nodes/clustername only if bitmap version is
	 * cluster-compatible
	 */
	if (sb->version == cpu_to_le32(BITMAP_MAJOR_CLUSTERED)) {
		nodes = le32_to_cpu(sb->nodes);
		strscpy(bitmap->mddev->bitmap_info.cluster_name,
				sb->cluster_name, 64);
	}

	/* keep the array size field of the bitmap superblock up to date */
	sb->sync_size = cpu_to_le64(bitmap->mddev->resync_max_sectors);

	if (bitmap->mddev->persistent) {
		/*
		 * We have a persistent array superblock, so compare the
		 * bitmap's UUID and event counter to the mddev's
		 */
		if (memcmp(sb->uuid, bitmap->mddev->uuid, 16)) {
			pr_warn("%s: bitmap superblock UUID mismatch\n",
				bmname(bitmap));
			goto out;
		}
		events = le64_to_cpu(sb->events);
		if (!nodes && (events < bitmap->mddev->events)) {
			pr_warn("%s: bitmap file is out of date (%llu < %llu) -- forcing full recovery\n",
				bmname(bitmap), events,
				(unsigned long long) bitmap->mddev->events);
			set_bit(BITMAP_STALE, &bitmap->flags);
		}
	}

	/* assign fields using values from superblock */
	bitmap->flags |= le32_to_cpu(sb->state);
	if (le32_to_cpu(sb->version) == BITMAP_MAJOR_HOSTENDIAN)
		set_bit(BITMAP_HOSTENDIAN, &bitmap->flags);
	bitmap->events_cleared = le64_to_cpu(sb->events_cleared);
	err = 0;

out:
	kunmap_atomic(sb);
	if (err == 0 && nodes && (bitmap->cluster_slot < 0)) {
		/* Assigning chunksize is required for "re_read" */
		bitmap->mddev->bitmap_info.chunksize = chunksize;
		err = md_setup_cluster(bitmap->mddev, nodes);
		if (err) {
			pr_warn("%s: Could not setup cluster service (%d)\n",
				bmname(bitmap), err);
			goto out_no_sb;
		}
		bitmap->cluster_slot = md_cluster_ops->slot_number(bitmap->mddev);
		goto re_read;
	}

out_no_sb:
	if (err == 0) {
		if (test_bit(BITMAP_STALE, &bitmap->flags))
			bitmap->events_cleared = bitmap->mddev->events;
		bitmap->mddev->bitmap_info.chunksize = chunksize;
		bitmap->mddev->bitmap_info.daemon_sleep = daemon_sleep;
		bitmap->mddev->bitmap_info.max_write_behind = write_behind;
		bitmap->mddev->bitmap_info.nodes = nodes;
		if (bitmap->mddev->bitmap_info.space == 0 ||
			bitmap->mddev->bitmap_info.space > sectors_reserved)
			bitmap->mddev->bitmap_info.space = sectors_reserved;
	} else {
		md_bitmap_print_sb(bitmap);
		if (bitmap->cluster_slot < 0)
			md_cluster_stop(bitmap->mddev);
	}
	return err;
}

/*
 * general bitmap file operations
 */

/*
 * on-disk bitmap:
 *
 * Use one bit per "chunk" (block set). We do the disk I/O on the bitmap
 * file a page at a time. There's a superblock at the start of the file.
 */
/* calculate the index of the page that contains this bit */
static inline unsigned long file_page_index(struct bitmap_storage *store,
					    unsigned long chunk)
{
	if (store->sb_page)
		chunk += sizeof(bitmap_super_t) << 3;
	return chunk >> PAGE_BIT_SHIFT;
}

/* calculate the (bit) offset of this bit within a page */
static inline unsigned long file_page_offset(struct bitmap_storage *store,
					     unsigned long chunk)
{
	if (store->sb_page)
		chunk += sizeof(bitmap_super_t) << 3;
	return chunk & (PAGE_BITS - 1);
}

/*
 * return a pointer to the page in the filemap that contains the given bit
 *
 */
static inline struct page *filemap_get_page(struct bitmap_storage *store,
					    unsigned long chunk)
{
	if (file_page_index(store, chunk) >= store->file_pages)
		return NULL;
	return store->filemap[file_page_index(store, chunk)];
}

static int md_bitmap_storage_alloc(struct bitmap_storage *store,
				   unsigned long chunks, int with_super,
				   int slot_number)
{
	int pnum, offset = 0;
	unsigned long num_pages;
	unsigned long bytes;

	bytes = DIV_ROUND_UP(chunks, 8);
	if (with_super)
		bytes += sizeof(bitmap_super_t);

	num_pages = DIV_ROUND_UP(bytes, PAGE_SIZE);
	offset = slot_number * num_pages;

	store->filemap = kmalloc_array(num_pages, sizeof(struct page *),
				       GFP_KERNEL);
	if (!store->filemap)
		return -ENOMEM;

	if (with_super && !store->sb_page) {
		store->sb_page = alloc_page(GFP_KERNEL|__GFP_ZERO);
		if (store->sb_page == NULL)
			return -ENOMEM;
	}

	pnum = 0;
	if (store->sb_page) {
		store->filemap[0] = store->sb_page;
		pnum = 1;
		store->sb_index = offset;
	}

	for ( ; pnum < num_pages; pnum++) {
		store->filemap[pnum] = alloc_page(GFP_KERNEL|__GFP_ZERO);
		if (!store->filemap[pnum]) {
			store->file_pages = pnum;
			return -ENOMEM;
		}
	}
	store->file_pages = pnum;

	/* We need 4 bits per page, rounded up to a multiple
	 * of sizeof(unsigned long) */
	store->filemap_attr = kzalloc(
		roundup(DIV_ROUND_UP(num_pages*4, 8), sizeof(unsigned long)),
		GFP_KERNEL);
	if (!store->filemap_attr)
		return -ENOMEM;

	store->bytes = bytes;

	return 0;
}

static void md_bitmap_file_unmap(struct bitmap_storage *store)
{
	struct file *file = store->file;
	struct page *sb_page = store->sb_page;
	struct page **map = store->filemap;
	int pages = store->file_pages;

	while (pages--)
		if (map[pages] != sb_page) /* 0 is sb_page, release it below */
			free_buffers(map[pages]);
	kfree(map);
	kfree(store->filemap_attr);

	if (sb_page)
		free_buffers(sb_page);

	if (file) {
		struct inode *inode = file_inode(file);
		invalidate_mapping_pages(inode->i_mapping, 0, -1);
		fput(file);
	}
}

/*
 * bitmap_file_kick - if an error occurs while manipulating the bitmap file
 * then it is no longer reliable, so we stop using it and we mark the file
 * as failed in the superblock
 */
static void md_bitmap_file_kick(struct bitmap *bitmap)
{
	if (!test_and_set_bit(BITMAP_STALE, &bitmap->flags)) {
		md_bitmap_update_sb(bitmap);

		if (bitmap->storage.file) {
			pr_warn("%s: kicking failed bitmap file %pD4 from array!\n",
				bmname(bitmap), bitmap->storage.file);

		} else
			pr_warn("%s: disabling internal bitmap due to errors\n",
				bmname(bitmap));
	}
}

enum bitmap_page_attr {
	BITMAP_PAGE_DIRTY = 0,     /* there are set bits that need to be synced */
	BITMAP_PAGE_PENDING = 1,   /* there are bits that are being cleaned.
				    * i.e. counter is 1 or 2. */
	BITMAP_PAGE_NEEDWRITE = 2, /* there are cleared bits that need to be synced */
};

static inline void set_page_attr(struct bitmap *bitmap, int pnum,
				 enum bitmap_page_attr attr)
{
	set_bit((pnum<<2) + attr, bitmap->storage.filemap_attr);
}

static inline void clear_page_attr(struct bitmap *bitmap, int pnum,
				   enum bitmap_page_attr attr)
{
	clear_bit((pnum<<2) + attr, bitmap->storage.filemap_attr);
}

static inline int test_page_attr(struct bitmap *bitmap, int pnum,
				 enum bitmap_page_attr attr)
{
	return test_bit((pnum<<2) + attr, bitmap->storage.filemap_attr);
}

static inline int test_and_clear_page_attr(struct bitmap *bitmap, int pnum,
					   enum bitmap_page_attr attr)
{
	return test_and_clear_bit((pnum<<2) + attr,
				  bitmap->storage.filemap_attr);
}
/*
 * bitmap_file_set_bit -- called before performing a write to the md device
 * to set (and eventually sync) a particular bit in the bitmap file
 *
 * we set the bit immediately, then we record the page number so that
 * when an unplug occurs, we can flush the dirty pages out to disk
 */
static void md_bitmap_file_set_bit(struct bitmap *bitmap, sector_t block)
{
	unsigned long bit;
	struct page *page;
	void *kaddr;
	unsigned long chunk = block >> bitmap->counts.chunkshift;
	struct bitmap_storage *store = &bitmap->storage;
	unsigned long index = file_page_index(store, chunk);
	unsigned long node_offset = 0;

	index += store->sb_index;
	if (mddev_is_clustered(bitmap->mddev))
		node_offset = bitmap->cluster_slot * store->file_pages;

	page = filemap_get_page(&bitmap->storage, chunk);
	if (!page)
		return;
	bit = file_page_offset(&bitmap->storage, chunk);

	/* set the bit */
	kaddr = kmap_atomic(page);
	if (test_bit(BITMAP_HOSTENDIAN, &bitmap->flags))
		set_bit(bit, kaddr);
	else
		set_bit_le(bit, kaddr);
	kunmap_atomic(kaddr);
	pr_debug("set file bit %lu page %lu\n", bit, index);
	/* record page number so it gets flushed to disk when unplug occurs */
	set_page_attr(bitmap, index - node_offset, BITMAP_PAGE_DIRTY);
}

static void md_bitmap_file_clear_bit(struct bitmap *bitmap, sector_t block)
{
	unsigned long bit;
	struct page *page;
	void *paddr;
	unsigned long chunk = block >> bitmap->counts.chunkshift;
	struct bitmap_storage *store = &bitmap->storage;
	unsigned long index = file_page_index(store, chunk);
	unsigned long node_offset = 0;

	index += store->sb_index;
	if (mddev_is_clustered(bitmap->mddev))
		node_offset = bitmap->cluster_slot * store->file_pages;

	page = filemap_get_page(&bitmap->storage, chunk);
	if (!page)
		return;
	bit = file_page_offset(&bitmap->storage, chunk);
	paddr = kmap_atomic(page);
	if (test_bit(BITMAP_HOSTENDIAN, &bitmap->flags))
		clear_bit(bit, paddr);
	else
		clear_bit_le(bit, paddr);
	kunmap_atomic(paddr);
	if (!test_page_attr(bitmap, index - node_offset, BITMAP_PAGE_NEEDWRITE)) {
		set_page_attr(bitmap, index - node_offset, BITMAP_PAGE_PENDING);
		bitmap->allclean = 0;
	}
}

static int md_bitmap_file_test_bit(struct bitmap *bitmap, sector_t block)
{
	unsigned long bit;
	struct page *page;
	void *paddr;
	unsigned long chunk = block >> bitmap->counts.chunkshift;
	int set = 0;

	page = filemap_get_page(&bitmap->storage, chunk);
	if (!page)
		return -EINVAL;
	bit = file_page_offset(&bitmap->storage, chunk);
	paddr = kmap_atomic(page);
	if (test_bit(BITMAP_HOSTENDIAN, &bitmap->flags))
		set = test_bit(bit, paddr);
	else
		set = test_bit_le(bit, paddr);
	kunmap_atomic(paddr);
	return set;
}

/* this gets called when the md device is ready to unplug its underlying
 * (slave) device queues -- before we let any writes go down, we need to
 * sync the dirty pages of the bitmap file to disk */
void md_bitmap_unplug(struct bitmap *bitmap)
{
	unsigned long i;
	int dirty, need_write;
	int writing = 0;

	if (!md_bitmap_enabled(bitmap))
		return;

	/* look at each page to see if there are any set bits that need to be
	 * flushed out to disk */
	for (i = 0; i < bitmap->storage.file_pages; i++) {
		dirty = test_and_clear_page_attr(bitmap, i, BITMAP_PAGE_DIRTY);
		need_write = test_and_clear_page_attr(bitmap, i,
						      BITMAP_PAGE_NEEDWRITE);
		if (dirty || need_write) {
			if (!writing) {
				md_bitmap_wait_writes(bitmap);
				mddev_add_trace_msg(bitmap->mddev,
					"md bitmap_unplug");
			}
			clear_page_attr(bitmap, i, BITMAP_PAGE_PENDING);
			filemap_write_page(bitmap, i, false);
			writing = 1;
		}
	}
	if (writing)
		md_bitmap_wait_writes(bitmap);

	if (test_bit(BITMAP_WRITE_ERROR, &bitmap->flags))
		md_bitmap_file_kick(bitmap);
}
EXPORT_SYMBOL(md_bitmap_unplug);

struct bitmap_unplug_work {
	struct work_struct work;
	struct bitmap *bitmap;
	struct completion *done;
};

static void md_bitmap_unplug_fn(struct work_struct *work)
{
	struct bitmap_unplug_work *unplug_work =
		container_of(work, struct bitmap_unplug_work, work);

	md_bitmap_unplug(unplug_work->bitmap);
	complete(unplug_work->done);
}

void md_bitmap_unplug_async(struct bitmap *bitmap)
{
	DECLARE_COMPLETION_ONSTACK(done);
	struct bitmap_unplug_work unplug_work;

	INIT_WORK_ONSTACK(&unplug_work.work, md_bitmap_unplug_fn);
	unplug_work.bitmap = bitmap;
	unplug_work.done = &done;

	queue_work(md_bitmap_wq, &unplug_work.work);
	wait_for_completion(&done);
}
EXPORT_SYMBOL(md_bitmap_unplug_async);

static void md_bitmap_set_memory_bits(struct bitmap *bitmap, sector_t offset, int needed);

/*
 * Initialize the in-memory bitmap from the on-disk bitmap and set up the memory
 * mapping of the bitmap file.
 *
 * Special case: If there's no bitmap file, or if the bitmap file had been
 * previously kicked from the array, we mark all the bits as 1's in order to
 * cause a full resync.
 *
 * We ignore all bits for sectors that end earlier than 'start'.
 * This is used when reading an out-of-date bitmap.
 */
static int md_bitmap_init_from_disk(struct bitmap *bitmap, sector_t start)
{
	bool outofdate = test_bit(BITMAP_STALE, &bitmap->flags);
	struct mddev *mddev = bitmap->mddev;
	unsigned long chunks = bitmap->counts.chunks;
	struct bitmap_storage *store = &bitmap->storage;
	struct file *file = store->file;
	unsigned long node_offset = 0;
	unsigned long bit_cnt = 0;
	unsigned long i;
	int ret;

	if (!file && !mddev->bitmap_info.offset) {
		/* No permanent bitmap - fill with '1s'. */
		store->filemap = NULL;
		store->file_pages = 0;
		for (i = 0; i < chunks ; i++) {
			/* if the disk bit is set, set the memory bit */
			int needed = ((sector_t)(i+1) << (bitmap->counts.chunkshift)
				      >= start);
			md_bitmap_set_memory_bits(bitmap,
						  (sector_t)i << bitmap->counts.chunkshift,
						  needed);
		}
		return 0;
	}

	if (file && i_size_read(file->f_mapping->host) < store->bytes) {
		pr_warn("%s: bitmap file too short %lu < %lu\n",
			bmname(bitmap),
			(unsigned long) i_size_read(file->f_mapping->host),
			store->bytes);
		ret = -ENOSPC;
		goto err;
	}

	if (mddev_is_clustered(mddev))
		node_offset = bitmap->cluster_slot * (DIV_ROUND_UP(store->bytes, PAGE_SIZE));

	for (i = 0; i < store->file_pages; i++) {
		struct page *page = store->filemap[i];
		int count;

		/* unmap the old page, we're done with it */
		if (i == store->file_pages - 1)
			count = store->bytes - i * PAGE_SIZE;
		else
			count = PAGE_SIZE;
<<<<<<< HEAD

		if (file)
			ret = read_file_page(file, i, bitmap, count, page);
		else
			ret = read_sb_page(mddev, 0, page, i + node_offset,
					   count);
		if (ret)
			goto err;
	}

	if (outofdate) {
		pr_warn("%s: bitmap file is out of date, doing full recovery\n",
			bmname(bitmap));

=======

		if (file)
			ret = read_file_page(file, i, bitmap, count, page);
		else
			ret = read_sb_page(mddev, 0, page, i + node_offset,
					   count);
		if (ret)
			goto err;
	}

	if (outofdate) {
		pr_warn("%s: bitmap file is out of date, doing full recovery\n",
			bmname(bitmap));

>>>>>>> 0c383648
		for (i = 0; i < store->file_pages; i++) {
			struct page *page = store->filemap[i];
			unsigned long offset = 0;
			void *paddr;

			if (i == 0 && !mddev->bitmap_info.external)
				offset = sizeof(bitmap_super_t);
<<<<<<< HEAD

			/*
			 * If the bitmap is out of date, dirty the whole page
			 * and write it out
			 */
			paddr = kmap_atomic(page);
			memset(paddr + offset, 0xff, PAGE_SIZE - offset);
			kunmap_atomic(paddr);

=======

			/*
			 * If the bitmap is out of date, dirty the whole page
			 * and write it out
			 */
			paddr = kmap_atomic(page);
			memset(paddr + offset, 0xff, PAGE_SIZE - offset);
			kunmap_atomic(paddr);

>>>>>>> 0c383648
			filemap_write_page(bitmap, i, true);
			if (test_bit(BITMAP_WRITE_ERROR, &bitmap->flags)) {
				ret = -EIO;
				goto err;
			}
		}
	}

	for (i = 0; i < chunks; i++) {
		struct page *page = filemap_get_page(&bitmap->storage, i);
		unsigned long bit = file_page_offset(&bitmap->storage, i);
		void *paddr;
		bool was_set;

		paddr = kmap_atomic(page);
		if (test_bit(BITMAP_HOSTENDIAN, &bitmap->flags))
			was_set = test_bit(bit, paddr);
		else
			was_set = test_bit_le(bit, paddr);
		kunmap_atomic(paddr);

		if (was_set) {
			/* if the disk bit is set, set the memory bit */
			int needed = ((sector_t)(i+1) << bitmap->counts.chunkshift
				      >= start);
			md_bitmap_set_memory_bits(bitmap,
						  (sector_t)i << bitmap->counts.chunkshift,
						  needed);
			bit_cnt++;
		}
	}

	pr_debug("%s: bitmap initialized from disk: read %lu pages, set %lu of %lu bits\n",
		 bmname(bitmap), store->file_pages,
		 bit_cnt, chunks);

	return 0;

 err:
	pr_warn("%s: bitmap initialisation failed: %d\n",
		bmname(bitmap), ret);
	return ret;
}

void md_bitmap_write_all(struct bitmap *bitmap)
{
	/* We don't actually write all bitmap blocks here,
	 * just flag them as needing to be written
	 */
	int i;

	if (!bitmap || !bitmap->storage.filemap)
		return;
	if (bitmap->storage.file)
		/* Only one copy, so nothing needed */
		return;

	for (i = 0; i < bitmap->storage.file_pages; i++)
		set_page_attr(bitmap, i,
			      BITMAP_PAGE_NEEDWRITE);
	bitmap->allclean = 0;
}

static void md_bitmap_count_page(struct bitmap_counts *bitmap,
				 sector_t offset, int inc)
{
	sector_t chunk = offset >> bitmap->chunkshift;
	unsigned long page = chunk >> PAGE_COUNTER_SHIFT;
	bitmap->bp[page].count += inc;
	md_bitmap_checkfree(bitmap, page);
}

static void md_bitmap_set_pending(struct bitmap_counts *bitmap, sector_t offset)
{
	sector_t chunk = offset >> bitmap->chunkshift;
	unsigned long page = chunk >> PAGE_COUNTER_SHIFT;
	struct bitmap_page *bp = &bitmap->bp[page];

	if (!bp->pending)
		bp->pending = 1;
}

static bitmap_counter_t *md_bitmap_get_counter(struct bitmap_counts *bitmap,
					       sector_t offset, sector_t *blocks,
					       int create);

static void mddev_set_timeout(struct mddev *mddev, unsigned long timeout,
			      bool force)
{
	struct md_thread *thread;

	rcu_read_lock();
	thread = rcu_dereference(mddev->thread);

	if (!thread)
		goto out;

	if (force || thread->timeout < MAX_SCHEDULE_TIMEOUT)
		thread->timeout = timeout;

out:
	rcu_read_unlock();
}

/*
 * bitmap daemon -- periodically wakes up to clean bits and flush pages
 *			out to disk
 */
void md_bitmap_daemon_work(struct mddev *mddev)
{
	struct bitmap *bitmap;
	unsigned long j;
	unsigned long nextpage;
	sector_t blocks;
	struct bitmap_counts *counts;

	/* Use a mutex to guard daemon_work against
	 * bitmap_destroy.
	 */
	mutex_lock(&mddev->bitmap_info.mutex);
	bitmap = mddev->bitmap;
	if (bitmap == NULL) {
		mutex_unlock(&mddev->bitmap_info.mutex);
		return;
	}
	if (time_before(jiffies, bitmap->daemon_lastrun
			+ mddev->bitmap_info.daemon_sleep))
		goto done;

	bitmap->daemon_lastrun = jiffies;
	if (bitmap->allclean) {
		mddev_set_timeout(mddev, MAX_SCHEDULE_TIMEOUT, true);
		goto done;
	}
	bitmap->allclean = 1;

	mddev_add_trace_msg(bitmap->mddev, "md bitmap_daemon_work");

	/* Any file-page which is PENDING now needs to be written.
	 * So set NEEDWRITE now, then after we make any last-minute changes
	 * we will write it.
	 */
	for (j = 0; j < bitmap->storage.file_pages; j++)
		if (test_and_clear_page_attr(bitmap, j,
					     BITMAP_PAGE_PENDING))
			set_page_attr(bitmap, j,
				      BITMAP_PAGE_NEEDWRITE);

	if (bitmap->need_sync &&
	    mddev->bitmap_info.external == 0) {
		/* Arrange for superblock update as well as
		 * other changes */
		bitmap_super_t *sb;
		bitmap->need_sync = 0;
		if (bitmap->storage.filemap) {
			sb = kmap_atomic(bitmap->storage.sb_page);
			sb->events_cleared =
				cpu_to_le64(bitmap->events_cleared);
			kunmap_atomic(sb);
			set_page_attr(bitmap, 0,
				      BITMAP_PAGE_NEEDWRITE);
		}
	}
	/* Now look at the bitmap counters and if any are '2' or '1',
	 * decrement and handle accordingly.
	 */
	counts = &bitmap->counts;
	spin_lock_irq(&counts->lock);
	nextpage = 0;
	for (j = 0; j < counts->chunks; j++) {
		bitmap_counter_t *bmc;
		sector_t  block = (sector_t)j << counts->chunkshift;

		if (j == nextpage) {
			nextpage += PAGE_COUNTER_RATIO;
			if (!counts->bp[j >> PAGE_COUNTER_SHIFT].pending) {
				j |= PAGE_COUNTER_MASK;
				continue;
			}
			counts->bp[j >> PAGE_COUNTER_SHIFT].pending = 0;
		}

		bmc = md_bitmap_get_counter(counts, block, &blocks, 0);
		if (!bmc) {
			j |= PAGE_COUNTER_MASK;
			continue;
		}
		if (*bmc == 1 && !bitmap->need_sync) {
			/* We can clear the bit */
			*bmc = 0;
			md_bitmap_count_page(counts, block, -1);
			md_bitmap_file_clear_bit(bitmap, block);
		} else if (*bmc && *bmc <= 2) {
			*bmc = 1;
			md_bitmap_set_pending(counts, block);
			bitmap->allclean = 0;
		}
	}
	spin_unlock_irq(&counts->lock);

	md_bitmap_wait_writes(bitmap);
	/* Now start writeout on any page in NEEDWRITE that isn't DIRTY.
	 * DIRTY pages need to be written by bitmap_unplug so it can wait
	 * for them.
	 * If we find any DIRTY page we stop there and let bitmap_unplug
	 * handle all the rest.  This is important in the case where
	 * the first blocking holds the superblock and it has been updated.
	 * We mustn't write any other blocks before the superblock.
	 */
	for (j = 0;
	     j < bitmap->storage.file_pages
		     && !test_bit(BITMAP_STALE, &bitmap->flags);
	     j++) {
		if (test_page_attr(bitmap, j,
				   BITMAP_PAGE_DIRTY))
			/* bitmap_unplug will handle the rest */
			break;
		if (bitmap->storage.filemap &&
		    test_and_clear_page_attr(bitmap, j,
					     BITMAP_PAGE_NEEDWRITE))
			filemap_write_page(bitmap, j, false);
	}

 done:
	if (bitmap->allclean == 0)
		mddev_set_timeout(mddev, mddev->bitmap_info.daemon_sleep, true);
	mutex_unlock(&mddev->bitmap_info.mutex);
}

static bitmap_counter_t *md_bitmap_get_counter(struct bitmap_counts *bitmap,
					       sector_t offset, sector_t *blocks,
					       int create)
__releases(bitmap->lock)
__acquires(bitmap->lock)
{
	/* If 'create', we might release the lock and reclaim it.
	 * The lock must have been taken with interrupts enabled.
	 * If !create, we don't release the lock.
	 */
	sector_t chunk = offset >> bitmap->chunkshift;
	unsigned long page = chunk >> PAGE_COUNTER_SHIFT;
	unsigned long pageoff = (chunk & PAGE_COUNTER_MASK) << COUNTER_BYTE_SHIFT;
	sector_t csize = ((sector_t)1) << bitmap->chunkshift;
	int err;

	if (page >= bitmap->pages) {
		/*
		 * This can happen if bitmap_start_sync goes beyond
		 * End-of-device while looking for a whole page or
		 * user set a huge number to sysfs bitmap_set_bits.
		 */
		*blocks = csize - (offset & (csize - 1));
		return NULL;
	}
	err = md_bitmap_checkpage(bitmap, page, create, 0);

	if (bitmap->bp[page].hijacked ||
	    bitmap->bp[page].map == NULL)
		csize = ((sector_t)1) << (bitmap->chunkshift +
					  PAGE_COUNTER_SHIFT);

	*blocks = csize - (offset & (csize - 1));

	if (err < 0)
		return NULL;

	/* now locked ... */

	if (bitmap->bp[page].hijacked) { /* hijacked pointer */
		/* should we use the first or second counter field
		 * of the hijacked pointer? */
		int hi = (pageoff > PAGE_COUNTER_MASK);
		return  &((bitmap_counter_t *)
			  &bitmap->bp[page].map)[hi];
	} else /* page is allocated */
		return (bitmap_counter_t *)
			&(bitmap->bp[page].map[pageoff]);
}

int md_bitmap_startwrite(struct bitmap *bitmap, sector_t offset, unsigned long sectors, int behind)
{
	if (!bitmap)
		return 0;

	if (behind) {
		int bw;
		atomic_inc(&bitmap->behind_writes);
		bw = atomic_read(&bitmap->behind_writes);
		if (bw > bitmap->behind_writes_used)
			bitmap->behind_writes_used = bw;

		pr_debug("inc write-behind count %d/%lu\n",
			 bw, bitmap->mddev->bitmap_info.max_write_behind);
	}

	while (sectors) {
		sector_t blocks;
		bitmap_counter_t *bmc;

		spin_lock_irq(&bitmap->counts.lock);
		bmc = md_bitmap_get_counter(&bitmap->counts, offset, &blocks, 1);
		if (!bmc) {
			spin_unlock_irq(&bitmap->counts.lock);
			return 0;
		}

		if (unlikely(COUNTER(*bmc) == COUNTER_MAX)) {
			DEFINE_WAIT(__wait);
			/* note that it is safe to do the prepare_to_wait
			 * after the test as long as we do it before dropping
			 * the spinlock.
			 */
			prepare_to_wait(&bitmap->overflow_wait, &__wait,
					TASK_UNINTERRUPTIBLE);
			spin_unlock_irq(&bitmap->counts.lock);
			schedule();
			finish_wait(&bitmap->overflow_wait, &__wait);
			continue;
		}

		switch (*bmc) {
		case 0:
			md_bitmap_file_set_bit(bitmap, offset);
			md_bitmap_count_page(&bitmap->counts, offset, 1);
			fallthrough;
		case 1:
			*bmc = 2;
		}

		(*bmc)++;

		spin_unlock_irq(&bitmap->counts.lock);

		offset += blocks;
		if (sectors > blocks)
			sectors -= blocks;
		else
			sectors = 0;
	}
	return 0;
}
EXPORT_SYMBOL(md_bitmap_startwrite);

void md_bitmap_endwrite(struct bitmap *bitmap, sector_t offset,
			unsigned long sectors, int success, int behind)
{
	if (!bitmap)
		return;
	if (behind) {
		if (atomic_dec_and_test(&bitmap->behind_writes))
			wake_up(&bitmap->behind_wait);
		pr_debug("dec write-behind count %d/%lu\n",
			 atomic_read(&bitmap->behind_writes),
			 bitmap->mddev->bitmap_info.max_write_behind);
	}

	while (sectors) {
		sector_t blocks;
		unsigned long flags;
		bitmap_counter_t *bmc;

		spin_lock_irqsave(&bitmap->counts.lock, flags);
		bmc = md_bitmap_get_counter(&bitmap->counts, offset, &blocks, 0);
		if (!bmc) {
			spin_unlock_irqrestore(&bitmap->counts.lock, flags);
			return;
		}

		if (success && !bitmap->mddev->degraded &&
		    bitmap->events_cleared < bitmap->mddev->events) {
			bitmap->events_cleared = bitmap->mddev->events;
			bitmap->need_sync = 1;
			sysfs_notify_dirent_safe(bitmap->sysfs_can_clear);
		}

		if (!success && !NEEDED(*bmc))
			*bmc |= NEEDED_MASK;

		if (COUNTER(*bmc) == COUNTER_MAX)
			wake_up(&bitmap->overflow_wait);

		(*bmc)--;
		if (*bmc <= 2) {
			md_bitmap_set_pending(&bitmap->counts, offset);
			bitmap->allclean = 0;
		}
		spin_unlock_irqrestore(&bitmap->counts.lock, flags);
		offset += blocks;
		if (sectors > blocks)
			sectors -= blocks;
		else
			sectors = 0;
	}
}
EXPORT_SYMBOL(md_bitmap_endwrite);

static int __bitmap_start_sync(struct bitmap *bitmap, sector_t offset, sector_t *blocks,
			       int degraded)
{
	bitmap_counter_t *bmc;
	int rv;
	if (bitmap == NULL) {/* FIXME or bitmap set as 'failed' */
		*blocks = 1024;
		return 1; /* always resync if no bitmap */
	}
	spin_lock_irq(&bitmap->counts.lock);
	bmc = md_bitmap_get_counter(&bitmap->counts, offset, blocks, 0);
	rv = 0;
	if (bmc) {
		/* locked */
		if (RESYNC(*bmc))
			rv = 1;
		else if (NEEDED(*bmc)) {
			rv = 1;
			if (!degraded) { /* don't set/clear bits if degraded */
				*bmc |= RESYNC_MASK;
				*bmc &= ~NEEDED_MASK;
			}
		}
	}
	spin_unlock_irq(&bitmap->counts.lock);
	return rv;
}

int md_bitmap_start_sync(struct bitmap *bitmap, sector_t offset, sector_t *blocks,
			 int degraded)
{
	/* bitmap_start_sync must always report on multiples of whole
	 * pages, otherwise resync (which is very PAGE_SIZE based) will
	 * get confused.
	 * So call __bitmap_start_sync repeatedly (if needed) until
	 * At least PAGE_SIZE>>9 blocks are covered.
	 * Return the 'or' of the result.
	 */
	int rv = 0;
	sector_t blocks1;

	*blocks = 0;
	while (*blocks < (PAGE_SIZE>>9)) {
		rv |= __bitmap_start_sync(bitmap, offset,
					  &blocks1, degraded);
		offset += blocks1;
		*blocks += blocks1;
	}
	return rv;
}
EXPORT_SYMBOL(md_bitmap_start_sync);

void md_bitmap_end_sync(struct bitmap *bitmap, sector_t offset, sector_t *blocks, int aborted)
{
	bitmap_counter_t *bmc;
	unsigned long flags;

	if (bitmap == NULL) {
		*blocks = 1024;
		return;
	}
	spin_lock_irqsave(&bitmap->counts.lock, flags);
	bmc = md_bitmap_get_counter(&bitmap->counts, offset, blocks, 0);
	if (bmc == NULL)
		goto unlock;
	/* locked */
	if (RESYNC(*bmc)) {
		*bmc &= ~RESYNC_MASK;

		if (!NEEDED(*bmc) && aborted)
			*bmc |= NEEDED_MASK;
		else {
			if (*bmc <= 2) {
				md_bitmap_set_pending(&bitmap->counts, offset);
				bitmap->allclean = 0;
			}
		}
	}
 unlock:
	spin_unlock_irqrestore(&bitmap->counts.lock, flags);
}
EXPORT_SYMBOL(md_bitmap_end_sync);

void md_bitmap_close_sync(struct bitmap *bitmap)
{
	/* Sync has finished, and any bitmap chunks that weren't synced
	 * properly have been aborted.  It remains to us to clear the
	 * RESYNC bit wherever it is still on
	 */
	sector_t sector = 0;
	sector_t blocks;
	if (!bitmap)
		return;
	while (sector < bitmap->mddev->resync_max_sectors) {
		md_bitmap_end_sync(bitmap, sector, &blocks, 0);
		sector += blocks;
	}
}
EXPORT_SYMBOL(md_bitmap_close_sync);

void md_bitmap_cond_end_sync(struct bitmap *bitmap, sector_t sector, bool force)
{
	sector_t s = 0;
	sector_t blocks;

	if (!bitmap)
		return;
	if (sector == 0) {
		bitmap->last_end_sync = jiffies;
		return;
	}
	if (!force && time_before(jiffies, (bitmap->last_end_sync
				  + bitmap->mddev->bitmap_info.daemon_sleep)))
		return;
	wait_event(bitmap->mddev->recovery_wait,
		   atomic_read(&bitmap->mddev->recovery_active) == 0);

	bitmap->mddev->curr_resync_completed = sector;
	set_bit(MD_SB_CHANGE_CLEAN, &bitmap->mddev->sb_flags);
	sector &= ~((1ULL << bitmap->counts.chunkshift) - 1);
	s = 0;
	while (s < sector && s < bitmap->mddev->resync_max_sectors) {
		md_bitmap_end_sync(bitmap, s, &blocks, 0);
		s += blocks;
	}
	bitmap->last_end_sync = jiffies;
	sysfs_notify_dirent_safe(bitmap->mddev->sysfs_completed);
}
EXPORT_SYMBOL(md_bitmap_cond_end_sync);

void md_bitmap_sync_with_cluster(struct mddev *mddev,
			      sector_t old_lo, sector_t old_hi,
			      sector_t new_lo, sector_t new_hi)
{
	struct bitmap *bitmap = mddev->bitmap;
	sector_t sector, blocks = 0;

	for (sector = old_lo; sector < new_lo; ) {
		md_bitmap_end_sync(bitmap, sector, &blocks, 0);
		sector += blocks;
	}
	WARN((blocks > new_lo) && old_lo, "alignment is not correct for lo\n");

	for (sector = old_hi; sector < new_hi; ) {
		md_bitmap_start_sync(bitmap, sector, &blocks, 0);
		sector += blocks;
	}
	WARN((blocks > new_hi) && old_hi, "alignment is not correct for hi\n");
}
EXPORT_SYMBOL(md_bitmap_sync_with_cluster);

static void md_bitmap_set_memory_bits(struct bitmap *bitmap, sector_t offset, int needed)
{
	/* For each chunk covered by any of these sectors, set the
	 * counter to 2 and possibly set resync_needed.  They should all
	 * be 0 at this point
	 */

	sector_t secs;
	bitmap_counter_t *bmc;
	spin_lock_irq(&bitmap->counts.lock);
	bmc = md_bitmap_get_counter(&bitmap->counts, offset, &secs, 1);
	if (!bmc) {
		spin_unlock_irq(&bitmap->counts.lock);
		return;
	}
	if (!*bmc) {
		*bmc = 2;
		md_bitmap_count_page(&bitmap->counts, offset, 1);
		md_bitmap_set_pending(&bitmap->counts, offset);
		bitmap->allclean = 0;
	}
	if (needed)
		*bmc |= NEEDED_MASK;
	spin_unlock_irq(&bitmap->counts.lock);
}

/* dirty the memory and file bits for bitmap chunks "s" to "e" */
void md_bitmap_dirty_bits(struct bitmap *bitmap, unsigned long s, unsigned long e)
{
	unsigned long chunk;

	for (chunk = s; chunk <= e; chunk++) {
		sector_t sec = (sector_t)chunk << bitmap->counts.chunkshift;
		md_bitmap_set_memory_bits(bitmap, sec, 1);
		md_bitmap_file_set_bit(bitmap, sec);
		if (sec < bitmap->mddev->recovery_cp)
			/* We are asserting that the array is dirty,
			 * so move the recovery_cp address back so
			 * that it is obvious that it is dirty
			 */
			bitmap->mddev->recovery_cp = sec;
	}
}

/*
 * flush out any pending updates
 */
void md_bitmap_flush(struct mddev *mddev)
{
	struct bitmap *bitmap = mddev->bitmap;
	long sleep;

	if (!bitmap) /* there was no bitmap */
		return;

	/* run the daemon_work three time to ensure everything is flushed
	 * that can be
	 */
	sleep = mddev->bitmap_info.daemon_sleep * 2;
	bitmap->daemon_lastrun -= sleep;
	md_bitmap_daemon_work(mddev);
	bitmap->daemon_lastrun -= sleep;
	md_bitmap_daemon_work(mddev);
	bitmap->daemon_lastrun -= sleep;
	md_bitmap_daemon_work(mddev);
	if (mddev->bitmap_info.external)
		md_super_wait(mddev);
	md_bitmap_update_sb(bitmap);
}

/*
 * free memory that was allocated
 */
void md_bitmap_free(struct bitmap *bitmap)
{
	unsigned long k, pages;
	struct bitmap_page *bp;

	if (!bitmap) /* there was no bitmap */
		return;

	if (bitmap->sysfs_can_clear)
		sysfs_put(bitmap->sysfs_can_clear);

	if (mddev_is_clustered(bitmap->mddev) && bitmap->mddev->cluster_info &&
		bitmap->cluster_slot == md_cluster_ops->slot_number(bitmap->mddev))
		md_cluster_stop(bitmap->mddev);

	/* Shouldn't be needed - but just in case.... */
	wait_event(bitmap->write_wait,
		   atomic_read(&bitmap->pending_writes) == 0);

	/* release the bitmap file  */
	md_bitmap_file_unmap(&bitmap->storage);

	bp = bitmap->counts.bp;
	pages = bitmap->counts.pages;

	/* free all allocated memory */

	if (bp) /* deallocate the page memory */
		for (k = 0; k < pages; k++)
			if (bp[k].map && !bp[k].hijacked)
				kfree(bp[k].map);
	kfree(bp);
	kfree(bitmap);
}
EXPORT_SYMBOL(md_bitmap_free);

void md_bitmap_wait_behind_writes(struct mddev *mddev)
{
	struct bitmap *bitmap = mddev->bitmap;

	/* wait for behind writes to complete */
	if (bitmap && atomic_read(&bitmap->behind_writes) > 0) {
		pr_debug("md:%s: behind writes in progress - waiting to stop.\n",
			 mdname(mddev));
		/* need to kick something here to make sure I/O goes? */
		wait_event(bitmap->behind_wait,
			   atomic_read(&bitmap->behind_writes) == 0);
	}
}

void md_bitmap_destroy(struct mddev *mddev)
{
	struct bitmap *bitmap = mddev->bitmap;

	if (!bitmap) /* there was no bitmap */
		return;

	md_bitmap_wait_behind_writes(mddev);
	if (!mddev->serialize_policy)
		mddev_destroy_serial_pool(mddev, NULL);

	mutex_lock(&mddev->bitmap_info.mutex);
	spin_lock(&mddev->lock);
	mddev->bitmap = NULL; /* disconnect from the md device */
	spin_unlock(&mddev->lock);
	mutex_unlock(&mddev->bitmap_info.mutex);
	mddev_set_timeout(mddev, MAX_SCHEDULE_TIMEOUT, true);

	md_bitmap_free(bitmap);
}

/*
 * initialize the bitmap structure
 * if this returns an error, bitmap_destroy must be called to do clean up
 * once mddev->bitmap is set
 */
struct bitmap *md_bitmap_create(struct mddev *mddev, int slot)
{
	struct bitmap *bitmap;
	sector_t blocks = mddev->resync_max_sectors;
	struct file *file = mddev->bitmap_info.file;
	int err;
	struct kernfs_node *bm = NULL;

	BUILD_BUG_ON(sizeof(bitmap_super_t) != 256);

	BUG_ON(file && mddev->bitmap_info.offset);

	if (test_bit(MD_HAS_JOURNAL, &mddev->flags)) {
		pr_notice("md/raid:%s: array with journal cannot have bitmap\n",
			  mdname(mddev));
		return ERR_PTR(-EBUSY);
	}

	bitmap = kzalloc(sizeof(*bitmap), GFP_KERNEL);
	if (!bitmap)
		return ERR_PTR(-ENOMEM);

	spin_lock_init(&bitmap->counts.lock);
	atomic_set(&bitmap->pending_writes, 0);
	init_waitqueue_head(&bitmap->write_wait);
	init_waitqueue_head(&bitmap->overflow_wait);
	init_waitqueue_head(&bitmap->behind_wait);

	bitmap->mddev = mddev;
	bitmap->cluster_slot = slot;

	if (mddev->kobj.sd)
		bm = sysfs_get_dirent(mddev->kobj.sd, "bitmap");
	if (bm) {
		bitmap->sysfs_can_clear = sysfs_get_dirent(bm, "can_clear");
		sysfs_put(bm);
	} else
		bitmap->sysfs_can_clear = NULL;

	bitmap->storage.file = file;
	if (file) {
		get_file(file);
		/* As future accesses to this file will use bmap,
		 * and bypass the page cache, we must sync the file
		 * first.
		 */
		vfs_fsync(file, 1);
	}
	/* read superblock from bitmap file (this sets mddev->bitmap_info.chunksize) */
	if (!mddev->bitmap_info.external) {
		/*
		 * If 'MD_ARRAY_FIRST_USE' is set, then device-mapper is
		 * instructing us to create a new on-disk bitmap instance.
		 */
		if (test_and_clear_bit(MD_ARRAY_FIRST_USE, &mddev->flags))
			err = md_bitmap_new_disk_sb(bitmap);
		else
			err = md_bitmap_read_sb(bitmap);
	} else {
		err = 0;
		if (mddev->bitmap_info.chunksize == 0 ||
		    mddev->bitmap_info.daemon_sleep == 0)
			/* chunksize and time_base need to be
			 * set first. */
			err = -EINVAL;
	}
	if (err)
		goto error;

	bitmap->daemon_lastrun = jiffies;
	err = md_bitmap_resize(bitmap, blocks, mddev->bitmap_info.chunksize, 1);
	if (err)
		goto error;

	pr_debug("created bitmap (%lu pages) for device %s\n",
		 bitmap->counts.pages, bmname(bitmap));

	err = test_bit(BITMAP_WRITE_ERROR, &bitmap->flags) ? -EIO : 0;
	if (err)
		goto error;

	return bitmap;
 error:
	md_bitmap_free(bitmap);
	return ERR_PTR(err);
}

int md_bitmap_load(struct mddev *mddev)
{
	int err = 0;
	sector_t start = 0;
	sector_t sector = 0;
	struct bitmap *bitmap = mddev->bitmap;
	struct md_rdev *rdev;

	if (!bitmap)
		goto out;

	rdev_for_each(rdev, mddev)
		mddev_create_serial_pool(mddev, rdev);

	if (mddev_is_clustered(mddev))
		md_cluster_ops->load_bitmaps(mddev, mddev->bitmap_info.nodes);

	/* Clear out old bitmap info first:  Either there is none, or we
	 * are resuming after someone else has possibly changed things,
	 * so we should forget old cached info.
	 * All chunks should be clean, but some might need_sync.
	 */
	while (sector < mddev->resync_max_sectors) {
		sector_t blocks;
		md_bitmap_start_sync(bitmap, sector, &blocks, 0);
		sector += blocks;
	}
	md_bitmap_close_sync(bitmap);

	if (mddev->degraded == 0
	    || bitmap->events_cleared == mddev->events)
		/* no need to keep dirty bits to optimise a
		 * re-add of a missing device */
		start = mddev->recovery_cp;

	mutex_lock(&mddev->bitmap_info.mutex);
	err = md_bitmap_init_from_disk(bitmap, start);
	mutex_unlock(&mddev->bitmap_info.mutex);

	if (err)
		goto out;
	clear_bit(BITMAP_STALE, &bitmap->flags);

	/* Kick recovery in case any bits were set */
	set_bit(MD_RECOVERY_NEEDED, &bitmap->mddev->recovery);

	mddev_set_timeout(mddev, mddev->bitmap_info.daemon_sleep, true);
	md_wakeup_thread(mddev->thread);

	md_bitmap_update_sb(bitmap);

	if (test_bit(BITMAP_WRITE_ERROR, &bitmap->flags))
		err = -EIO;
out:
	return err;
}
EXPORT_SYMBOL_GPL(md_bitmap_load);

/* caller need to free returned bitmap with md_bitmap_free() */
struct bitmap *get_bitmap_from_slot(struct mddev *mddev, int slot)
{
	int rv = 0;
	struct bitmap *bitmap;

	bitmap = md_bitmap_create(mddev, slot);
	if (IS_ERR(bitmap)) {
		rv = PTR_ERR(bitmap);
		return ERR_PTR(rv);
	}

	rv = md_bitmap_init_from_disk(bitmap, 0);
	if (rv) {
		md_bitmap_free(bitmap);
		return ERR_PTR(rv);
	}

	return bitmap;
}
EXPORT_SYMBOL(get_bitmap_from_slot);

/* Loads the bitmap associated with slot and copies the resync information
 * to our bitmap
 */
int md_bitmap_copy_from_slot(struct mddev *mddev, int slot,
		sector_t *low, sector_t *high, bool clear_bits)
{
	int rv = 0, i, j;
	sector_t block, lo = 0, hi = 0;
	struct bitmap_counts *counts;
	struct bitmap *bitmap;

	bitmap = get_bitmap_from_slot(mddev, slot);
	if (IS_ERR(bitmap)) {
		pr_err("%s can't get bitmap from slot %d\n", __func__, slot);
		return -1;
	}

	counts = &bitmap->counts;
	for (j = 0; j < counts->chunks; j++) {
		block = (sector_t)j << counts->chunkshift;
		if (md_bitmap_file_test_bit(bitmap, block)) {
			if (!lo)
				lo = block;
			hi = block;
			md_bitmap_file_clear_bit(bitmap, block);
			md_bitmap_set_memory_bits(mddev->bitmap, block, 1);
			md_bitmap_file_set_bit(mddev->bitmap, block);
		}
	}

	if (clear_bits) {
		md_bitmap_update_sb(bitmap);
		/* BITMAP_PAGE_PENDING is set, but bitmap_unplug needs
		 * BITMAP_PAGE_DIRTY or _NEEDWRITE to write ... */
		for (i = 0; i < bitmap->storage.file_pages; i++)
			if (test_page_attr(bitmap, i, BITMAP_PAGE_PENDING))
				set_page_attr(bitmap, i, BITMAP_PAGE_NEEDWRITE);
		md_bitmap_unplug(bitmap);
	}
	md_bitmap_unplug(mddev->bitmap);
	*low = lo;
	*high = hi;
	md_bitmap_free(bitmap);

	return rv;
}
EXPORT_SYMBOL_GPL(md_bitmap_copy_from_slot);


void md_bitmap_status(struct seq_file *seq, struct bitmap *bitmap)
{
	unsigned long chunk_kb;
	struct bitmap_counts *counts;

	if (!bitmap)
		return;

	counts = &bitmap->counts;

	chunk_kb = bitmap->mddev->bitmap_info.chunksize >> 10;
	seq_printf(seq, "bitmap: %lu/%lu pages [%luKB], "
		   "%lu%s chunk",
		   counts->pages - counts->missing_pages,
		   counts->pages,
		   (counts->pages - counts->missing_pages)
		   << (PAGE_SHIFT - 10),
		   chunk_kb ? chunk_kb : bitmap->mddev->bitmap_info.chunksize,
		   chunk_kb ? "KB" : "B");
	if (bitmap->storage.file) {
		seq_printf(seq, ", file: ");
		seq_file_path(seq, bitmap->storage.file, " \t\n");
	}

	seq_printf(seq, "\n");
}

int md_bitmap_resize(struct bitmap *bitmap, sector_t blocks,
		  int chunksize, int init)
{
	/* If chunk_size is 0, choose an appropriate chunk size.
	 * Then possibly allocate new storage space.
	 * Then quiesce, copy bits, replace bitmap, and re-start
	 *
	 * This function is called both to set up the initial bitmap
	 * and to resize the bitmap while the array is active.
	 * If this happens as a result of the array being resized,
	 * chunksize will be zero, and we need to choose a suitable
	 * chunksize, otherwise we use what we are given.
	 */
	struct bitmap_storage store;
	struct bitmap_counts old_counts;
	unsigned long chunks;
	sector_t block;
	sector_t old_blocks, new_blocks;
	int chunkshift;
	int ret = 0;
	long pages;
	struct bitmap_page *new_bp;

	if (bitmap->storage.file && !init) {
		pr_info("md: cannot resize file-based bitmap\n");
		return -EINVAL;
	}

	if (chunksize == 0) {
		/* If there is enough space, leave the chunk size unchanged,
		 * else increase by factor of two until there is enough space.
		 */
		long bytes;
		long space = bitmap->mddev->bitmap_info.space;

		if (space == 0) {
			/* We don't know how much space there is, so limit
			 * to current size - in sectors.
			 */
			bytes = DIV_ROUND_UP(bitmap->counts.chunks, 8);
			if (!bitmap->mddev->bitmap_info.external)
				bytes += sizeof(bitmap_super_t);
			space = DIV_ROUND_UP(bytes, 512);
			bitmap->mddev->bitmap_info.space = space;
		}
		chunkshift = bitmap->counts.chunkshift;
		chunkshift--;
		do {
			/* 'chunkshift' is shift from block size to chunk size */
			chunkshift++;
			chunks = DIV_ROUND_UP_SECTOR_T(blocks, 1 << chunkshift);
			bytes = DIV_ROUND_UP(chunks, 8);
			if (!bitmap->mddev->bitmap_info.external)
				bytes += sizeof(bitmap_super_t);
		} while (bytes > (space << 9) && (chunkshift + BITMAP_BLOCK_SHIFT) <
			(BITS_PER_BYTE * sizeof(((bitmap_super_t *)0)->chunksize) - 1));
	} else
		chunkshift = ffz(~chunksize) - BITMAP_BLOCK_SHIFT;

	chunks = DIV_ROUND_UP_SECTOR_T(blocks, 1 << chunkshift);
	memset(&store, 0, sizeof(store));
	if (bitmap->mddev->bitmap_info.offset || bitmap->mddev->bitmap_info.file)
		ret = md_bitmap_storage_alloc(&store, chunks,
					      !bitmap->mddev->bitmap_info.external,
					      mddev_is_clustered(bitmap->mddev)
					      ? bitmap->cluster_slot : 0);
	if (ret) {
		md_bitmap_file_unmap(&store);
		goto err;
	}

	pages = DIV_ROUND_UP(chunks, PAGE_COUNTER_RATIO);

	new_bp = kcalloc(pages, sizeof(*new_bp), GFP_KERNEL);
	ret = -ENOMEM;
	if (!new_bp) {
		md_bitmap_file_unmap(&store);
		goto err;
	}

	if (!init)
		bitmap->mddev->pers->quiesce(bitmap->mddev, 1);

	store.file = bitmap->storage.file;
	bitmap->storage.file = NULL;

	if (store.sb_page && bitmap->storage.sb_page)
		memcpy(page_address(store.sb_page),
		       page_address(bitmap->storage.sb_page),
		       sizeof(bitmap_super_t));
	spin_lock_irq(&bitmap->counts.lock);
	md_bitmap_file_unmap(&bitmap->storage);
	bitmap->storage = store;

	old_counts = bitmap->counts;
	bitmap->counts.bp = new_bp;
	bitmap->counts.pages = pages;
	bitmap->counts.missing_pages = pages;
	bitmap->counts.chunkshift = chunkshift;
	bitmap->counts.chunks = chunks;
	bitmap->mddev->bitmap_info.chunksize = 1UL << (chunkshift +
						     BITMAP_BLOCK_SHIFT);

	blocks = min(old_counts.chunks << old_counts.chunkshift,
		     chunks << chunkshift);

	/* For cluster raid, need to pre-allocate bitmap */
	if (mddev_is_clustered(bitmap->mddev)) {
		unsigned long page;
		for (page = 0; page < pages; page++) {
			ret = md_bitmap_checkpage(&bitmap->counts, page, 1, 1);
			if (ret) {
				unsigned long k;

				/* deallocate the page memory */
				for (k = 0; k < page; k++) {
					kfree(new_bp[k].map);
				}
				kfree(new_bp);

				/* restore some fields from old_counts */
				bitmap->counts.bp = old_counts.bp;
				bitmap->counts.pages = old_counts.pages;
				bitmap->counts.missing_pages = old_counts.pages;
				bitmap->counts.chunkshift = old_counts.chunkshift;
				bitmap->counts.chunks = old_counts.chunks;
				bitmap->mddev->bitmap_info.chunksize =
					1UL << (old_counts.chunkshift + BITMAP_BLOCK_SHIFT);
				blocks = old_counts.chunks << old_counts.chunkshift;
				pr_warn("Could not pre-allocate in-memory bitmap for cluster raid\n");
				break;
			} else
				bitmap->counts.bp[page].count += 1;
		}
	}

	for (block = 0; block < blocks; ) {
		bitmap_counter_t *bmc_old, *bmc_new;
		int set;

		bmc_old = md_bitmap_get_counter(&old_counts, block, &old_blocks, 0);
		set = bmc_old && NEEDED(*bmc_old);

		if (set) {
			bmc_new = md_bitmap_get_counter(&bitmap->counts, block, &new_blocks, 1);
			if (bmc_new) {
				if (*bmc_new == 0) {
					/* need to set on-disk bits too. */
					sector_t end = block + new_blocks;
					sector_t start = block >> chunkshift;

					start <<= chunkshift;
					while (start < end) {
						md_bitmap_file_set_bit(bitmap, block);
						start += 1 << chunkshift;
					}
					*bmc_new = 2;
					md_bitmap_count_page(&bitmap->counts, block, 1);
					md_bitmap_set_pending(&bitmap->counts, block);
				}
				*bmc_new |= NEEDED_MASK;
			}
			if (new_blocks < old_blocks)
				old_blocks = new_blocks;
		}
		block += old_blocks;
	}

	if (bitmap->counts.bp != old_counts.bp) {
		unsigned long k;
		for (k = 0; k < old_counts.pages; k++)
			if (!old_counts.bp[k].hijacked)
				kfree(old_counts.bp[k].map);
		kfree(old_counts.bp);
	}

	if (!init) {
		int i;
		while (block < (chunks << chunkshift)) {
			bitmap_counter_t *bmc;
			bmc = md_bitmap_get_counter(&bitmap->counts, block, &new_blocks, 1);
			if (bmc) {
				/* new space.  It needs to be resynced, so
				 * we set NEEDED_MASK.
				 */
				if (*bmc == 0) {
					*bmc = NEEDED_MASK | 2;
					md_bitmap_count_page(&bitmap->counts, block, 1);
					md_bitmap_set_pending(&bitmap->counts, block);
				}
			}
			block += new_blocks;
		}
		for (i = 0; i < bitmap->storage.file_pages; i++)
			set_page_attr(bitmap, i, BITMAP_PAGE_DIRTY);
	}
	spin_unlock_irq(&bitmap->counts.lock);

	if (!init) {
		md_bitmap_unplug(bitmap);
		bitmap->mddev->pers->quiesce(bitmap->mddev, 0);
	}
	ret = 0;
err:
	return ret;
}
EXPORT_SYMBOL_GPL(md_bitmap_resize);

static ssize_t
location_show(struct mddev *mddev, char *page)
{
	ssize_t len;
	if (mddev->bitmap_info.file)
		len = sprintf(page, "file");
	else if (mddev->bitmap_info.offset)
		len = sprintf(page, "%+lld", (long long)mddev->bitmap_info.offset);
	else
		len = sprintf(page, "none");
	len += sprintf(page+len, "\n");
	return len;
}

static ssize_t
location_store(struct mddev *mddev, const char *buf, size_t len)
{
	int rv;

	rv = mddev_suspend_and_lock(mddev);
	if (rv)
		return rv;

	if (mddev->pers) {
		if (mddev->recovery || mddev->sync_thread) {
			rv = -EBUSY;
			goto out;
		}
	}

	if (mddev->bitmap || mddev->bitmap_info.file ||
	    mddev->bitmap_info.offset) {
		/* bitmap already configured.  Only option is to clear it */
		if (strncmp(buf, "none", 4) != 0) {
			rv = -EBUSY;
			goto out;
		}

		md_bitmap_destroy(mddev);
		mddev->bitmap_info.offset = 0;
		if (mddev->bitmap_info.file) {
			struct file *f = mddev->bitmap_info.file;
			mddev->bitmap_info.file = NULL;
			fput(f);
		}
	} else {
		/* No bitmap, OK to set a location */
		long long offset;
		struct bitmap *bitmap;

		if (strncmp(buf, "none", 4) == 0)
			/* nothing to be done */;
		else if (strncmp(buf, "file:", 5) == 0) {
			/* Not supported yet */
			rv = -EINVAL;
			goto out;
		} else {
			if (buf[0] == '+')
				rv = kstrtoll(buf+1, 10, &offset);
			else
				rv = kstrtoll(buf, 10, &offset);
			if (rv)
				goto out;
			if (offset == 0) {
				rv = -EINVAL;
				goto out;
			}
			if (mddev->bitmap_info.external == 0 &&
			    mddev->major_version == 0 &&
			    offset != mddev->bitmap_info.default_offset) {
				rv = -EINVAL;
				goto out;
			}

			mddev->bitmap_info.offset = offset;
			bitmap = md_bitmap_create(mddev, -1);
			if (IS_ERR(bitmap)) {
				rv = PTR_ERR(bitmap);
				goto out;
			}

			mddev->bitmap = bitmap;
			rv = md_bitmap_load(mddev);
			if (rv) {
				mddev->bitmap_info.offset = 0;
				md_bitmap_destroy(mddev);
				goto out;
			}
		}
	}
	if (!mddev->external) {
		/* Ensure new bitmap info is stored in
		 * metadata promptly.
		 */
		set_bit(MD_SB_CHANGE_DEVS, &mddev->sb_flags);
		md_wakeup_thread(mddev->thread);
	}
	rv = 0;
out:
	mddev_unlock_and_resume(mddev);
	if (rv)
		return rv;
	return len;
}

static struct md_sysfs_entry bitmap_location =
__ATTR(location, S_IRUGO|S_IWUSR, location_show, location_store);

/* 'bitmap/space' is the space available at 'location' for the
 * bitmap.  This allows the kernel to know when it is safe to
 * resize the bitmap to match a resized array.
 */
static ssize_t
space_show(struct mddev *mddev, char *page)
{
	return sprintf(page, "%lu\n", mddev->bitmap_info.space);
}

static ssize_t
space_store(struct mddev *mddev, const char *buf, size_t len)
{
	unsigned long sectors;
	int rv;

	rv = kstrtoul(buf, 10, &sectors);
	if (rv)
		return rv;

	if (sectors == 0)
		return -EINVAL;

	if (mddev->bitmap &&
	    sectors < (mddev->bitmap->storage.bytes + 511) >> 9)
		return -EFBIG; /* Bitmap is too big for this small space */

	/* could make sure it isn't too big, but that isn't really
	 * needed - user-space should be careful.
	 */
	mddev->bitmap_info.space = sectors;
	return len;
}

static struct md_sysfs_entry bitmap_space =
__ATTR(space, S_IRUGO|S_IWUSR, space_show, space_store);

static ssize_t
timeout_show(struct mddev *mddev, char *page)
{
	ssize_t len;
	unsigned long secs = mddev->bitmap_info.daemon_sleep / HZ;
	unsigned long jifs = mddev->bitmap_info.daemon_sleep % HZ;

	len = sprintf(page, "%lu", secs);
	if (jifs)
		len += sprintf(page+len, ".%03u", jiffies_to_msecs(jifs));
	len += sprintf(page+len, "\n");
	return len;
}

static ssize_t
timeout_store(struct mddev *mddev, const char *buf, size_t len)
{
	/* timeout can be set at any time */
	unsigned long timeout;
	int rv = strict_strtoul_scaled(buf, &timeout, 4);
	if (rv)
		return rv;

	/* just to make sure we don't overflow... */
	if (timeout >= LONG_MAX / HZ)
		return -EINVAL;

	timeout = timeout * HZ / 10000;

	if (timeout >= MAX_SCHEDULE_TIMEOUT)
		timeout = MAX_SCHEDULE_TIMEOUT-1;
	if (timeout < 1)
		timeout = 1;

	mddev->bitmap_info.daemon_sleep = timeout;
	mddev_set_timeout(mddev, timeout, false);
	md_wakeup_thread(mddev->thread);

	return len;
}

static struct md_sysfs_entry bitmap_timeout =
__ATTR(time_base, S_IRUGO|S_IWUSR, timeout_show, timeout_store);

static ssize_t
backlog_show(struct mddev *mddev, char *page)
{
	return sprintf(page, "%lu\n", mddev->bitmap_info.max_write_behind);
}

static ssize_t
backlog_store(struct mddev *mddev, const char *buf, size_t len)
{
	unsigned long backlog;
	unsigned long old_mwb = mddev->bitmap_info.max_write_behind;
	struct md_rdev *rdev;
	bool has_write_mostly = false;
	int rv = kstrtoul(buf, 10, &backlog);
	if (rv)
		return rv;
	if (backlog > COUNTER_MAX)
		return -EINVAL;

	rv = mddev_suspend_and_lock(mddev);
	if (rv)
		return rv;

	/*
	 * Without write mostly device, it doesn't make sense to set
	 * backlog for max_write_behind.
	 */
	rdev_for_each(rdev, mddev) {
		if (test_bit(WriteMostly, &rdev->flags)) {
			has_write_mostly = true;
			break;
		}
	}
	if (!has_write_mostly) {
		pr_warn_ratelimited("%s: can't set backlog, no write mostly device available\n",
				    mdname(mddev));
		mddev_unlock(mddev);
		return -EINVAL;
	}

	mddev->bitmap_info.max_write_behind = backlog;
	if (!backlog && mddev->serial_info_pool) {
		/* serial_info_pool is not needed if backlog is zero */
		if (!mddev->serialize_policy)
			mddev_destroy_serial_pool(mddev, NULL);
	} else if (backlog && !mddev->serial_info_pool) {
		/* serial_info_pool is needed since backlog is not zero */
		rdev_for_each(rdev, mddev)
			mddev_create_serial_pool(mddev, rdev);
	}
	if (old_mwb != backlog)
		md_bitmap_update_sb(mddev->bitmap);

	mddev_unlock_and_resume(mddev);
	return len;
}

static struct md_sysfs_entry bitmap_backlog =
__ATTR(backlog, S_IRUGO|S_IWUSR, backlog_show, backlog_store);

static ssize_t
chunksize_show(struct mddev *mddev, char *page)
{
	return sprintf(page, "%lu\n", mddev->bitmap_info.chunksize);
}

static ssize_t
chunksize_store(struct mddev *mddev, const char *buf, size_t len)
{
	/* Can only be changed when no bitmap is active */
	int rv;
	unsigned long csize;
	if (mddev->bitmap)
		return -EBUSY;
	rv = kstrtoul(buf, 10, &csize);
	if (rv)
		return rv;
	if (csize < 512 ||
	    !is_power_of_2(csize))
		return -EINVAL;
	if (BITS_PER_LONG > 32 && csize >= (1ULL << (BITS_PER_BYTE *
		sizeof(((bitmap_super_t *)0)->chunksize))))
		return -EOVERFLOW;
	mddev->bitmap_info.chunksize = csize;
	return len;
}

static struct md_sysfs_entry bitmap_chunksize =
__ATTR(chunksize, S_IRUGO|S_IWUSR, chunksize_show, chunksize_store);

static ssize_t metadata_show(struct mddev *mddev, char *page)
{
	if (mddev_is_clustered(mddev))
		return sprintf(page, "clustered\n");
	return sprintf(page, "%s\n", (mddev->bitmap_info.external
				      ? "external" : "internal"));
}

static ssize_t metadata_store(struct mddev *mddev, const char *buf, size_t len)
{
	if (mddev->bitmap ||
	    mddev->bitmap_info.file ||
	    mddev->bitmap_info.offset)
		return -EBUSY;
	if (strncmp(buf, "external", 8) == 0)
		mddev->bitmap_info.external = 1;
	else if ((strncmp(buf, "internal", 8) == 0) ||
			(strncmp(buf, "clustered", 9) == 0))
		mddev->bitmap_info.external = 0;
	else
		return -EINVAL;
	return len;
}

static struct md_sysfs_entry bitmap_metadata =
__ATTR(metadata, S_IRUGO|S_IWUSR, metadata_show, metadata_store);

static ssize_t can_clear_show(struct mddev *mddev, char *page)
{
	int len;
	spin_lock(&mddev->lock);
	if (mddev->bitmap)
		len = sprintf(page, "%s\n", (mddev->bitmap->need_sync ?
					     "false" : "true"));
	else
		len = sprintf(page, "\n");
	spin_unlock(&mddev->lock);
	return len;
}

static ssize_t can_clear_store(struct mddev *mddev, const char *buf, size_t len)
{
	if (mddev->bitmap == NULL)
		return -ENOENT;
	if (strncmp(buf, "false", 5) == 0)
		mddev->bitmap->need_sync = 1;
	else if (strncmp(buf, "true", 4) == 0) {
		if (mddev->degraded)
			return -EBUSY;
		mddev->bitmap->need_sync = 0;
	} else
		return -EINVAL;
	return len;
}

static struct md_sysfs_entry bitmap_can_clear =
__ATTR(can_clear, S_IRUGO|S_IWUSR, can_clear_show, can_clear_store);

static ssize_t
behind_writes_used_show(struct mddev *mddev, char *page)
{
	ssize_t ret;
	spin_lock(&mddev->lock);
	if (mddev->bitmap == NULL)
		ret = sprintf(page, "0\n");
	else
		ret = sprintf(page, "%lu\n",
			      mddev->bitmap->behind_writes_used);
	spin_unlock(&mddev->lock);
	return ret;
}

static ssize_t
behind_writes_used_reset(struct mddev *mddev, const char *buf, size_t len)
{
	if (mddev->bitmap)
		mddev->bitmap->behind_writes_used = 0;
	return len;
}

static struct md_sysfs_entry max_backlog_used =
__ATTR(max_backlog_used, S_IRUGO | S_IWUSR,
       behind_writes_used_show, behind_writes_used_reset);

static struct attribute *md_bitmap_attrs[] = {
	&bitmap_location.attr,
	&bitmap_space.attr,
	&bitmap_timeout.attr,
	&bitmap_backlog.attr,
	&bitmap_chunksize.attr,
	&bitmap_metadata.attr,
	&bitmap_can_clear.attr,
	&max_backlog_used.attr,
	NULL
};
const struct attribute_group md_bitmap_group = {
	.name = "bitmap",
	.attrs = md_bitmap_attrs,
};<|MERGE_RESOLUTION|>--- conflicted
+++ resolved
@@ -1152,7 +1152,6 @@
 			count = store->bytes - i * PAGE_SIZE;
 		else
 			count = PAGE_SIZE;
-<<<<<<< HEAD
 
 		if (file)
 			ret = read_file_page(file, i, bitmap, count, page);
@@ -1167,22 +1166,6 @@
 		pr_warn("%s: bitmap file is out of date, doing full recovery\n",
 			bmname(bitmap));
 
-=======
-
-		if (file)
-			ret = read_file_page(file, i, bitmap, count, page);
-		else
-			ret = read_sb_page(mddev, 0, page, i + node_offset,
-					   count);
-		if (ret)
-			goto err;
-	}
-
-	if (outofdate) {
-		pr_warn("%s: bitmap file is out of date, doing full recovery\n",
-			bmname(bitmap));
-
->>>>>>> 0c383648
 		for (i = 0; i < store->file_pages; i++) {
 			struct page *page = store->filemap[i];
 			unsigned long offset = 0;
@@ -1190,7 +1173,6 @@
 
 			if (i == 0 && !mddev->bitmap_info.external)
 				offset = sizeof(bitmap_super_t);
-<<<<<<< HEAD
 
 			/*
 			 * If the bitmap is out of date, dirty the whole page
@@ -1200,17 +1182,6 @@
 			memset(paddr + offset, 0xff, PAGE_SIZE - offset);
 			kunmap_atomic(paddr);
 
-=======
-
-			/*
-			 * If the bitmap is out of date, dirty the whole page
-			 * and write it out
-			 */
-			paddr = kmap_atomic(page);
-			memset(paddr + offset, 0xff, PAGE_SIZE - offset);
-			kunmap_atomic(paddr);
-
->>>>>>> 0c383648
 			filemap_write_page(bitmap, i, true);
 			if (test_bit(BITMAP_WRITE_ERROR, &bitmap->flags)) {
 				ret = -EIO;
