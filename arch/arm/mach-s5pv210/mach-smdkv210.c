/* linux/arch/arm/mach-s5pv210/mach-smdkv210.c
 *
 * Copyright (c) 2010 Samsung Electronics Co., Ltd.
 *		http://www.samsung.com/
 *
 * This program is free software; you can redistribute it and/or modify
 * it under the terms of the GNU General Public License version 2 as
 * published by the Free Software Foundation.
*/

#include <linux/kernel.h>
#include <linux/types.h>
#include <linux/i2c.h>
#include <linux/init.h>
#include <linux/serial_core.h>
#include <linux/sysdev.h>
#include <linux/dm9000.h>
#include <linux/fb.h>
#include <linux/gpio.h>
#include <linux/delay.h>
#include <linux/pwm_backlight.h>

#include <asm/mach/arch.h>
#include <asm/mach/map.h>
#include <asm/setup.h>
#include <asm/mach-types.h>

#include <video/platform_lcd.h>

#include <mach/map.h>
#include <mach/regs-clock.h>
#include <mach/regs-fb.h>

#include <plat/regs-serial.h>
#include <plat/regs-srom.h>
#include <plat/gpio-cfg.h>
#include <plat/s5pv210.h>
#include <plat/devs.h>
#include <plat/cpu.h>
#include <plat/adc.h>
#include <plat/ts.h>
#include <plat/ata.h>
#include <plat/iic.h>
#include <plat/keypad.h>
#include <plat/pm.h>
#include <plat/fb.h>
<<<<<<< HEAD
#include <plat/gpio-cfg.h>
=======
>>>>>>> 00b317a4
#include <plat/s5p-time.h>

/* Following are default values for UCON, ULCON and UFCON UART registers */
#define SMDKV210_UCON_DEFAULT	(S3C2410_UCON_TXILEVEL |	\
				 S3C2410_UCON_RXILEVEL |	\
				 S3C2410_UCON_TXIRQMODE |	\
				 S3C2410_UCON_RXIRQMODE |	\
				 S3C2410_UCON_RXFIFO_TOI |	\
				 S3C2443_UCON_RXERR_IRQEN)

#define SMDKV210_ULCON_DEFAULT	S3C2410_LCON_CS8

#define SMDKV210_UFCON_DEFAULT	(S3C2410_UFCON_FIFOMODE |	\
				 S5PV210_UFCON_TXTRIG4 |	\
				 S5PV210_UFCON_RXTRIG4)

static struct s3c2410_uartcfg smdkv210_uartcfgs[] __initdata = {
	[0] = {
		.hwport		= 0,
		.flags		= 0,
		.ucon		= SMDKV210_UCON_DEFAULT,
		.ulcon		= SMDKV210_ULCON_DEFAULT,
		.ufcon		= SMDKV210_UFCON_DEFAULT,
	},
	[1] = {
		.hwport		= 1,
		.flags		= 0,
		.ucon		= SMDKV210_UCON_DEFAULT,
		.ulcon		= SMDKV210_ULCON_DEFAULT,
		.ufcon		= SMDKV210_UFCON_DEFAULT,
	},
	[2] = {
		.hwport		= 2,
		.flags		= 0,
		.ucon		= SMDKV210_UCON_DEFAULT,
		.ulcon		= SMDKV210_ULCON_DEFAULT,
		.ufcon		= SMDKV210_UFCON_DEFAULT,
	},
	[3] = {
		.hwport		= 3,
		.flags		= 0,
		.ucon		= SMDKV210_UCON_DEFAULT,
		.ulcon		= SMDKV210_ULCON_DEFAULT,
		.ufcon		= SMDKV210_UFCON_DEFAULT,
	},
};

static struct s3c_ide_platdata smdkv210_ide_pdata __initdata = {
	.setup_gpio	= s5pv210_ide_setup_gpio,
};

static uint32_t smdkv210_keymap[] __initdata = {
	/* KEY(row, col, keycode) */
	KEY(0, 3, KEY_1), KEY(0, 4, KEY_2), KEY(0, 5, KEY_3),
	KEY(0, 6, KEY_4), KEY(0, 7, KEY_5),
	KEY(1, 3, KEY_A), KEY(1, 4, KEY_B), KEY(1, 5, KEY_C),
	KEY(1, 6, KEY_D), KEY(1, 7, KEY_E)
};

static struct matrix_keymap_data smdkv210_keymap_data __initdata = {
	.keymap		= smdkv210_keymap,
	.keymap_size	= ARRAY_SIZE(smdkv210_keymap),
};

static struct samsung_keypad_platdata smdkv210_keypad_data __initdata = {
	.keymap_data	= &smdkv210_keymap_data,
	.rows		= 8,
	.cols		= 8,
};

static struct resource smdkv210_dm9000_resources[] = {
	[0] = {
		.start	= S5PV210_PA_SROM_BANK5,
		.end	= S5PV210_PA_SROM_BANK5,
		.flags	= IORESOURCE_MEM,
	},
	[1] = {
		.start	= S5PV210_PA_SROM_BANK5 + 2,
		.end	= S5PV210_PA_SROM_BANK5 + 2,
		.flags	= IORESOURCE_MEM,
	},
	[2] = {
		.start	= IRQ_EINT(9),
		.end	= IRQ_EINT(9),
		.flags	= IORESOURCE_IRQ | IORESOURCE_IRQ_HIGHLEVEL,
	},
};

static struct dm9000_plat_data smdkv210_dm9000_platdata = {
	.flags		= DM9000_PLATF_16BITONLY | DM9000_PLATF_NO_EEPROM,
	.dev_addr	= { 0x00, 0x09, 0xc0, 0xff, 0xec, 0x48 },
};

struct platform_device smdkv210_dm9000 = {
	.name		= "dm9000",
	.id		= -1,
	.num_resources	= ARRAY_SIZE(smdkv210_dm9000_resources),
	.resource	= smdkv210_dm9000_resources,
	.dev		= {
		.platform_data	= &smdkv210_dm9000_platdata,
	},
};

static void smdkv210_lte480wv_set_power(struct plat_lcd_data *pd,
					unsigned int power)
{
	if (power) {
#if !defined(CONFIG_BACKLIGHT_PWM)
		gpio_request(S5PV210_GPD0(3), "GPD0");
		gpio_direction_output(S5PV210_GPD0(3), 1);
		gpio_free(S5PV210_GPD0(3));
#endif

		/* fire nRESET on power up */
		gpio_request(S5PV210_GPH0(6), "GPH0");

		gpio_direction_output(S5PV210_GPH0(6), 1);

		gpio_set_value(S5PV210_GPH0(6), 0);
		mdelay(10);

		gpio_set_value(S5PV210_GPH0(6), 1);
		mdelay(10);

		gpio_free(S5PV210_GPH0(6));
	} else {
#if !defined(CONFIG_BACKLIGHT_PWM)
		gpio_request(S5PV210_GPD0(3), "GPD0");
		gpio_direction_output(S5PV210_GPD0(3), 0);
		gpio_free(S5PV210_GPD0(3));
#endif
	}
}

static struct plat_lcd_data smdkv210_lcd_lte480wv_data = {
	.set_power	= smdkv210_lte480wv_set_power,
};

static struct platform_device smdkv210_lcd_lte480wv = {
	.name			= "platform-lcd",
	.dev.parent		= &s3c_device_fb.dev,
	.dev.platform_data	= &smdkv210_lcd_lte480wv_data,
};

static struct s3c_fb_pd_win smdkv210_fb_win0 = {
	.win_mode = {
		.left_margin	= 13,
		.right_margin	= 8,
		.upper_margin	= 7,
		.lower_margin	= 5,
		.hsync_len	= 3,
		.vsync_len	= 1,
		.xres		= 800,
		.yres		= 480,
	},
	.max_bpp	= 32,
	.default_bpp	= 24,
};

static struct s3c_fb_platdata smdkv210_lcd0_pdata __initdata = {
	.win[0]		= &smdkv210_fb_win0,
	.vidcon0	= VIDCON0_VIDOUT_RGB | VIDCON0_PNRMODE_RGB,
	.vidcon1	= VIDCON1_INV_HSYNC | VIDCON1_INV_VSYNC,
	.setup_gpio	= s5pv210_fb_gpio_setup_24bpp,
};

static int smdkv210_backlight_init(struct device *dev)
{
	int ret;

	ret = gpio_request(S5PV210_GPD0(3), "Backlight");
	if (ret) {
		printk(KERN_ERR "failed to request GPD for PWM-OUT 3\n");
		return ret;
	}

	/* Configure GPIO pin with S5PV210_GPD_0_3_TOUT_3 */
	s3c_gpio_cfgpin(S5PV210_GPD0(3), S3C_GPIO_SFN(2));

	return 0;
}

static void smdkv210_backlight_exit(struct device *dev)
{
	s3c_gpio_cfgpin(S5PV210_GPD0(3), S3C_GPIO_OUTPUT);
	gpio_free(S5PV210_GPD0(3));
}

static struct platform_pwm_backlight_data smdkv210_backlight_data = {
	.pwm_id		= 3,
	.max_brightness	= 255,
	.dft_brightness	= 255,
	.pwm_period_ns	= 78770,
	.init		= smdkv210_backlight_init,
	.exit		= smdkv210_backlight_exit,
};

static struct platform_device smdkv210_backlight_device = {
	.name		= "pwm-backlight",
	.dev		= {
		.parent		= &s3c_device_timer[3].dev,
		.platform_data	= &smdkv210_backlight_data,
	},
};

static struct platform_device *smdkv210_devices[] __initdata = {
	&s3c_device_adc,
	&s3c_device_cfcon,
	&s3c_device_fb,
	&s3c_device_hsmmc0,
	&s3c_device_hsmmc1,
	&s3c_device_hsmmc2,
	&s3c_device_hsmmc3,
	&s3c_device_i2c0,
	&s3c_device_i2c1,
	&s3c_device_i2c2,
	&s3c_device_rtc,
	&s3c_device_ts,
	&s3c_device_wdt,
	&s5pv210_device_ac97,
	&s5pv210_device_iis0,
	&s5pv210_device_spdif,
	&samsung_asoc_dma,
	&samsung_device_keypad,
	&smdkv210_dm9000,
	&smdkv210_lcd_lte480wv,
	&s3c_device_timer[3],
	&smdkv210_backlight_device,
};

static void __init smdkv210_dm9000_init(void)
{
	unsigned int tmp;

	gpio_request(S5PV210_MP01(5), "nCS5");
	s3c_gpio_cfgpin(S5PV210_MP01(5), S3C_GPIO_SFN(2));
	gpio_free(S5PV210_MP01(5));

	tmp = (5 << S5P_SROM_BCX__TACC__SHIFT);
	__raw_writel(tmp, S5P_SROM_BC5);

	tmp = __raw_readl(S5P_SROM_BW);
	tmp &= (S5P_SROM_BW__CS_MASK << S5P_SROM_BW__NCS5__SHIFT);
	tmp |= (1 << S5P_SROM_BW__NCS5__SHIFT);
	__raw_writel(tmp, S5P_SROM_BW);
}

static struct i2c_board_info smdkv210_i2c_devs0[] __initdata = {
	{ I2C_BOARD_INFO("24c08", 0x50), },     /* Samsung S524AD0XD1 */
	{ I2C_BOARD_INFO("wm8580", 0x1b), },
};

static struct i2c_board_info smdkv210_i2c_devs1[] __initdata = {
	/* To Be Updated */
};

static struct i2c_board_info smdkv210_i2c_devs2[] __initdata = {
	/* To Be Updated */
};

static struct s3c2410_ts_mach_info s3c_ts_platform __initdata = {
	.delay			= 10000,
	.presc			= 49,
	.oversampling_shift	= 2,
};

static void __init smdkv210_map_io(void)
{
	s5p_init_io(NULL, 0, S5P_VA_CHIPID);
	s3c24xx_init_clocks(24000000);
	s3c24xx_init_uarts(smdkv210_uartcfgs, ARRAY_SIZE(smdkv210_uartcfgs));
	s5p_set_timer_source(S5P_PWM2, S5P_PWM4);
}

static void __init smdkv210_machine_init(void)
{
	s3c_pm_init();

	smdkv210_dm9000_init();

	samsung_keypad_set_platdata(&smdkv210_keypad_data);
	s3c24xx_ts_set_platdata(&s3c_ts_platform);

	s3c_i2c0_set_platdata(NULL);
	s3c_i2c1_set_platdata(NULL);
	s3c_i2c2_set_platdata(NULL);
	i2c_register_board_info(0, smdkv210_i2c_devs0,
			ARRAY_SIZE(smdkv210_i2c_devs0));
	i2c_register_board_info(1, smdkv210_i2c_devs1,
			ARRAY_SIZE(smdkv210_i2c_devs1));
	i2c_register_board_info(2, smdkv210_i2c_devs2,
			ARRAY_SIZE(smdkv210_i2c_devs2));

	s3c_ide_set_platdata(&smdkv210_ide_pdata);

	s3c_fb_set_platdata(&smdkv210_lcd0_pdata);

	platform_add_devices(smdkv210_devices, ARRAY_SIZE(smdkv210_devices));
}

MACHINE_START(SMDKV210, "SMDKV210")
	/* Maintainer: Kukjin Kim <kgene.kim@samsung.com> */
	.boot_params	= S5P_PA_SDRAM + 0x100,
	.init_irq	= s5pv210_init_irq,
	.map_io		= smdkv210_map_io,
	.init_machine	= smdkv210_machine_init,
	.timer		= &s5p_timer,
MACHINE_END<|MERGE_RESOLUTION|>--- conflicted
+++ resolved
@@ -44,10 +44,6 @@
 #include <plat/keypad.h>
 #include <plat/pm.h>
 #include <plat/fb.h>
-<<<<<<< HEAD
-#include <plat/gpio-cfg.h>
-=======
->>>>>>> 00b317a4
 #include <plat/s5p-time.h>
 
 /* Following are default values for UCON, ULCON and UFCON UART registers */
