--- conflicted
+++ resolved
@@ -1739,24 +1739,12 @@
 	if (gtw_cfg_config_length)
 		memcpy(*ipc_config_data + sizeof(*copier_data),
 		       *data, gtw_cfg_config_length);
-<<<<<<< HEAD
 
 	/* add DMA Config TLV, if configured */
 	if (dma_config_tlv_size)
 		memcpy(*ipc_config_data + sizeof(*copier_data) +
 		       gtw_cfg_config_length,
 		       &ipc4_copier->dma_config_tlv, dma_config_tlv_size);
-
-	/* update pipeline memory usage */
-	sof_ipc4_update_resource_usage(sdev, swidget, &copier_data->base_config);
-=======
-
-	/* add DMA Config TLV, if configured */
-	if (dma_config_tlv_size)
-		memcpy(*ipc_config_data + sizeof(*copier_data) +
-		       gtw_cfg_config_length,
-		       &ipc4_copier->dma_config_tlv, dma_config_tlv_size);
->>>>>>> 982bd683
 
 	return 0;
 }
