--- conflicted
+++ resolved
@@ -200,11 +200,8 @@
 	int cpu;
 	bool launched;
 	bool nmi_known_unmasked;
-<<<<<<< HEAD
-=======
 	unsigned long vmcs_host_cr3;	/* May not match real cr3 */
 	unsigned long vmcs_host_cr4;	/* May not match real cr4 */
->>>>>>> bb176f67
 	struct list_head loaded_vmcss_on_cpu_link;
 };
 
@@ -605,11 +602,6 @@
 		int           gs_ldt_reload_needed;
 		int           fs_reload_needed;
 		u64           msr_host_bndcfgs;
-<<<<<<< HEAD
-		unsigned long vmcs_host_cr3;	/* May not match real cr3 */
-		unsigned long vmcs_host_cr4;	/* May not match real cr4 */
-=======
->>>>>>> bb176f67
 	} host_state;
 	struct {
 		int vm86_active;
@@ -904,28 +896,6 @@
 	return to_vmx(vcpu)->nested.cached_vmcs12;
 }
 
-<<<<<<< HEAD
-static struct page *nested_get_page(struct kvm_vcpu *vcpu, gpa_t addr)
-{
-	struct page *page = kvm_vcpu_gfn_to_page(vcpu, addr >> PAGE_SHIFT);
-	if (is_error_page(page))
-		return NULL;
-
-	return page;
-}
-
-static void nested_release_page(struct page *page)
-{
-	kvm_release_page_dirty(page);
-}
-
-static void nested_release_page_clean(struct page *page)
-{
-	kvm_release_page_clean(page);
-}
-
-=======
->>>>>>> bb176f67
 static bool nested_ept_ad_enabled(struct kvm_vcpu *vcpu);
 static unsigned long nested_ept_get_cr3(struct kvm_vcpu *vcpu);
 static u64 construct_eptp(struct kvm_vcpu *vcpu, unsigned long root_hpa);
@@ -2493,23 +2463,14 @@
  * KVM wants to inject page-faults which it got to the guest. This function
  * checks whether in a nested guest, we need to inject them to L1 or L2.
  */
-<<<<<<< HEAD
-static int nested_vmx_check_exception(struct kvm_vcpu *vcpu)
-=======
 static int nested_vmx_check_exception(struct kvm_vcpu *vcpu, unsigned long *exit_qual)
->>>>>>> bb176f67
 {
 	struct vmcs12 *vmcs12 = get_vmcs12(vcpu);
 	unsigned int nr = vcpu->arch.exception.nr;
 
 	if (nr == PF_VECTOR) {
 		if (vcpu->arch.exception.nested_apf) {
-<<<<<<< HEAD
-			nested_vmx_inject_exception_vmexit(vcpu,
-							   vcpu->arch.apf.nested_apf_token);
-=======
 			*exit_qual = vcpu->arch.apf.nested_apf_token;
->>>>>>> bb176f67
 			return 1;
 		}
 		/*
@@ -2523,22 +2484,6 @@
 		 */
 		if (nested_vmx_is_page_fault_vmexit(vmcs12,
 						    vcpu->arch.exception.error_code)) {
-<<<<<<< HEAD
-			nested_vmx_inject_exception_vmexit(vcpu, vcpu->arch.cr2);
-			return 1;
-		}
-	} else {
-		unsigned long exit_qual = 0;
-		if (nr == DB_VECTOR)
-			exit_qual = vcpu->arch.dr6;
-
-		if (vmcs12->exception_bitmap & (1u << nr)) {
-			nested_vmx_inject_exception_vmexit(vcpu, exit_qual);
-			return 1;
-		}
-	}
-
-=======
 			*exit_qual = vcpu->arch.cr2;
 			return 1;
 		}
@@ -2552,7 +2497,6 @@
 		}
 	}
 
->>>>>>> bb176f67
 	return 0;
 }
 
@@ -2561,20 +2505,9 @@
 	struct vcpu_vmx *vmx = to_vmx(vcpu);
 	unsigned nr = vcpu->arch.exception.nr;
 	bool has_error_code = vcpu->arch.exception.has_error_code;
-<<<<<<< HEAD
-	bool reinject = vcpu->arch.exception.reinject;
 	u32 error_code = vcpu->arch.exception.error_code;
 	u32 intr_info = nr | INTR_INFO_VALID_MASK;
 
-	if (!reinject && is_guest_mode(vcpu) &&
-	    nested_vmx_check_exception(vcpu))
-		return;
-
-=======
-	u32 error_code = vcpu->arch.exception.error_code;
-	u32 intr_info = nr | INTR_INFO_VALID_MASK;
-
->>>>>>> bb176f67
 	if (has_error_code) {
 		vmcs_write32(VM_ENTRY_EXCEPTION_ERROR_CODE, error_code);
 		intr_info |= INTR_INFO_DELIVER_CODE_MASK;
@@ -3337,12 +3270,8 @@
 		break;
 	case MSR_IA32_BNDCFGS:
 		if (!kvm_mpx_supported() ||
-<<<<<<< HEAD
-		    (!msr_info->host_initiated && !guest_cpuid_has_mpx(vcpu)))
-=======
 		    (!msr_info->host_initiated &&
 		     !guest_cpuid_has(vcpu, X86_FEATURE_MPX)))
->>>>>>> bb176f67
 			return 1;
 		msr_info->data = vmcs_read64(GUEST_BNDCFGS);
 		break;
@@ -3426,16 +3355,10 @@
 		break;
 	case MSR_IA32_BNDCFGS:
 		if (!kvm_mpx_supported() ||
-<<<<<<< HEAD
-		    (!msr_info->host_initiated && !guest_cpuid_has_mpx(vcpu)))
-			return 1;
-		if (is_noncanonical_address(data & PAGE_MASK) ||
-=======
 		    (!msr_info->host_initiated &&
 		     !guest_cpuid_has(vcpu, X86_FEATURE_MPX)))
 			return 1;
 		if (is_noncanonical_address(data & PAGE_MASK, vcpu) ||
->>>>>>> bb176f67
 		    (data & MSR_IA32_BNDCFGS_RSVD))
 			return 1;
 		vmcs_write64(GUEST_BNDCFGS, data);
@@ -4370,25 +4293,13 @@
 	vmx->emulation_required = emulation_required(vcpu);
 }
 
-<<<<<<< HEAD
-static u64 construct_eptp(struct kvm_vcpu *vcpu, unsigned long root_hpa)
-=======
 static int get_ept_level(struct kvm_vcpu *vcpu)
->>>>>>> bb176f67
 {
 	if (cpu_has_vmx_ept_5levels() && (cpuid_maxphyaddr(vcpu) > 48))
 		return 5;
 	return 4;
 }
 
-<<<<<<< HEAD
-	/* TODO write the value reading from MSR */
-	eptp = VMX_EPT_DEFAULT_MT |
-		VMX_EPT_DEFAULT_GAW << VMX_EPT_GAW_EPTP_SHIFT;
-	if (enable_ept_ad_bits &&
-	    (!is_guest_mode(vcpu) || nested_ept_ad_enabled(vcpu)))
-		eptp |= VMX_EPT_AD_ENABLE_BIT;
-=======
 static u64 construct_eptp(struct kvm_vcpu *vcpu, unsigned long root_hpa)
 {
 	u64 eptp = VMX_EPTP_MT_WB;
@@ -4398,7 +4309,6 @@
 	if (enable_ept_ad_bits &&
 	    (!is_guest_mode(vcpu) || nested_ept_ad_enabled(vcpu)))
 		eptp |= VMX_EPTP_AD_ENABLE_BIT;
->>>>>>> bb176f67
 	eptp |= (root_hpa & PAGE_MASK);
 
 	return eptp;
@@ -5163,12 +5073,6 @@
 {
 #ifdef CONFIG_SMP
 	int pi_vec = nested ? POSTED_INTR_NESTED_VECTOR : POSTED_INTR_VECTOR;
-<<<<<<< HEAD
-
-	if (vcpu->mode == IN_GUEST_MODE) {
-		struct vcpu_vmx *vmx = to_vmx(vcpu);
-=======
->>>>>>> bb176f67
 
 	if (vcpu->mode == IN_GUEST_MODE) {
 		/*
@@ -5272,11 +5176,7 @@
 	 */
 	cr3 = __read_cr3();
 	vmcs_writel(HOST_CR3, cr3);		/* 22.2.3  FIXME: shadow tables */
-<<<<<<< HEAD
-	vmx->host_state.vmcs_host_cr3 = cr3;
-=======
 	vmx->loaded_vmcs->vmcs_host_cr3 = cr3;
->>>>>>> bb176f67
 
 	/* Save the most likely value for this task's CR4 in the VMCS. */
 	cr4 = cr4_read_shadow();
@@ -6794,11 +6694,7 @@
 		enable_ept_ad_bits ? VMX_EPT_DIRTY_BIT : 0ull,
 		0ull, VMX_EPT_EXECUTABLE_MASK,
 		cpu_has_vmx_ept_execute_only() ? 0ull : VMX_EPT_READABLE_MASK,
-<<<<<<< HEAD
-		VMX_EPT_RWX_MASK);
-=======
 		VMX_EPT_RWX_MASK, 0ull);
->>>>>>> bb176f67
 
 	ept_set_mmio_spte_mask();
 	kvm_enable_tdp();
@@ -7894,11 +7790,7 @@
 		 */
 		memcpy(vmx->nested.cached_vmcs12, new_vmcs12, VMCS12_SIZE);
 		kunmap(page);
-<<<<<<< HEAD
-		nested_release_page_clean(page);
-=======
 		kvm_release_page_clean(page);
->>>>>>> bb176f67
 
 		set_current_vmptr(vmx, vmptr);
 	}
@@ -8049,11 +7941,7 @@
 
 	switch (type) {
 	case VMX_VPID_EXTENT_INDIVIDUAL_ADDR:
-<<<<<<< HEAD
-		if (is_noncanonical_address(operand.gla)) {
-=======
 		if (is_noncanonical_address(operand.gla, vcpu)) {
->>>>>>> bb176f67
 			nested_vmx_failValid(vcpu,
 				VMXERR_INVALID_OPERAND_TO_INVEPT_INVVPID);
 			return kvm_skip_emulated_instruction(vcpu);
@@ -8462,28 +8350,6 @@
 	u32 intr_info = vmcs_read32(VM_EXIT_INTR_INFO);
 	struct vcpu_vmx *vmx = to_vmx(vcpu);
 	struct vmcs12 *vmcs12 = get_vmcs12(vcpu);
-<<<<<<< HEAD
-
-	trace_kvm_nested_vmexit(kvm_rip_read(vcpu), exit_reason,
-				vmcs_readl(EXIT_QUALIFICATION),
-				vmx->idt_vectoring_info,
-				intr_info,
-				vmcs_read32(VM_EXIT_INTR_ERROR_CODE),
-				KVM_ISA_VMX);
-=======
->>>>>>> bb176f67
-
-	/*
-	 * The host physical addresses of some pages of guest memory
-	 * are loaded into VMCS02 (e.g. L1's Virtual APIC Page). The CPU
-	 * may write to these pages via their host physical address while
-	 * L2 is running, bypassing any address-translation-based dirty
-	 * tracking (e.g. EPT write protection).
-	 *
-	 * Mark them dirty on every exit from L2 to prevent them from
-	 * getting out of sync with dirty tracking.
-	 */
-	nested_mark_vmcs12_pages_dirty(vcpu);
 
 	if (vmx->nested.nested_run_pending)
 		return false;
@@ -9405,15 +9271,9 @@
 		vmcs_writel(GUEST_RIP, vcpu->arch.regs[VCPU_REGS_RIP]);
 
 	cr3 = __get_current_cr3_fast();
-<<<<<<< HEAD
-	if (unlikely(cr3 != vmx->host_state.vmcs_host_cr3)) {
-		vmcs_writel(HOST_CR3, cr3);
-		vmx->host_state.vmcs_host_cr3 = cr3;
-=======
 	if (unlikely(cr3 != vmx->loaded_vmcs->vmcs_host_cr3)) {
 		vmcs_writel(HOST_CR3, cr3);
 		vmx->loaded_vmcs->vmcs_host_cr3 = cr3;
->>>>>>> bb176f67
 	}
 
 	cr4 = cr4_read_shadow();
@@ -9930,11 +9790,7 @@
 
 static bool nested_ept_ad_enabled(struct kvm_vcpu *vcpu)
 {
-<<<<<<< HEAD
-	return nested_ept_get_cr3(vcpu) & VMX_EPT_AD_ENABLE_BIT;
-=======
 	return nested_ept_get_cr3(vcpu) & VMX_EPTP_AD_ENABLE_BIT;
->>>>>>> bb176f67
 }
 
 /* Callbacks for nested_ept_init_mmu_context: */
@@ -9947,27 +9803,15 @@
 
 static int nested_ept_init_mmu_context(struct kvm_vcpu *vcpu)
 {
-<<<<<<< HEAD
-	bool wants_ad;
-
-	WARN_ON(mmu_is_nested(vcpu));
-	wants_ad = nested_ept_ad_enabled(vcpu);
-	if (wants_ad && !enable_ept_ad_bits)
-=======
 	WARN_ON(mmu_is_nested(vcpu));
 	if (!valid_ept_address(vcpu, nested_ept_get_cr3(vcpu)))
->>>>>>> bb176f67
 		return 1;
 
 	kvm_mmu_unload(vcpu);
 	kvm_init_shadow_ept_mmu(vcpu,
 			to_vmx(vcpu)->nested.nested_vmx_ept_caps &
 			VMX_EPT_EXECUTE_ONLY_BIT,
-<<<<<<< HEAD
-			wants_ad);
-=======
 			nested_ept_ad_enabled(vcpu));
->>>>>>> bb176f67
 	vcpu->arch.mmu.set_cr3           = vmx_set_cr3;
 	vcpu->arch.mmu.get_cr3           = nested_ept_get_cr3;
 	vcpu->arch.mmu.inject_page_fault = nested_ept_inject_page_fault;
@@ -10000,12 +9844,8 @@
 
 	WARN_ON(!is_guest_mode(vcpu));
 
-<<<<<<< HEAD
-	if (nested_vmx_is_page_fault_vmexit(vmcs12, fault->error_code)) {
-=======
 	if (nested_vmx_is_page_fault_vmexit(vmcs12, fault->error_code) &&
 		!to_vmx(vcpu)->nested.nested_run_pending) {
->>>>>>> bb176f67
 		vmcs12->vm_exit_intr_error_code = fault->error_code;
 		nested_vmx_vmexit(vcpu, EXIT_REASON_EXCEPTION_NMI,
 				  PF_VECTOR | INTR_TYPE_HARD_EXCEPTION |
@@ -10157,8 +9997,6 @@
 		return 0;
 
 	if (!page_address_valid(vcpu, vmcs12->msr_bitmap))
-<<<<<<< HEAD
-=======
 		return -EINVAL;
 
 	return 0;
@@ -10171,7 +10009,6 @@
 		return 0;
 
 	if (!page_address_valid(vcpu, vmcs12->virtual_apic_page_addr))
->>>>>>> bb176f67
 		return -EINVAL;
 
 	return 0;
@@ -11590,25 +11427,9 @@
 		prepare_vmcs12(vcpu, vmcs12, exit_reason, exit_intr_info,
 			       exit_qualification);
 
-<<<<<<< HEAD
-	/*
-	 * TODO: SDM says that with acknowledge interrupt on exit, bit 31 of
-	 * the VM-exit interrupt information (valid interrupt) is always set to
-	 * 1 on EXIT_REASON_EXTERNAL_INTERRUPT, so we shouldn't need
-	 * kvm_cpu_has_interrupt().  See the commit message for details.
-	 */
-	if (nested_exit_intr_ack_set(vcpu) &&
-	    exit_reason == EXIT_REASON_EXTERNAL_INTERRUPT &&
-	    kvm_cpu_has_interrupt(vcpu)) {
-		int irq = kvm_cpu_get_interrupt(vcpu);
-		WARN_ON(irq < 0);
-		vmcs12->vm_exit_intr_info = irq |
-			INTR_INFO_VALID_MASK | INTR_TYPE_EXT_INTR;
-=======
 		if (nested_vmx_store_msr(vcpu, vmcs12->vm_exit_msr_store_addr,
 					 vmcs12->vm_exit_msr_store_count))
 			nested_vmx_abort(vcpu, VMX_ABORT_SAVE_GUEST_MSR_FAIL);
->>>>>>> bb176f67
 	}
 
 	vmx_switch_vmcs(vcpu, &vmx->vmcs01);
