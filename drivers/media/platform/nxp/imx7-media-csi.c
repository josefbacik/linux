// SPDX-License-Identifier: GPL-2.0
/*
 * V4L2 Capture CSI Subdev for Freescale i.MX6UL/L / i.MX7 SOC
 *
 * Copyright (c) 2019 Linaro Ltd
 *
 */

#include <linux/clk.h>
#include <linux/delay.h>
#include <linux/interrupt.h>
#include <linux/math.h>
#include <linux/mfd/syscon.h>
#include <linux/minmax.h>
#include <linux/module.h>
#include <linux/of_device.h>
#include <linux/of_graph.h>
#include <linux/pinctrl/consumer.h>
#include <linux/platform_device.h>
#include <linux/regmap.h>
#include <linux/slab.h>
#include <linux/spinlock.h>
#include <linux/types.h>

#include <media/v4l2-device.h>
#include <media/v4l2-fwnode.h>
#include <media/v4l2-ioctl.h>
#include <media/v4l2-mc.h>
#include <media/v4l2-subdev.h>
#include <media/videobuf2-dma-contig.h>

#define IMX7_CSI_PAD_SINK		0
#define IMX7_CSI_PAD_SRC		1
#define IMX7_CSI_PADS_NUM		2

/* csi control reg 1 */
#define BIT_SWAP16_EN			BIT(31)
#define BIT_EXT_VSYNC			BIT(30)
#define BIT_EOF_INT_EN			BIT(29)
#define BIT_PRP_IF_EN			BIT(28)
#define BIT_CCIR_MODE			BIT(27)
#define BIT_COF_INT_EN			BIT(26)
#define BIT_SF_OR_INTEN			BIT(25)
#define BIT_RF_OR_INTEN			BIT(24)
#define BIT_SFF_DMA_DONE_INTEN		BIT(22)
#define BIT_STATFF_INTEN		BIT(21)
#define BIT_FB2_DMA_DONE_INTEN		BIT(20)
#define BIT_FB1_DMA_DONE_INTEN		BIT(19)
#define BIT_RXFF_INTEN			BIT(18)
#define BIT_SOF_POL			BIT(17)
#define BIT_SOF_INTEN			BIT(16)
#define BIT_MCLKDIV(n)			((n) << 12)
#define BIT_MCLKDIV_MASK		(0xf << 12)
#define BIT_HSYNC_POL			BIT(11)
#define BIT_CCIR_EN			BIT(10)
#define BIT_MCLKEN			BIT(9)
#define BIT_FCC				BIT(8)
#define BIT_PACK_DIR			BIT(7)
#define BIT_CLR_STATFIFO		BIT(6)
#define BIT_CLR_RXFIFO			BIT(5)
#define BIT_GCLK_MODE			BIT(4)
#define BIT_INV_DATA			BIT(3)
#define BIT_INV_PCLK			BIT(2)
#define BIT_REDGE			BIT(1)
#define BIT_PIXEL_BIT			BIT(0)

/* control reg 2 */
#define BIT_DMA_BURST_TYPE_RFF_INCR4	(1 << 30)
#define BIT_DMA_BURST_TYPE_RFF_INCR8	(2 << 30)
#define BIT_DMA_BURST_TYPE_RFF_INCR16	(3 << 30)
#define BIT_DMA_BURST_TYPE_RFF_MASK	(3 << 30)

/* control reg 3 */
#define BIT_FRMCNT(n)			((n) << 16)
#define BIT_FRMCNT_MASK			(0xffff << 16)
#define BIT_FRMCNT_RST			BIT(15)
#define BIT_DMA_REFLASH_RFF		BIT(14)
#define BIT_DMA_REFLASH_SFF		BIT(13)
#define BIT_DMA_REQ_EN_RFF		BIT(12)
#define BIT_DMA_REQ_EN_SFF		BIT(11)
#define BIT_STATFF_LEVEL(n)		((n) << 8)
#define BIT_STATFF_LEVEL_MASK		(0x7 << 8)
#define BIT_HRESP_ERR_EN		BIT(7)
#define BIT_RXFF_LEVEL(n)		((n) << 4)
#define BIT_RXFF_LEVEL_MASK		(0x7 << 4)
#define BIT_TWO_8BIT_SENSOR		BIT(3)
#define BIT_ZERO_PACK_EN		BIT(2)
#define BIT_ECC_INT_EN			BIT(1)
#define BIT_ECC_AUTO_EN			BIT(0)

/* csi status reg */
#define BIT_ADDR_CH_ERR_INT		BIT(28)
#define BIT_FIELD0_INT			BIT(27)
#define BIT_FIELD1_INT			BIT(26)
#define BIT_SFF_OR_INT			BIT(25)
#define BIT_RFF_OR_INT			BIT(24)
#define BIT_DMA_TSF_DONE_SFF		BIT(22)
#define BIT_STATFF_INT			BIT(21)
#define BIT_DMA_TSF_DONE_FB2		BIT(20)
#define BIT_DMA_TSF_DONE_FB1		BIT(19)
#define BIT_RXFF_INT			BIT(18)
#define BIT_EOF_INT			BIT(17)
#define BIT_SOF_INT			BIT(16)
#define BIT_F2_INT			BIT(15)
#define BIT_F1_INT			BIT(14)
#define BIT_COF_INT			BIT(13)
#define BIT_HRESP_ERR_INT		BIT(7)
#define BIT_ECC_INT			BIT(1)
#define BIT_DRDY			BIT(0)

/* csi image parameter reg */
#define BIT_IMAGE_WIDTH(n)		((n) << 16)
#define BIT_IMAGE_HEIGHT(n)		(n)

/* csi control reg 18 */
#define BIT_CSI_HW_ENABLE		BIT(31)
#define BIT_MIPI_DATA_FORMAT_RAW8	(0x2a << 25)
#define BIT_MIPI_DATA_FORMAT_RAW10	(0x2b << 25)
#define BIT_MIPI_DATA_FORMAT_RAW12	(0x2c << 25)
#define BIT_MIPI_DATA_FORMAT_RAW14	(0x2d << 25)
#define BIT_MIPI_DATA_FORMAT_YUV422_8B	(0x1e << 25)
#define BIT_MIPI_DATA_FORMAT_MASK	(0x3f << 25)
#define BIT_DATA_FROM_MIPI		BIT(22)
#define BIT_MIPI_YU_SWAP		BIT(21)
#define BIT_MIPI_DOUBLE_CMPNT		BIT(20)
#define BIT_MASK_OPTION_FIRST_FRAME	(0 << 18)
#define BIT_MASK_OPTION_CSI_EN		(1 << 18)
#define BIT_MASK_OPTION_SECOND_FRAME	(2 << 18)
#define BIT_MASK_OPTION_ON_DATA		(3 << 18)
#define BIT_BASEADDR_CHG_ERR_EN		BIT(9)
#define BIT_BASEADDR_SWITCH_SEL		BIT(5)
#define BIT_BASEADDR_SWITCH_EN		BIT(4)
#define BIT_PARALLEL24_EN		BIT(3)
#define BIT_DEINTERLACE_EN		BIT(2)
#define BIT_TVDECODER_IN_EN		BIT(1)
#define BIT_NTSC_EN			BIT(0)

#define CSI_MCLK_VF			1
#define CSI_MCLK_ENC			2
#define CSI_MCLK_RAW			4
#define CSI_MCLK_I2C			8

#define CSI_CSICR1			0x00
#define CSI_CSICR2			0x04
#define CSI_CSICR3			0x08
#define CSI_STATFIFO			0x0c
#define CSI_CSIRXFIFO			0x10
#define CSI_CSIRXCNT			0x14
#define CSI_CSISR			0x18

#define CSI_CSIDBG			0x1c
#define CSI_CSIDMASA_STATFIFO		0x20
#define CSI_CSIDMATS_STATFIFO		0x24
#define CSI_CSIDMASA_FB1		0x28
#define CSI_CSIDMASA_FB2		0x2c
#define CSI_CSIFBUF_PARA		0x30
#define CSI_CSIIMAG_PARA		0x34

#define CSI_CSICR18			0x48
#define CSI_CSICR19			0x4c

#define IMX7_CSI_VIDEO_NAME		"imx-capture"
/* In bytes, per queue */
#define IMX7_CSI_VIDEO_MEM_LIMIT	SZ_512M
#define IMX7_CSI_VIDEO_EOF_TIMEOUT	2000

#define IMX7_CSI_DEF_MBUS_CODE		MEDIA_BUS_FMT_UYVY8_2X8
#define IMX7_CSI_DEF_PIX_FORMAT		V4L2_PIX_FMT_UYVY
#define IMX7_CSI_DEF_PIX_WIDTH		640
#define IMX7_CSI_DEF_PIX_HEIGHT		480

enum imx_csi_model {
	IMX7_CSI_IMX7 = 0,
	IMX7_CSI_IMX8MQ,
};

struct imx7_csi_pixfmt {
	/* the in-memory FourCC pixel format */
	u32     fourcc;
	/*
	 * the set of equivalent media bus codes for the fourcc.
	 * NOTE! codes pointer is NULL for in-memory-only formats.
	 */
	const u32 *codes;
	int     bpp;     /* total bpp */
	bool	yuv;
};

struct imx7_csi_vb2_buffer {
	struct vb2_v4l2_buffer vbuf;
	struct list_head list;
};

static inline struct imx7_csi_vb2_buffer *
to_imx7_csi_vb2_buffer(struct vb2_buffer *vb)
{
	struct vb2_v4l2_buffer *vbuf = to_vb2_v4l2_buffer(vb);

	return container_of(vbuf, struct imx7_csi_vb2_buffer, vbuf);
}

struct imx7_csi_dma_buf {
	void *virt;
	dma_addr_t dma_addr;
	unsigned long len;
};

struct imx7_csi {
	struct device *dev;

	/* Resources and locks */
	void __iomem *regbase;
	int irq;
	struct clk *mclk;

	spinlock_t irqlock; /* Protects last_eof */

	/* Media and V4L2 device */
	struct media_device mdev;
	struct v4l2_device v4l2_dev;
	struct v4l2_async_notifier notifier;
	struct media_pipeline pipe;

	struct v4l2_subdev *src_sd;
	bool is_csi2;

	/* V4L2 subdev */
	struct v4l2_subdev sd;
	struct media_pad pad[IMX7_CSI_PADS_NUM];

	/* Video device */
	struct video_device *vdev;		/* Video device */
	struct media_pad vdev_pad;		/* Video device pad */

	struct v4l2_pix_format vdev_fmt;	/* The user format */
	const struct imx7_csi_pixfmt *vdev_cc;
	struct v4l2_rect vdev_compose;		/* The compose rectangle */

	struct mutex vdev_mutex;		/* Protect vdev operations */

	struct vb2_queue q;			/* The videobuf2 queue */
	struct list_head ready_q;		/* List of queued buffers */
	spinlock_t q_lock;			/* Protect ready_q */

	/* Buffers and streaming state */
	struct imx7_csi_vb2_buffer *active_vb2_buf[2];
	struct imx7_csi_dma_buf underrun_buf;

	bool is_streaming;
	int buf_num;
	u32 frame_sequence;

	bool last_eof;
	struct completion last_eof_completion;

	enum imx_csi_model model;
};

static struct imx7_csi *
imx7_csi_notifier_to_dev(struct v4l2_async_notifier *n)
{
	return container_of(n, struct imx7_csi, notifier);
}

/* -----------------------------------------------------------------------------
 * Hardware Configuration
 */

static u32 imx7_csi_reg_read(struct imx7_csi *csi, unsigned int offset)
{
	return readl(csi->regbase + offset);
}

static void imx7_csi_reg_write(struct imx7_csi *csi, unsigned int value,
			       unsigned int offset)
{
	writel(value, csi->regbase + offset);
}

static u32 imx7_csi_irq_clear(struct imx7_csi *csi)
{
	u32 isr;

	isr = imx7_csi_reg_read(csi, CSI_CSISR);
	imx7_csi_reg_write(csi, isr, CSI_CSISR);

	return isr;
}

static void imx7_csi_init_default(struct imx7_csi *csi)
{
	imx7_csi_reg_write(csi, BIT_SOF_POL | BIT_REDGE | BIT_GCLK_MODE |
			   BIT_HSYNC_POL | BIT_FCC | BIT_MCLKDIV(1) |
			   BIT_MCLKEN, CSI_CSICR1);
	imx7_csi_reg_write(csi, 0, CSI_CSICR2);
	imx7_csi_reg_write(csi, BIT_FRMCNT_RST, CSI_CSICR3);

	imx7_csi_reg_write(csi, BIT_IMAGE_WIDTH(IMX7_CSI_DEF_PIX_WIDTH) |
			   BIT_IMAGE_HEIGHT(IMX7_CSI_DEF_PIX_HEIGHT),
			   CSI_CSIIMAG_PARA);

	imx7_csi_reg_write(csi, BIT_DMA_REFLASH_RFF, CSI_CSICR3);
}

static void imx7_csi_hw_enable_irq(struct imx7_csi *csi)
{
	u32 cr1 = imx7_csi_reg_read(csi, CSI_CSICR1);

	cr1 |= BIT_RFF_OR_INT;
	cr1 |= BIT_FB1_DMA_DONE_INTEN;
	cr1 |= BIT_FB2_DMA_DONE_INTEN;

	imx7_csi_reg_write(csi, cr1, CSI_CSICR1);
}

static void imx7_csi_hw_disable_irq(struct imx7_csi *csi)
{
	u32 cr1 = imx7_csi_reg_read(csi, CSI_CSICR1);

	cr1 &= ~BIT_RFF_OR_INT;
	cr1 &= ~BIT_FB1_DMA_DONE_INTEN;
	cr1 &= ~BIT_FB2_DMA_DONE_INTEN;

	imx7_csi_reg_write(csi, cr1, CSI_CSICR1);
}

static void imx7_csi_hw_enable(struct imx7_csi *csi)
{
	u32 cr = imx7_csi_reg_read(csi, CSI_CSICR18);

	cr |= BIT_CSI_HW_ENABLE;

	imx7_csi_reg_write(csi, cr, CSI_CSICR18);
}

static void imx7_csi_hw_disable(struct imx7_csi *csi)
{
	u32 cr = imx7_csi_reg_read(csi, CSI_CSICR18);

	cr &= ~BIT_CSI_HW_ENABLE;

	imx7_csi_reg_write(csi, cr, CSI_CSICR18);
}

static void imx7_csi_dma_reflash(struct imx7_csi *csi)
{
	u32 cr3;

	cr3 = imx7_csi_reg_read(csi, CSI_CSICR3);
	cr3 |= BIT_DMA_REFLASH_RFF;
	imx7_csi_reg_write(csi, cr3, CSI_CSICR3);
}

static void imx7_csi_rx_fifo_clear(struct imx7_csi *csi)
{
	u32 cr1 = imx7_csi_reg_read(csi, CSI_CSICR1) & ~BIT_FCC;

	imx7_csi_reg_write(csi, cr1, CSI_CSICR1);
	imx7_csi_reg_write(csi, cr1 | BIT_CLR_RXFIFO, CSI_CSICR1);
	imx7_csi_reg_write(csi, cr1 | BIT_FCC, CSI_CSICR1);
}

static void imx7_csi_dmareq_rff_enable(struct imx7_csi *csi)
{
	u32 cr3 = imx7_csi_reg_read(csi, CSI_CSICR3);

	cr3 |= BIT_DMA_REQ_EN_RFF;
	cr3 |= BIT_HRESP_ERR_EN;
	cr3 &= ~BIT_RXFF_LEVEL_MASK;
	cr3 |= BIT_RXFF_LEVEL(2);

	imx7_csi_reg_write(csi, cr3, CSI_CSICR3);
}

static void imx7_csi_dmareq_rff_disable(struct imx7_csi *csi)
{
	u32 cr3 = imx7_csi_reg_read(csi, CSI_CSICR3);

	cr3 &= ~BIT_DMA_REQ_EN_RFF;
	cr3 &= ~BIT_HRESP_ERR_EN;
	imx7_csi_reg_write(csi, cr3, CSI_CSICR3);
}

static void imx7_csi_update_buf(struct imx7_csi *csi, dma_addr_t dma_addr,
				int buf_num)
{
	if (buf_num == 1)
		imx7_csi_reg_write(csi, dma_addr, CSI_CSIDMASA_FB2);
	else
		imx7_csi_reg_write(csi, dma_addr, CSI_CSIDMASA_FB1);
}

static struct imx7_csi_vb2_buffer *imx7_csi_video_next_buf(struct imx7_csi *csi);

static void imx7_csi_setup_vb2_buf(struct imx7_csi *csi)
{
	struct imx7_csi_vb2_buffer *buf;
	struct vb2_buffer *vb2_buf;
	int i;

	for (i = 0; i < 2; i++) {
		dma_addr_t dma_addr;

		buf = imx7_csi_video_next_buf(csi);
		if (buf) {
			csi->active_vb2_buf[i] = buf;
			vb2_buf = &buf->vbuf.vb2_buf;
			dma_addr = vb2_dma_contig_plane_dma_addr(vb2_buf, 0);
		} else {
			csi->active_vb2_buf[i] = NULL;
			dma_addr = csi->underrun_buf.dma_addr;
		}

		imx7_csi_update_buf(csi, dma_addr, i);
	}
}

static void imx7_csi_dma_unsetup_vb2_buf(struct imx7_csi *csi,
					 enum vb2_buffer_state return_status)
{
	struct imx7_csi_vb2_buffer *buf;
	int i;

	/* return any remaining active frames with return_status */
	for (i = 0; i < 2; i++) {
		buf = csi->active_vb2_buf[i];
		if (buf) {
			struct vb2_buffer *vb = &buf->vbuf.vb2_buf;

			vb->timestamp = ktime_get_ns();
			vb2_buffer_done(vb, return_status);
			csi->active_vb2_buf[i] = NULL;
		}
	}
}

static void imx7_csi_free_dma_buf(struct imx7_csi *csi,
				  struct imx7_csi_dma_buf *buf)
{
	if (buf->virt)
		dma_free_coherent(csi->dev, buf->len, buf->virt, buf->dma_addr);

	buf->virt = NULL;
	buf->dma_addr = 0;
}

static int imx7_csi_alloc_dma_buf(struct imx7_csi *csi,
				  struct imx7_csi_dma_buf *buf, int size)
{
	imx7_csi_free_dma_buf(csi, buf);

	buf->len = PAGE_ALIGN(size);
	buf->virt = dma_alloc_coherent(csi->dev, buf->len, &buf->dma_addr,
				       GFP_DMA | GFP_KERNEL);
	if (!buf->virt)
		return -ENOMEM;

	return 0;
}

static int imx7_csi_dma_setup(struct imx7_csi *csi)
{
	int ret;

	ret = imx7_csi_alloc_dma_buf(csi, &csi->underrun_buf,
				     csi->vdev_fmt.sizeimage);
	if (ret < 0) {
		v4l2_warn(&csi->sd, "consider increasing the CMA area\n");
		return ret;
	}

	csi->frame_sequence = 0;
	csi->last_eof = false;
	init_completion(&csi->last_eof_completion);

	imx7_csi_setup_vb2_buf(csi);

	return 0;
}

static void imx7_csi_dma_cleanup(struct imx7_csi *csi,
				 enum vb2_buffer_state return_status)
{
	imx7_csi_dma_unsetup_vb2_buf(csi, return_status);
	imx7_csi_free_dma_buf(csi, &csi->underrun_buf);
}

static void imx7_csi_dma_stop(struct imx7_csi *csi)
{
	unsigned long timeout_jiffies;
	unsigned long flags;
	int ret;

	/* mark next EOF interrupt as the last before stream off */
	spin_lock_irqsave(&csi->irqlock, flags);
	csi->last_eof = true;
	spin_unlock_irqrestore(&csi->irqlock, flags);

	/*
	 * and then wait for interrupt handler to mark completion.
	 */
	timeout_jiffies = msecs_to_jiffies(IMX7_CSI_VIDEO_EOF_TIMEOUT);
	ret = wait_for_completion_timeout(&csi->last_eof_completion,
					  timeout_jiffies);
	if (ret == 0)
		v4l2_warn(&csi->sd, "wait last EOF timeout\n");

	imx7_csi_hw_disable_irq(csi);
}

static void imx7_csi_configure(struct imx7_csi *csi,
			       struct v4l2_subdev_state *sd_state)
{
	struct v4l2_pix_format *out_pix = &csi->vdev_fmt;
	int width = out_pix->width;
	u32 stride = 0;
	u32 cr3 = BIT_FRMCNT_RST;
	u32 cr1, cr18;

	cr18 = imx7_csi_reg_read(csi, CSI_CSICR18);

	cr18 &= ~(BIT_CSI_HW_ENABLE | BIT_MIPI_DATA_FORMAT_MASK |
		  BIT_DATA_FROM_MIPI | BIT_MIPI_DOUBLE_CMPNT |
		  BIT_BASEADDR_CHG_ERR_EN | BIT_BASEADDR_SWITCH_SEL |
		  BIT_BASEADDR_SWITCH_EN | BIT_DEINTERLACE_EN);

	if (out_pix->field == V4L2_FIELD_INTERLACED) {
		cr18 |= BIT_DEINTERLACE_EN;
		stride = out_pix->width;
	}

	if (!csi->is_csi2) {
		cr1 = BIT_SOF_POL | BIT_REDGE | BIT_GCLK_MODE | BIT_HSYNC_POL
		    | BIT_FCC | BIT_MCLKDIV(1) | BIT_MCLKEN;

		cr18 |= BIT_BASEADDR_SWITCH_EN | BIT_BASEADDR_SWITCH_SEL |
			BIT_BASEADDR_CHG_ERR_EN;

		if (out_pix->pixelformat == V4L2_PIX_FMT_UYVY ||
		    out_pix->pixelformat == V4L2_PIX_FMT_YUYV)
			width *= 2;
	} else {
		const struct v4l2_mbus_framefmt *sink_fmt;

		sink_fmt = v4l2_subdev_get_pad_format(&csi->sd, sd_state,
						      IMX7_CSI_PAD_SINK);

		cr1 = BIT_SOF_POL | BIT_REDGE | BIT_HSYNC_POL | BIT_FCC
		    | BIT_MCLKDIV(1) | BIT_MCLKEN;

		cr18 |= BIT_DATA_FROM_MIPI;

		switch (sink_fmt->code) {
		case MEDIA_BUS_FMT_Y8_1X8:
		case MEDIA_BUS_FMT_SBGGR8_1X8:
		case MEDIA_BUS_FMT_SGBRG8_1X8:
		case MEDIA_BUS_FMT_SGRBG8_1X8:
		case MEDIA_BUS_FMT_SRGGB8_1X8:
			cr18 |= BIT_MIPI_DATA_FORMAT_RAW8;
			break;
		case MEDIA_BUS_FMT_Y10_1X10:
		case MEDIA_BUS_FMT_SBGGR10_1X10:
		case MEDIA_BUS_FMT_SGBRG10_1X10:
		case MEDIA_BUS_FMT_SGRBG10_1X10:
		case MEDIA_BUS_FMT_SRGGB10_1X10:
			cr3 |= BIT_TWO_8BIT_SENSOR;
			cr18 |= BIT_MIPI_DATA_FORMAT_RAW10;
			break;
		case MEDIA_BUS_FMT_Y12_1X12:
		case MEDIA_BUS_FMT_SBGGR12_1X12:
		case MEDIA_BUS_FMT_SGBRG12_1X12:
		case MEDIA_BUS_FMT_SGRBG12_1X12:
		case MEDIA_BUS_FMT_SRGGB12_1X12:
			cr3 |= BIT_TWO_8BIT_SENSOR;
			cr18 |= BIT_MIPI_DATA_FORMAT_RAW12;
			break;
		case MEDIA_BUS_FMT_Y14_1X14:
		case MEDIA_BUS_FMT_SBGGR14_1X14:
		case MEDIA_BUS_FMT_SGBRG14_1X14:
		case MEDIA_BUS_FMT_SGRBG14_1X14:
		case MEDIA_BUS_FMT_SRGGB14_1X14:
			cr3 |= BIT_TWO_8BIT_SENSOR;
			cr18 |= BIT_MIPI_DATA_FORMAT_RAW14;
			break;

		/*
		 * The CSI bridge has a 16-bit input bus. Depending on the
		 * connected source, data may be transmitted with 8 or 10 bits
		 * per clock sample (in bits [9:2] or [9:0] respectively) or
		 * with 16 bits per clock sample (in bits [15:0]). The data is
		 * then packed into a 32-bit FIFO (as shown in figure 13-11 of
		 * the i.MX8MM reference manual rev. 3).
		 *
		 * The data packing in a 32-bit FIFO input word is controlled by
		 * the CR3 TWO_8BIT_SENSOR field (also known as SENSOR_16BITS in
		 * the i.MX8MM reference manual). When set to 0, data packing
		 * groups four 8-bit input samples (bits [9:2]). When set to 1,
		 * data packing groups two 16-bit input samples (bits [15:0]).
		 *
		 * The register field CR18 MIPI_DOUBLE_CMPNT also needs to be
		 * configured according to the input format for YUV 4:2:2 data.
		 * The field controls the gasket between the CSI-2 receiver and
		 * the CSI bridge. On i.MX7 and i.MX8MM, the field must be set
		 * to 1 when the CSIS outputs 16-bit samples. On i.MX8MQ, the
		 * gasket ignores the MIPI_DOUBLE_CMPNT bit and YUV 4:2:2 always
		 * uses 16-bit samples. Setting MIPI_DOUBLE_CMPNT in that case
		 * has no effect, but doesn't cause any issue.
		 */
		case MEDIA_BUS_FMT_UYVY8_2X8:
		case MEDIA_BUS_FMT_YUYV8_2X8:
			cr18 |= BIT_MIPI_DATA_FORMAT_YUV422_8B;
			break;
		case MEDIA_BUS_FMT_UYVY8_1X16:
		case MEDIA_BUS_FMT_YUYV8_1X16:
			cr3 |= BIT_TWO_8BIT_SENSOR;
			cr18 |= BIT_MIPI_DATA_FORMAT_YUV422_8B |
				BIT_MIPI_DOUBLE_CMPNT;
			break;
		}
	}

	imx7_csi_reg_write(csi, cr1, CSI_CSICR1);
	imx7_csi_reg_write(csi, BIT_DMA_BURST_TYPE_RFF_INCR16, CSI_CSICR2);
	imx7_csi_reg_write(csi, cr3, CSI_CSICR3);
	imx7_csi_reg_write(csi, cr18, CSI_CSICR18);

	imx7_csi_reg_write(csi, (width * out_pix->height) >> 2, CSI_CSIRXCNT);
	imx7_csi_reg_write(csi, BIT_IMAGE_WIDTH(width) |
			   BIT_IMAGE_HEIGHT(out_pix->height),
			   CSI_CSIIMAG_PARA);
	imx7_csi_reg_write(csi, stride, CSI_CSIFBUF_PARA);
}

static int imx7_csi_init(struct imx7_csi *csi,
			 struct v4l2_subdev_state *sd_state)
{
	int ret;

	ret = clk_prepare_enable(csi->mclk);
	if (ret < 0)
		return ret;

	imx7_csi_configure(csi, sd_state);

	ret = imx7_csi_dma_setup(csi);
	if (ret < 0) {
		clk_disable_unprepare(csi->mclk);
		return ret;
	}

	return 0;
}

static void imx7_csi_deinit(struct imx7_csi *csi,
			    enum vb2_buffer_state return_status)
{
	imx7_csi_dma_cleanup(csi, return_status);
	imx7_csi_init_default(csi);
	imx7_csi_dmareq_rff_disable(csi);
	clk_disable_unprepare(csi->mclk);
}

static void imx7_csi_baseaddr_switch_on_second_frame(struct imx7_csi *csi)
{
	u32 cr18 = imx7_csi_reg_read(csi, CSI_CSICR18);

	cr18 |= BIT_BASEADDR_SWITCH_EN | BIT_BASEADDR_SWITCH_SEL |
		BIT_BASEADDR_CHG_ERR_EN;
	cr18 |= BIT_MASK_OPTION_SECOND_FRAME;
	imx7_csi_reg_write(csi, cr18, CSI_CSICR18);
}

static void imx7_csi_enable(struct imx7_csi *csi)
{
	/* Clear the Rx FIFO and reflash the DMA controller. */
	imx7_csi_rx_fifo_clear(csi);
	imx7_csi_dma_reflash(csi);

	usleep_range(2000, 3000);

	/* Clear and enable the interrupts. */
	imx7_csi_irq_clear(csi);
	imx7_csi_hw_enable_irq(csi);

	/* Enable the RxFIFO DMA and the CSI. */
	imx7_csi_dmareq_rff_enable(csi);
	imx7_csi_hw_enable(csi);

	if (csi->model == IMX7_CSI_IMX8MQ)
		imx7_csi_baseaddr_switch_on_second_frame(csi);
}

static void imx7_csi_disable(struct imx7_csi *csi)
{
	imx7_csi_dma_stop(csi);

	imx7_csi_dmareq_rff_disable(csi);

	imx7_csi_hw_disable_irq(csi);

	imx7_csi_hw_disable(csi);
}

/* -----------------------------------------------------------------------------
 * Interrupt Handling
 */

static void imx7_csi_error_recovery(struct imx7_csi *csi)
{
	imx7_csi_hw_disable(csi);

	imx7_csi_rx_fifo_clear(csi);

	imx7_csi_dma_reflash(csi);

	imx7_csi_hw_enable(csi);
}

static void imx7_csi_vb2_buf_done(struct imx7_csi *csi)
{
	struct imx7_csi_vb2_buffer *done, *next;
	struct vb2_buffer *vb;
	dma_addr_t dma_addr;

	done = csi->active_vb2_buf[csi->buf_num];
	if (done) {
		done->vbuf.field = csi->vdev_fmt.field;
		done->vbuf.sequence = csi->frame_sequence;
		vb = &done->vbuf.vb2_buf;
		vb->timestamp = ktime_get_ns();
		vb2_buffer_done(vb, VB2_BUF_STATE_DONE);
	}
	csi->frame_sequence++;

	/* get next queued buffer */
	next = imx7_csi_video_next_buf(csi);
	if (next) {
		dma_addr = vb2_dma_contig_plane_dma_addr(&next->vbuf.vb2_buf, 0);
		csi->active_vb2_buf[csi->buf_num] = next;
	} else {
		dma_addr = csi->underrun_buf.dma_addr;
		csi->active_vb2_buf[csi->buf_num] = NULL;
	}

	imx7_csi_update_buf(csi, dma_addr, csi->buf_num);
}

static irqreturn_t imx7_csi_irq_handler(int irq, void *data)
{
	struct imx7_csi *csi =  data;
	u32 status;

	spin_lock(&csi->irqlock);

	status = imx7_csi_irq_clear(csi);

	if (status & BIT_RFF_OR_INT) {
		dev_warn(csi->dev, "Rx fifo overflow\n");
		imx7_csi_error_recovery(csi);
	}

	if (status & BIT_HRESP_ERR_INT) {
		dev_warn(csi->dev, "Hresponse error detected\n");
		imx7_csi_error_recovery(csi);
	}

	if (status & BIT_ADDR_CH_ERR_INT) {
		imx7_csi_hw_disable(csi);

		imx7_csi_dma_reflash(csi);

		imx7_csi_hw_enable(csi);
	}

	if ((status & BIT_DMA_TSF_DONE_FB1) &&
	    (status & BIT_DMA_TSF_DONE_FB2)) {
		/*
		 * For both FB1 and FB2 interrupter bits set case,
		 * CSI DMA is work in one of FB1 and FB2 buffer,
		 * but software can not know the state.
		 * Skip it to avoid base address updated
		 * when csi work in field0 and field1 will write to
		 * new base address.
		 */
	} else if (status & BIT_DMA_TSF_DONE_FB1) {
		csi->buf_num = 0;
	} else if (status & BIT_DMA_TSF_DONE_FB2) {
		csi->buf_num = 1;
	}

	if ((status & BIT_DMA_TSF_DONE_FB1) ||
	    (status & BIT_DMA_TSF_DONE_FB2)) {
		imx7_csi_vb2_buf_done(csi);

		if (csi->last_eof) {
			complete(&csi->last_eof_completion);
			csi->last_eof = false;
		}
	}

	spin_unlock(&csi->irqlock);

	return IRQ_HANDLED;
}

/* -----------------------------------------------------------------------------
 * Format Helpers
 */

#define IMX_BUS_FMTS(fmt...) (const u32[]) {fmt, 0}

/*
 * List of supported pixel formats for the subdevs. Keep V4L2_PIX_FMT_UYVY and
 * MEDIA_BUS_FMT_UYVY8_2X8 first to match IMX7_CSI_DEF_PIX_FORMAT and
 * IMX7_CSI_DEF_MBUS_CODE.
 *
 * TODO: Restrict the supported formats list based on the SoC integration.
 *
 * The CSI bridge can be configured to sample pixel components from the Rx queue
 * in single (8bpp) or double (16bpp) component modes. Image format variants
 * with different sample sizes (ie YUYV_2X8 vs YUYV_1X16) determine the pixel
 * components sampling size per each clock cycle and their packing mode (see
 * imx7_csi_configure() for details).
 *
 * As the CSI bridge can be interfaced with different IP blocks depending on the
 * SoC model it is integrated on, the Rx queue sampling size should match the
 * size of the samples transferred by the transmitting IP block. To avoid
 * misconfigurations of the capture pipeline, the enumeration of the supported
 * formats should be restricted to match the pixel source transmitting mode.
 *
 * Example: i.MX8MM SoC integrates the CSI bridge with the Samsung CSIS CSI-2
 * receiver which operates in dual pixel sampling mode. The CSI bridge should
 * only expose the 1X16 formats variant which instructs it to operate in dual
 * pixel sampling mode. When the CSI bridge is instead integrated on an i.MX7,
 * which supports both serial and parallel input, it should expose both
 * variants.
 *
 * This currently only applies to YUYV formats, but other formats might need to
 * be handled in the same way.
 */
static const struct imx7_csi_pixfmt pixel_formats[] = {
	/*** YUV formats start here ***/
	{
		.fourcc	= V4L2_PIX_FMT_UYVY,
		.codes  = IMX_BUS_FMTS(
			MEDIA_BUS_FMT_UYVY8_2X8,
			MEDIA_BUS_FMT_UYVY8_1X16
		),
		.yuv	= true,
		.bpp    = 16,
	}, {
		.fourcc	= V4L2_PIX_FMT_YUYV,
		.codes  = IMX_BUS_FMTS(
			MEDIA_BUS_FMT_YUYV8_2X8,
			MEDIA_BUS_FMT_YUYV8_1X16
		),
		.yuv	= true,
		.bpp    = 16,
	},
	/*** raw bayer and grayscale formats start here ***/
	{
		.fourcc = V4L2_PIX_FMT_SBGGR8,
		.codes  = IMX_BUS_FMTS(MEDIA_BUS_FMT_SBGGR8_1X8),
		.bpp    = 8,
	}, {
		.fourcc = V4L2_PIX_FMT_SGBRG8,
		.codes  = IMX_BUS_FMTS(MEDIA_BUS_FMT_SGBRG8_1X8),
		.bpp    = 8,
	}, {
		.fourcc = V4L2_PIX_FMT_SGRBG8,
		.codes  = IMX_BUS_FMTS(MEDIA_BUS_FMT_SGRBG8_1X8),
		.bpp    = 8,
	}, {
		.fourcc = V4L2_PIX_FMT_SRGGB8,
		.codes  = IMX_BUS_FMTS(MEDIA_BUS_FMT_SRGGB8_1X8),
		.bpp    = 8,
	}, {
		.fourcc = V4L2_PIX_FMT_SBGGR10,
		.codes  = IMX_BUS_FMTS(MEDIA_BUS_FMT_SBGGR10_1X10),
		.bpp    = 16,
	}, {
		.fourcc = V4L2_PIX_FMT_SGBRG10,
		.codes  = IMX_BUS_FMTS(MEDIA_BUS_FMT_SGBRG10_1X10),
		.bpp    = 16,
	}, {
		.fourcc = V4L2_PIX_FMT_SGRBG10,
		.codes  = IMX_BUS_FMTS(MEDIA_BUS_FMT_SGRBG10_1X10),
		.bpp    = 16,
	}, {
		.fourcc = V4L2_PIX_FMT_SRGGB10,
		.codes  = IMX_BUS_FMTS(MEDIA_BUS_FMT_SRGGB10_1X10),
		.bpp    = 16,
	}, {
		.fourcc = V4L2_PIX_FMT_SBGGR12,
		.codes  = IMX_BUS_FMTS(MEDIA_BUS_FMT_SBGGR12_1X12),
		.bpp    = 16,
	}, {
		.fourcc = V4L2_PIX_FMT_SGBRG12,
		.codes  = IMX_BUS_FMTS(MEDIA_BUS_FMT_SGBRG12_1X12),
		.bpp    = 16,
	}, {
		.fourcc = V4L2_PIX_FMT_SGRBG12,
		.codes  = IMX_BUS_FMTS(MEDIA_BUS_FMT_SGRBG12_1X12),
		.bpp    = 16,
	}, {
		.fourcc = V4L2_PIX_FMT_SRGGB12,
		.codes  = IMX_BUS_FMTS(MEDIA_BUS_FMT_SRGGB12_1X12),
		.bpp    = 16,
	}, {
		.fourcc = V4L2_PIX_FMT_SBGGR14,
		.codes  = IMX_BUS_FMTS(MEDIA_BUS_FMT_SBGGR14_1X14),
		.bpp    = 16,
	}, {
		.fourcc = V4L2_PIX_FMT_SGBRG14,
		.codes  = IMX_BUS_FMTS(MEDIA_BUS_FMT_SGBRG14_1X14),
		.bpp    = 16,
	}, {
		.fourcc = V4L2_PIX_FMT_SGRBG14,
		.codes  = IMX_BUS_FMTS(MEDIA_BUS_FMT_SGRBG14_1X14),
		.bpp    = 16,
	}, {
		.fourcc = V4L2_PIX_FMT_SRGGB14,
		.codes  = IMX_BUS_FMTS(MEDIA_BUS_FMT_SRGGB14_1X14),
		.bpp    = 16,
	}, {
		.fourcc = V4L2_PIX_FMT_GREY,
		.codes  = IMX_BUS_FMTS(MEDIA_BUS_FMT_Y8_1X8),
		.bpp    = 8,
	}, {
		.fourcc = V4L2_PIX_FMT_Y10,
		.codes  = IMX_BUS_FMTS(MEDIA_BUS_FMT_Y10_1X10),
		.bpp    = 16,
	}, {
		.fourcc = V4L2_PIX_FMT_Y12,
		.codes  = IMX_BUS_FMTS(MEDIA_BUS_FMT_Y12_1X12),
		.bpp    = 16,
	}, {
		.fourcc = V4L2_PIX_FMT_Y14,
		.codes  = IMX_BUS_FMTS(MEDIA_BUS_FMT_Y14_1X14),
		.bpp    = 16,
	},
};

/*
 * Search in the pixel_formats[] array for an entry with the given fourcc
 * return it.
 */
static const struct imx7_csi_pixfmt *imx7_csi_find_pixel_format(u32 fourcc)
{
	unsigned int i;

	for (i = 0; i < ARRAY_SIZE(pixel_formats); i++) {
		const struct imx7_csi_pixfmt *fmt = &pixel_formats[i];

		if (fmt->fourcc == fourcc)
			return fmt;
	}

	return NULL;
}

/*
 * Search in the pixel_formats[] array for an entry with the given media
 * bus code and return it.
 */
static const struct imx7_csi_pixfmt *imx7_csi_find_mbus_format(u32 code)
{
	unsigned int i;

	for (i = 0; i < ARRAY_SIZE(pixel_formats); i++) {
		const struct imx7_csi_pixfmt *fmt = &pixel_formats[i];
		unsigned int j;

		if (!fmt->codes)
			continue;

		for (j = 0; fmt->codes[j]; j++) {
			if (code == fmt->codes[j])
				return fmt;
		}
	}

	return NULL;
}

/*
 * Enumerate entries in the pixel_formats[] array that match the
 * requested search criteria. Return the media-bus code that matches
 * the search criteria at the requested match index.
 *
 * @code: The returned media-bus code that matches the search criteria at
 *        the requested match index.
 * @index: The requested match index.
 */
static int imx7_csi_enum_mbus_formats(u32 *code, u32 index)
{
	unsigned int i;

	for (i = 0; i < ARRAY_SIZE(pixel_formats); i++) {
		const struct imx7_csi_pixfmt *fmt = &pixel_formats[i];
		unsigned int j;

		if (!fmt->codes)
			continue;

		for (j = 0; fmt->codes[j]; j++) {
			if (index == 0) {
				*code = fmt->codes[j];
				return 0;
			}

			index--;
		}
	}

	return -EINVAL;
}

/* -----------------------------------------------------------------------------
 * Video Capture Device - IOCTLs
 */

static int imx7_csi_video_querycap(struct file *file, void *fh,
				   struct v4l2_capability *cap)
{
	struct imx7_csi *csi = video_drvdata(file);

	strscpy(cap->driver, IMX7_CSI_VIDEO_NAME, sizeof(cap->driver));
	strscpy(cap->card, IMX7_CSI_VIDEO_NAME, sizeof(cap->card));
	snprintf(cap->bus_info, sizeof(cap->bus_info),
		 "platform:%s", dev_name(csi->dev));

	return 0;
}

static int imx7_csi_video_enum_fmt_vid_cap(struct file *file, void *fh,
					   struct v4l2_fmtdesc *f)
{
	unsigned int index = f->index;
	unsigned int i;

	for (i = 0; i < ARRAY_SIZE(pixel_formats); i++) {
		const struct imx7_csi_pixfmt *fmt = &pixel_formats[i];

		/*
		 * If a media bus code is specified, only consider formats that
		 * match it.
		 */
		if (f->mbus_code) {
			unsigned int j;

			if (!fmt->codes)
				continue;

			for (j = 0; fmt->codes[j]; j++) {
				if (f->mbus_code == fmt->codes[j])
					break;
			}

			if (!fmt->codes[j])
				continue;
		}

		if (index == 0) {
			f->pixelformat = fmt->fourcc;
			return 0;
		}

		index--;
	}

	return -EINVAL;
}

static int imx7_csi_video_enum_framesizes(struct file *file, void *fh,
					  struct v4l2_frmsizeenum *fsize)
{
	const struct imx7_csi_pixfmt *cc;

	if (fsize->index > 0)
		return -EINVAL;

	cc = imx7_csi_find_pixel_format(fsize->pixel_format);
	if (!cc)
		return -EINVAL;

	/*
	 * TODO: The constraints are hardware-specific and may depend on the
	 * pixel format. This should come from the driver using
	 * imx_media_capture.
	 */
	fsize->type = V4L2_FRMSIZE_TYPE_CONTINUOUS;
	fsize->stepwise.min_width = 1;
	fsize->stepwise.max_width = 65535;
	fsize->stepwise.min_height = 1;
	fsize->stepwise.max_height = 65535;
	fsize->stepwise.step_width = 1;
	fsize->stepwise.step_height = 1;

	return 0;
}

static int imx7_csi_video_g_fmt_vid_cap(struct file *file, void *fh,
					struct v4l2_format *f)
{
	struct imx7_csi *csi = video_drvdata(file);

	f->fmt.pix = csi->vdev_fmt;

	return 0;
}

static const struct imx7_csi_pixfmt *
__imx7_csi_video_try_fmt(struct v4l2_pix_format *pixfmt,
			 struct v4l2_rect *compose)
{
	const struct imx7_csi_pixfmt *cc;
	u32 walign;

	if (compose) {
		compose->width = pixfmt->width;
		compose->height = pixfmt->height;
	}

	/*
	 * Find the pixel format, default to the first supported format if not
	 * found.
	 */
	cc = imx7_csi_find_pixel_format(pixfmt->pixelformat);
	if (!cc) {
		pixfmt->pixelformat = IMX7_CSI_DEF_PIX_FORMAT;
		cc = imx7_csi_find_pixel_format(pixfmt->pixelformat);
	}

	/*
	 * The width alignment is 8 bytes as indicated by the
	 * CSI_IMAG_PARA.IMAGE_WIDTH documentation. Convert it to pixels.
	 *
	 * TODO: Implement configurable stride support.
	 */
	walign = 8 * 8 / cc->bpp;
<<<<<<< HEAD
	v4l_bound_align_image(&pixfmt->width, 1, 0xffff, walign,
			      &pixfmt->height, 1, 0xffff, 1, 0);
=======
	pixfmt->width = clamp(round_up(pixfmt->width, walign), walign,
			      round_down(65535U, walign));
	pixfmt->height = clamp(pixfmt->height, 1U, 65535U);
>>>>>>> c02d35d8

	pixfmt->bytesperline = pixfmt->width * cc->bpp / 8;
	pixfmt->sizeimage = pixfmt->bytesperline * pixfmt->height;
	pixfmt->field = V4L2_FIELD_NONE;

	return cc;
}

static int imx7_csi_video_try_fmt_vid_cap(struct file *file, void *fh,
					  struct v4l2_format *f)
{
	__imx7_csi_video_try_fmt(&f->fmt.pix, NULL);
	return 0;
}

static int imx7_csi_video_s_fmt_vid_cap(struct file *file, void *fh,
					struct v4l2_format *f)
{
	struct imx7_csi *csi = video_drvdata(file);
	const struct imx7_csi_pixfmt *cc;

	if (vb2_is_busy(&csi->q)) {
		dev_err(csi->dev, "%s queue busy\n", __func__);
		return -EBUSY;
	}

	cc = __imx7_csi_video_try_fmt(&f->fmt.pix, &csi->vdev_compose);

	csi->vdev_cc = cc;
	csi->vdev_fmt = f->fmt.pix;

	return 0;
}

static int imx7_csi_video_g_selection(struct file *file, void *fh,
				      struct v4l2_selection *s)
{
	struct imx7_csi *csi = video_drvdata(file);

	if (s->type != V4L2_BUF_TYPE_VIDEO_CAPTURE)
		return -EINVAL;

	switch (s->target) {
	case V4L2_SEL_TGT_COMPOSE:
	case V4L2_SEL_TGT_COMPOSE_DEFAULT:
	case V4L2_SEL_TGT_COMPOSE_BOUNDS:
		/* The compose rectangle is fixed to the source format. */
		s->r = csi->vdev_compose;
		break;
	case V4L2_SEL_TGT_COMPOSE_PADDED:
		/*
		 * The hardware writes with a configurable but fixed DMA burst
		 * size. If the source format width is not burst size aligned,
		 * the written frame contains padding to the right.
		 */
		s->r.left = 0;
		s->r.top = 0;
		s->r.width = csi->vdev_fmt.width;
		s->r.height = csi->vdev_fmt.height;
		break;
	default:
		return -EINVAL;
	}

	return 0;
}

static const struct v4l2_ioctl_ops imx7_csi_video_ioctl_ops = {
	.vidioc_querycap		= imx7_csi_video_querycap,

	.vidioc_enum_fmt_vid_cap	= imx7_csi_video_enum_fmt_vid_cap,
	.vidioc_enum_framesizes		= imx7_csi_video_enum_framesizes,

	.vidioc_g_fmt_vid_cap		= imx7_csi_video_g_fmt_vid_cap,
	.vidioc_try_fmt_vid_cap		= imx7_csi_video_try_fmt_vid_cap,
	.vidioc_s_fmt_vid_cap		= imx7_csi_video_s_fmt_vid_cap,

	.vidioc_g_selection		= imx7_csi_video_g_selection,

	.vidioc_reqbufs			= vb2_ioctl_reqbufs,
	.vidioc_create_bufs		= vb2_ioctl_create_bufs,
	.vidioc_prepare_buf		= vb2_ioctl_prepare_buf,
	.vidioc_querybuf		= vb2_ioctl_querybuf,
	.vidioc_qbuf			= vb2_ioctl_qbuf,
	.vidioc_dqbuf			= vb2_ioctl_dqbuf,
	.vidioc_expbuf			= vb2_ioctl_expbuf,
	.vidioc_streamon		= vb2_ioctl_streamon,
	.vidioc_streamoff		= vb2_ioctl_streamoff,
};

/* -----------------------------------------------------------------------------
 * Video Capture Device - Queue Operations
 */

static int imx7_csi_video_queue_setup(struct vb2_queue *vq,
				      unsigned int *nbuffers,
				      unsigned int *nplanes,
				      unsigned int sizes[],
				      struct device *alloc_devs[])
{
	struct imx7_csi *csi = vb2_get_drv_priv(vq);
	struct v4l2_pix_format *pix = &csi->vdev_fmt;
	unsigned int count = *nbuffers;

	if (vq->type != V4L2_BUF_TYPE_VIDEO_CAPTURE)
		return -EINVAL;

	if (*nplanes) {
		if (*nplanes != 1 || sizes[0] < pix->sizeimage)
			return -EINVAL;
		count += vq->num_buffers;
	}

	count = min_t(__u32, IMX7_CSI_VIDEO_MEM_LIMIT / pix->sizeimage, count);

	if (*nplanes)
		*nbuffers = (count < vq->num_buffers) ? 0 :
			count - vq->num_buffers;
	else
		*nbuffers = count;

	*nplanes = 1;
	sizes[0] = pix->sizeimage;

	return 0;
}

static int imx7_csi_video_buf_init(struct vb2_buffer *vb)
{
	struct imx7_csi_vb2_buffer *buf = to_imx7_csi_vb2_buffer(vb);

	INIT_LIST_HEAD(&buf->list);

	return 0;
}

static int imx7_csi_video_buf_prepare(struct vb2_buffer *vb)
{
	struct imx7_csi *csi = vb2_get_drv_priv(vb->vb2_queue);
	struct v4l2_pix_format *pix = &csi->vdev_fmt;

	if (vb2_plane_size(vb, 0) < pix->sizeimage) {
		dev_err(csi->dev,
			"data will not fit into plane (%lu < %lu)\n",
			vb2_plane_size(vb, 0), (long)pix->sizeimage);
		return -EINVAL;
	}

	vb2_set_plane_payload(vb, 0, pix->sizeimage);

	return 0;
}

static bool imx7_csi_fast_track_buffer(struct imx7_csi *csi,
				       struct imx7_csi_vb2_buffer *buf)
{
	unsigned long flags;
	dma_addr_t dma_addr;
	int buf_num;
	u32 isr;

	if (!csi->is_streaming)
		return false;

	dma_addr = vb2_dma_contig_plane_dma_addr(&buf->vbuf.vb2_buf, 0);

	/*
	 * buf_num holds the framebuffer ID of the most recently (*not* the
	 * next anticipated) triggered interrupt. Without loss of generality,
	 * if buf_num is 0, the hardware is capturing to FB2. If FB1 has been
	 * programmed with a dummy buffer (as indicated by active_vb2_buf[0]
	 * being NULL), then we can fast-track the new buffer by programming
	 * its address in FB1 before the hardware completes FB2, instead of
	 * adding it to the buffer queue and incurring a delay of one
	 * additional frame.
	 *
	 * The irqlock prevents races with the interrupt handler that updates
	 * buf_num when it programs the next buffer, but we can still race with
	 * the hardware if we program the buffer in FB1 just after the hardware
	 * completes FB2 and switches to FB1 and before buf_num can be updated
	 * by the interrupt handler for FB2.  The fast-tracked buffer would
	 * then be ignored by the hardware while the driver would think it has
	 * successfully been processed.
	 *
	 * To avoid this problem, if we can't avoid the race, we can detect
	 * that we have lost it by checking, after programming the buffer in
	 * FB1, if the interrupt flag indicating completion of FB2 has been
	 * raised. If that is not the case, fast-tracking succeeded, and we can
	 * update active_vb2_buf[0]. Otherwise, we may or may not have lost the
	 * race (as the interrupt flag may have been raised just after
	 * programming FB1 and before we read the interrupt status register),
	 * and we need to assume the worst case of a race loss and queue the
	 * buffer through the slow path.
	 */

	spin_lock_irqsave(&csi->irqlock, flags);

	buf_num = csi->buf_num;
	if (csi->active_vb2_buf[buf_num]) {
		spin_unlock_irqrestore(&csi->irqlock, flags);
		return false;
	}

	imx7_csi_update_buf(csi, dma_addr, buf_num);

	isr = imx7_csi_reg_read(csi, CSI_CSISR);
	if (isr & (buf_num ? BIT_DMA_TSF_DONE_FB1 : BIT_DMA_TSF_DONE_FB2)) {
		/*
		 * The interrupt for the /other/ FB just came (the isr hasn't
		 * run yet though, because we have the lock here); we can't be
		 * sure we've programmed buf_num FB in time, so queue the buffer
		 * to the buffer queue normally. No need to undo writing the FB
		 * register, since we won't return it as active_vb2_buf is NULL,
		 * so it's okay to potentially write it to both FB1 and FB2;
		 * only the one where it was queued normally will be returned.
		 */
		spin_unlock_irqrestore(&csi->irqlock, flags);
		return false;
	}

	csi->active_vb2_buf[buf_num] = buf;

	spin_unlock_irqrestore(&csi->irqlock, flags);
	return true;
}

static void imx7_csi_video_buf_queue(struct vb2_buffer *vb)
{
	struct imx7_csi *csi = vb2_get_drv_priv(vb->vb2_queue);
	struct imx7_csi_vb2_buffer *buf = to_imx7_csi_vb2_buffer(vb);
	unsigned long flags;

	if (imx7_csi_fast_track_buffer(csi, buf))
		return;

	spin_lock_irqsave(&csi->q_lock, flags);

	list_add_tail(&buf->list, &csi->ready_q);

	spin_unlock_irqrestore(&csi->q_lock, flags);
}

static int imx7_csi_video_validate_fmt(struct imx7_csi *csi)
{
	struct v4l2_subdev_format fmt_src = {
		.pad = IMX7_CSI_PAD_SRC,
		.which = V4L2_SUBDEV_FORMAT_ACTIVE,
	};
	const struct imx7_csi_pixfmt *cc;
	int ret;

	/* Retrieve the media bus format on the source subdev. */
	ret = v4l2_subdev_call_state_active(&csi->sd, pad, get_fmt, &fmt_src);
	if (ret)
		return ret;

	/*
	 * Verify that the media bus size matches the size set on the video
	 * node. It is sufficient to check the compose rectangle size without
	 * checking the rounded size from pix_fmt, as the rounded size is
	 * derived directly from the compose rectangle size, and will thus
	 * always match if the compose rectangle matches.
	 */
	if (csi->vdev_compose.width != fmt_src.format.width ||
	    csi->vdev_compose.height != fmt_src.format.height)
		return -EPIPE;

	/*
	 * Verify that the media bus code is compatible with the pixel format
	 * set on the video node.
	 */
	cc = imx7_csi_find_mbus_format(fmt_src.format.code);
	if (!cc || csi->vdev_cc->yuv != cc->yuv)
		return -EPIPE;

	return 0;
}

static int imx7_csi_video_start_streaming(struct vb2_queue *vq,
					  unsigned int count)
{
	struct imx7_csi *csi = vb2_get_drv_priv(vq);
	struct imx7_csi_vb2_buffer *buf, *tmp;
	unsigned long flags;
	int ret;

	ret = imx7_csi_video_validate_fmt(csi);
	if (ret) {
		dev_err(csi->dev, "capture format not valid\n");
		goto err_buffers;
	}

	mutex_lock(&csi->mdev.graph_mutex);

	ret = __video_device_pipeline_start(csi->vdev, &csi->pipe);
	if (ret)
		goto err_unlock;

	ret = v4l2_subdev_call(&csi->sd, video, s_stream, 1);
	if (ret)
		goto err_stop;

	mutex_unlock(&csi->mdev.graph_mutex);

	return 0;

err_stop:
	__video_device_pipeline_stop(csi->vdev);
err_unlock:
	mutex_unlock(&csi->mdev.graph_mutex);
	dev_err(csi->dev, "pipeline start failed with %d\n", ret);
err_buffers:
	spin_lock_irqsave(&csi->q_lock, flags);
	list_for_each_entry_safe(buf, tmp, &csi->ready_q, list) {
		list_del(&buf->list);
		vb2_buffer_done(&buf->vbuf.vb2_buf, VB2_BUF_STATE_QUEUED);
	}
	spin_unlock_irqrestore(&csi->q_lock, flags);
	return ret;
}

static void imx7_csi_video_stop_streaming(struct vb2_queue *vq)
{
	struct imx7_csi *csi = vb2_get_drv_priv(vq);
	struct imx7_csi_vb2_buffer *frame;
	struct imx7_csi_vb2_buffer *tmp;
	unsigned long flags;

	mutex_lock(&csi->mdev.graph_mutex);
	v4l2_subdev_call(&csi->sd, video, s_stream, 0);
	__video_device_pipeline_stop(csi->vdev);
	mutex_unlock(&csi->mdev.graph_mutex);

	/* release all active buffers */
	spin_lock_irqsave(&csi->q_lock, flags);
	list_for_each_entry_safe(frame, tmp, &csi->ready_q, list) {
		list_del(&frame->list);
		vb2_buffer_done(&frame->vbuf.vb2_buf, VB2_BUF_STATE_ERROR);
	}
	spin_unlock_irqrestore(&csi->q_lock, flags);
}

static const struct vb2_ops imx7_csi_video_qops = {
	.queue_setup	 = imx7_csi_video_queue_setup,
	.buf_init        = imx7_csi_video_buf_init,
	.buf_prepare	 = imx7_csi_video_buf_prepare,
	.buf_queue	 = imx7_csi_video_buf_queue,
	.wait_prepare	 = vb2_ops_wait_prepare,
	.wait_finish	 = vb2_ops_wait_finish,
	.start_streaming = imx7_csi_video_start_streaming,
	.stop_streaming  = imx7_csi_video_stop_streaming,
};

/* -----------------------------------------------------------------------------
 * Video Capture Device - File Operations
 */

static int imx7_csi_video_open(struct file *file)
{
	struct imx7_csi *csi = video_drvdata(file);
	int ret;

	if (mutex_lock_interruptible(&csi->vdev_mutex))
		return -ERESTARTSYS;

	ret = v4l2_fh_open(file);
	if (ret) {
		dev_err(csi->dev, "v4l2_fh_open failed\n");
		goto out;
	}

	ret = v4l2_pipeline_pm_get(&csi->vdev->entity);
	if (ret)
		v4l2_fh_release(file);

out:
	mutex_unlock(&csi->vdev_mutex);
	return ret;
}

static int imx7_csi_video_release(struct file *file)
{
	struct imx7_csi *csi = video_drvdata(file);
	struct vb2_queue *vq = &csi->q;

	mutex_lock(&csi->vdev_mutex);

	if (file->private_data == vq->owner) {
		vb2_queue_release(vq);
		vq->owner = NULL;
	}

	v4l2_pipeline_pm_put(&csi->vdev->entity);

	v4l2_fh_release(file);
	mutex_unlock(&csi->vdev_mutex);
	return 0;
}

static const struct v4l2_file_operations imx7_csi_video_fops = {
	.owner		= THIS_MODULE,
	.open		= imx7_csi_video_open,
	.release	= imx7_csi_video_release,
	.poll		= vb2_fop_poll,
	.unlocked_ioctl	= video_ioctl2,
	.mmap		= vb2_fop_mmap,
};

/* -----------------------------------------------------------------------------
 * Video Capture Device - Init & Cleanup
 */

static struct imx7_csi_vb2_buffer *imx7_csi_video_next_buf(struct imx7_csi *csi)
{
	struct imx7_csi_vb2_buffer *buf = NULL;
	unsigned long flags;

	spin_lock_irqsave(&csi->q_lock, flags);

	/* get next queued buffer */
	if (!list_empty(&csi->ready_q)) {
		buf = list_entry(csi->ready_q.next, struct imx7_csi_vb2_buffer,
				 list);
		list_del(&buf->list);
	}

	spin_unlock_irqrestore(&csi->q_lock, flags);

	return buf;
}

static void imx7_csi_video_init_format(struct imx7_csi *csi)
{
	struct v4l2_pix_format *pixfmt = &csi->vdev_fmt;

	pixfmt->width = IMX7_CSI_DEF_PIX_WIDTH;
	pixfmt->height = IMX7_CSI_DEF_PIX_HEIGHT;

	csi->vdev_cc = __imx7_csi_video_try_fmt(pixfmt, &csi->vdev_compose);
}

static int imx7_csi_video_register(struct imx7_csi *csi)
{
	struct v4l2_subdev *sd = &csi->sd;
	struct v4l2_device *v4l2_dev = sd->v4l2_dev;
	struct video_device *vdev = csi->vdev;
	int ret;

	vdev->v4l2_dev = v4l2_dev;

	/* Initialize the default format and compose rectangle. */
	imx7_csi_video_init_format(csi);

	/* Register the video device. */
	ret = video_register_device(vdev, VFL_TYPE_VIDEO, -1);
	if (ret) {
		dev_err(csi->dev, "Failed to register video device\n");
		return ret;
	}

	dev_info(csi->dev, "Registered %s as /dev/%s\n", vdev->name,
		 video_device_node_name(vdev));

	/* Create the link from the CSI subdev to the video device. */
	ret = media_create_pad_link(&sd->entity, IMX7_CSI_PAD_SRC,
				    &vdev->entity, 0, MEDIA_LNK_FL_IMMUTABLE |
				    MEDIA_LNK_FL_ENABLED);
	if (ret) {
		dev_err(csi->dev, "failed to create link to device node\n");
		video_unregister_device(vdev);
		return ret;
	}

	return 0;
}

static void imx7_csi_video_unregister(struct imx7_csi *csi)
{
	media_entity_cleanup(&csi->vdev->entity);
	video_unregister_device(csi->vdev);
}

static int imx7_csi_video_init(struct imx7_csi *csi)
{
	struct video_device *vdev;
	struct vb2_queue *vq;
	int ret;

	mutex_init(&csi->vdev_mutex);
	INIT_LIST_HEAD(&csi->ready_q);
	spin_lock_init(&csi->q_lock);

	/* Allocate and initialize the video device. */
	vdev = video_device_alloc();
	if (!vdev)
		return -ENOMEM;

	vdev->fops = &imx7_csi_video_fops;
	vdev->ioctl_ops = &imx7_csi_video_ioctl_ops;
	vdev->minor = -1;
	vdev->release = video_device_release;
	vdev->vfl_dir = VFL_DIR_RX;
	vdev->tvnorms = V4L2_STD_NTSC | V4L2_STD_PAL | V4L2_STD_SECAM;
	vdev->device_caps = V4L2_CAP_VIDEO_CAPTURE | V4L2_CAP_STREAMING
			 | V4L2_CAP_IO_MC;
	vdev->lock = &csi->vdev_mutex;
	vdev->queue = &csi->q;

	snprintf(vdev->name, sizeof(vdev->name), "%s capture", csi->sd.name);

	video_set_drvdata(vdev, csi);
	csi->vdev = vdev;

	/* Initialize the video device pad. */
	csi->vdev_pad.flags = MEDIA_PAD_FL_SINK;
	ret = media_entity_pads_init(&vdev->entity, 1, &csi->vdev_pad);
	if (ret) {
		video_device_release(vdev);
		return ret;
	}

	/* Initialize the vb2 queue. */
	vq = &csi->q;
	vq->type = V4L2_BUF_TYPE_VIDEO_CAPTURE;
	vq->io_modes = VB2_MMAP | VB2_DMABUF;
	vq->drv_priv = csi;
	vq->buf_struct_size = sizeof(struct imx7_csi_vb2_buffer);
	vq->ops = &imx7_csi_video_qops;
	vq->mem_ops = &vb2_dma_contig_memops;
	vq->timestamp_flags = V4L2_BUF_FLAG_TIMESTAMP_MONOTONIC;
	vq->lock = &csi->vdev_mutex;
	vq->min_buffers_needed = 2;
	vq->dev = csi->dev;

	ret = vb2_queue_init(vq);
	if (ret) {
		dev_err(csi->dev, "vb2_queue_init failed\n");
		video_device_release(vdev);
		return ret;
	}

	return 0;
}

/* -----------------------------------------------------------------------------
 * V4L2 Subdev Operations
 */

static int imx7_csi_s_stream(struct v4l2_subdev *sd, int enable)
{
	struct imx7_csi *csi = v4l2_get_subdevdata(sd);
	struct v4l2_subdev_state *sd_state;
	int ret = 0;

	sd_state = v4l2_subdev_lock_and_get_active_state(sd);

	if (enable) {
		ret = imx7_csi_init(csi, sd_state);
		if (ret < 0)
			goto out_unlock;

		ret = v4l2_subdev_call(csi->src_sd, video, s_stream, 1);
		if (ret < 0) {
			imx7_csi_deinit(csi, VB2_BUF_STATE_QUEUED);
			goto out_unlock;
		}

		imx7_csi_enable(csi);
	} else {
		imx7_csi_disable(csi);

		v4l2_subdev_call(csi->src_sd, video, s_stream, 0);

		imx7_csi_deinit(csi, VB2_BUF_STATE_ERROR);
	}

	csi->is_streaming = !!enable;

out_unlock:
	v4l2_subdev_unlock_state(sd_state);

	return ret;
}

static int imx7_csi_init_cfg(struct v4l2_subdev *sd,
			     struct v4l2_subdev_state *sd_state)
{
	const struct imx7_csi_pixfmt *cc;
	int i;

	cc = imx7_csi_find_mbus_format(IMX7_CSI_DEF_MBUS_CODE);

	for (i = 0; i < IMX7_CSI_PADS_NUM; i++) {
		struct v4l2_mbus_framefmt *mf =
			v4l2_subdev_get_pad_format(sd, sd_state, i);

		mf->code = IMX7_CSI_DEF_MBUS_CODE;
		mf->width = IMX7_CSI_DEF_PIX_WIDTH;
		mf->height = IMX7_CSI_DEF_PIX_HEIGHT;
		mf->field = V4L2_FIELD_NONE;

		mf->colorspace = V4L2_COLORSPACE_SRGB;
		mf->xfer_func = V4L2_MAP_XFER_FUNC_DEFAULT(mf->colorspace);
		mf->ycbcr_enc = V4L2_MAP_YCBCR_ENC_DEFAULT(mf->colorspace);
		mf->quantization = V4L2_MAP_QUANTIZATION_DEFAULT(!cc->yuv,
					mf->colorspace, mf->ycbcr_enc);
	}

	return 0;
}

static int imx7_csi_enum_mbus_code(struct v4l2_subdev *sd,
				   struct v4l2_subdev_state *sd_state,
				   struct v4l2_subdev_mbus_code_enum *code)
{
	struct v4l2_mbus_framefmt *in_fmt;
	int ret = 0;

	in_fmt = v4l2_subdev_get_pad_format(sd, sd_state, IMX7_CSI_PAD_SINK);

	switch (code->pad) {
	case IMX7_CSI_PAD_SINK:
		ret = imx7_csi_enum_mbus_formats(&code->code, code->index);
		break;

	case IMX7_CSI_PAD_SRC:
		if (code->index != 0) {
			ret = -EINVAL;
			break;
		}

		code->code = in_fmt->code;
		break;

	default:
		ret = -EINVAL;
		break;
	}

	return ret;
}

/*
 * Default the colorspace in tryfmt to SRGB if set to an unsupported
 * colorspace or not initialized. Then set the remaining colorimetry
 * parameters based on the colorspace if they are uninitialized.
 *
 * tryfmt->code must be set on entry.
 */
static void imx7_csi_try_colorimetry(struct v4l2_mbus_framefmt *tryfmt)
{
	const struct imx7_csi_pixfmt *cc;
	bool is_rgb = false;

	cc = imx7_csi_find_mbus_format(tryfmt->code);
	if (cc && !cc->yuv)
		is_rgb = true;

	switch (tryfmt->colorspace) {
	case V4L2_COLORSPACE_SMPTE170M:
	case V4L2_COLORSPACE_REC709:
	case V4L2_COLORSPACE_JPEG:
	case V4L2_COLORSPACE_SRGB:
	case V4L2_COLORSPACE_BT2020:
	case V4L2_COLORSPACE_OPRGB:
	case V4L2_COLORSPACE_DCI_P3:
	case V4L2_COLORSPACE_RAW:
		break;
	default:
		tryfmt->colorspace = V4L2_COLORSPACE_SRGB;
		break;
	}

	if (tryfmt->xfer_func == V4L2_XFER_FUNC_DEFAULT)
		tryfmt->xfer_func =
			V4L2_MAP_XFER_FUNC_DEFAULT(tryfmt->colorspace);

	if (tryfmt->ycbcr_enc == V4L2_YCBCR_ENC_DEFAULT)
		tryfmt->ycbcr_enc =
			V4L2_MAP_YCBCR_ENC_DEFAULT(tryfmt->colorspace);

	if (tryfmt->quantization == V4L2_QUANTIZATION_DEFAULT)
		tryfmt->quantization =
			V4L2_MAP_QUANTIZATION_DEFAULT(is_rgb,
						      tryfmt->colorspace,
						      tryfmt->ycbcr_enc);
}

static void imx7_csi_try_fmt(struct v4l2_subdev *sd,
			     struct v4l2_subdev_state *sd_state,
			     struct v4l2_subdev_format *sdformat,
			     const struct imx7_csi_pixfmt **cc)
{
	const struct imx7_csi_pixfmt *in_cc;
	struct v4l2_mbus_framefmt *in_fmt;
	u32 code;

	in_fmt = v4l2_subdev_get_pad_format(sd, sd_state, IMX7_CSI_PAD_SINK);

	switch (sdformat->pad) {
	case IMX7_CSI_PAD_SRC:
		in_cc = imx7_csi_find_mbus_format(in_fmt->code);

		sdformat->format.width = in_fmt->width;
		sdformat->format.height = in_fmt->height;
		sdformat->format.code = in_fmt->code;
		sdformat->format.field = in_fmt->field;
		*cc = in_cc;

		sdformat->format.colorspace = in_fmt->colorspace;
		sdformat->format.xfer_func = in_fmt->xfer_func;
		sdformat->format.quantization = in_fmt->quantization;
		sdformat->format.ycbcr_enc = in_fmt->ycbcr_enc;
		break;

	case IMX7_CSI_PAD_SINK:
		*cc = imx7_csi_find_mbus_format(sdformat->format.code);
		if (!*cc) {
			code = IMX7_CSI_DEF_MBUS_CODE;
			*cc = imx7_csi_find_mbus_format(code);
			sdformat->format.code = code;
		}

		if (sdformat->format.field != V4L2_FIELD_INTERLACED)
			sdformat->format.field = V4L2_FIELD_NONE;
		break;
	}

	imx7_csi_try_colorimetry(&sdformat->format);
}

static int imx7_csi_set_fmt(struct v4l2_subdev *sd,
			    struct v4l2_subdev_state *sd_state,
			    struct v4l2_subdev_format *sdformat)
{
	struct imx7_csi *csi = v4l2_get_subdevdata(sd);
	const struct imx7_csi_pixfmt *outcc;
	struct v4l2_mbus_framefmt *outfmt;
	const struct imx7_csi_pixfmt *cc;
	struct v4l2_mbus_framefmt *fmt;
	struct v4l2_subdev_format format;

	if (csi->is_streaming)
		return -EBUSY;

	imx7_csi_try_fmt(sd, sd_state, sdformat, &cc);

	fmt = v4l2_subdev_get_pad_format(sd, sd_state, sdformat->pad);

	*fmt = sdformat->format;

	if (sdformat->pad == IMX7_CSI_PAD_SINK) {
		/* propagate format to source pads */
		format.pad = IMX7_CSI_PAD_SRC;
		format.which = sdformat->which;
		format.format = sdformat->format;
		imx7_csi_try_fmt(sd, sd_state, &format, &outcc);

		outfmt = v4l2_subdev_get_pad_format(sd, sd_state,
						    IMX7_CSI_PAD_SRC);
		*outfmt = format.format;
	}

	return 0;
}

static int imx7_csi_pad_link_validate(struct v4l2_subdev *sd,
				      struct media_link *link,
				      struct v4l2_subdev_format *source_fmt,
				      struct v4l2_subdev_format *sink_fmt)
{
	struct imx7_csi *csi = v4l2_get_subdevdata(sd);
	struct media_pad *pad = NULL;
	unsigned int i;
	int ret;

	/*
	 * Validate the source link, and record whether the source uses the
	 * parallel input or the CSI-2 receiver.
	 */
	ret = v4l2_subdev_link_validate_default(sd, link, source_fmt, sink_fmt);
	if (ret)
		return ret;

	switch (csi->src_sd->entity.function) {
	case MEDIA_ENT_F_VID_IF_BRIDGE:
		/* The input is the CSI-2 receiver. */
		csi->is_csi2 = true;
		break;

	case MEDIA_ENT_F_VID_MUX:
		/* The input is the mux, check its input. */
		for (i = 0; i < csi->src_sd->entity.num_pads; i++) {
			struct media_pad *spad = &csi->src_sd->entity.pads[i];

			if (!(spad->flags & MEDIA_PAD_FL_SINK))
				continue;

			pad = media_pad_remote_pad_first(spad);
			if (pad)
				break;
		}

		if (!pad)
			return -ENODEV;

		csi->is_csi2 = pad->entity->function == MEDIA_ENT_F_VID_IF_BRIDGE;
		break;

	default:
		/*
		 * The input is an external entity, it must use the parallel
		 * bus.
		 */
		csi->is_csi2 = false;
		break;
	}

	return 0;
}

static int imx7_csi_registered(struct v4l2_subdev *sd)
{
	struct imx7_csi *csi = v4l2_get_subdevdata(sd);
	int ret;

	ret = imx7_csi_video_init(csi);
	if (ret)
		return ret;

	ret = imx7_csi_video_register(csi);
	if (ret)
		return ret;

	ret = v4l2_device_register_subdev_nodes(&csi->v4l2_dev);
	if (ret)
		goto err_unreg;

	ret = media_device_register(&csi->mdev);
	if (ret)
		goto err_unreg;

	return 0;

err_unreg:
	imx7_csi_video_unregister(csi);
	return ret;
}

static void imx7_csi_unregistered(struct v4l2_subdev *sd)
{
	struct imx7_csi *csi = v4l2_get_subdevdata(sd);

	imx7_csi_video_unregister(csi);
}

static const struct v4l2_subdev_video_ops imx7_csi_video_ops = {
	.s_stream	= imx7_csi_s_stream,
};

static const struct v4l2_subdev_pad_ops imx7_csi_pad_ops = {
	.init_cfg	= imx7_csi_init_cfg,
	.enum_mbus_code	= imx7_csi_enum_mbus_code,
	.get_fmt	= v4l2_subdev_get_fmt,
	.set_fmt	= imx7_csi_set_fmt,
	.link_validate	= imx7_csi_pad_link_validate,
};

static const struct v4l2_subdev_ops imx7_csi_subdev_ops = {
	.video		= &imx7_csi_video_ops,
	.pad		= &imx7_csi_pad_ops,
};

static const struct v4l2_subdev_internal_ops imx7_csi_internal_ops = {
	.registered	= imx7_csi_registered,
	.unregistered	= imx7_csi_unregistered,
};

/* -----------------------------------------------------------------------------
 * Media Entity Operations
 */

static const struct media_entity_operations imx7_csi_entity_ops = {
	.link_validate	= v4l2_subdev_link_validate,
	.get_fwnode_pad = v4l2_subdev_get_fwnode_pad_1_to_1,
};

/* -----------------------------------------------------------------------------
 * Probe & Remove
 */

static int imx7_csi_notify_bound(struct v4l2_async_notifier *notifier,
				 struct v4l2_subdev *sd,
				 struct v4l2_async_subdev *asd)
{
	struct imx7_csi *csi = imx7_csi_notifier_to_dev(notifier);
	struct media_pad *sink = &csi->sd.entity.pads[IMX7_CSI_PAD_SINK];

	csi->src_sd = sd;

	return v4l2_create_fwnode_links_to_pad(sd, sink, MEDIA_LNK_FL_ENABLED |
					       MEDIA_LNK_FL_IMMUTABLE);
}

static int imx7_csi_notify_complete(struct v4l2_async_notifier *notifier)
{
	struct imx7_csi *csi = imx7_csi_notifier_to_dev(notifier);

	return v4l2_device_register_subdev_nodes(&csi->v4l2_dev);
}

static const struct v4l2_async_notifier_operations imx7_csi_notify_ops = {
	.bound = imx7_csi_notify_bound,
	.complete = imx7_csi_notify_complete,
};

static int imx7_csi_async_register(struct imx7_csi *csi)
{
	struct v4l2_async_subdev *asd;
	struct fwnode_handle *ep;
	int ret;

	v4l2_async_nf_init(&csi->notifier);

	ep = fwnode_graph_get_endpoint_by_id(dev_fwnode(csi->dev), 0, 0,
					     FWNODE_GRAPH_ENDPOINT_NEXT);
	if (!ep) {
		ret = dev_err_probe(csi->dev, -ENOTCONN,
				    "Failed to get remote endpoint\n");
		goto error;
	}

	asd = v4l2_async_nf_add_fwnode_remote(&csi->notifier, ep,
					      struct v4l2_async_subdev);

	fwnode_handle_put(ep);

	if (IS_ERR(asd)) {
		ret = dev_err_probe(csi->dev, PTR_ERR(asd),
				    "Failed to add remote subdev to notifier\n");
		goto error;
	}

	csi->notifier.ops = &imx7_csi_notify_ops;

	ret = v4l2_async_nf_register(&csi->v4l2_dev, &csi->notifier);
	if (ret)
		goto error;

	return 0;

error:
	v4l2_async_nf_cleanup(&csi->notifier);
	return ret;
}

static void imx7_csi_media_cleanup(struct imx7_csi *csi)
{
	v4l2_device_unregister(&csi->v4l2_dev);
	media_device_unregister(&csi->mdev);
	v4l2_subdev_cleanup(&csi->sd);
	media_device_cleanup(&csi->mdev);
}

static const struct media_device_ops imx7_csi_media_ops = {
	.link_notify = v4l2_pipeline_link_notify,
};

static int imx7_csi_media_dev_init(struct imx7_csi *csi)
{
	int ret;

	strscpy(csi->mdev.model, "imx-media", sizeof(csi->mdev.model));
	csi->mdev.ops = &imx7_csi_media_ops;
	csi->mdev.dev = csi->dev;

	csi->v4l2_dev.mdev = &csi->mdev;
	strscpy(csi->v4l2_dev.name, "imx-media",
		sizeof(csi->v4l2_dev.name));
	snprintf(csi->mdev.bus_info, sizeof(csi->mdev.bus_info),
		 "platform:%s", dev_name(csi->mdev.dev));

	media_device_init(&csi->mdev);

	ret = v4l2_device_register(csi->dev, &csi->v4l2_dev);
	if (ret < 0) {
		v4l2_err(&csi->v4l2_dev,
			 "Failed to register v4l2_device: %d\n", ret);
		goto cleanup;
	}

	return 0;

cleanup:
	media_device_cleanup(&csi->mdev);

	return ret;
}

static int imx7_csi_media_init(struct imx7_csi *csi)
{
	unsigned int i;
	int ret;

	/* add media device */
	ret = imx7_csi_media_dev_init(csi);
	if (ret)
		return ret;

	v4l2_subdev_init(&csi->sd, &imx7_csi_subdev_ops);
	v4l2_set_subdevdata(&csi->sd, csi);
	csi->sd.internal_ops = &imx7_csi_internal_ops;
	csi->sd.entity.ops = &imx7_csi_entity_ops;
	csi->sd.entity.function = MEDIA_ENT_F_VID_IF_BRIDGE;
	csi->sd.dev = csi->dev;
	csi->sd.owner = THIS_MODULE;
	csi->sd.flags = V4L2_SUBDEV_FL_HAS_DEVNODE;
	snprintf(csi->sd.name, sizeof(csi->sd.name), "csi");

	for (i = 0; i < IMX7_CSI_PADS_NUM; i++)
		csi->pad[i].flags = (i == IMX7_CSI_PAD_SINK) ?
			MEDIA_PAD_FL_SINK : MEDIA_PAD_FL_SOURCE;

	ret = media_entity_pads_init(&csi->sd.entity, IMX7_CSI_PADS_NUM,
				     csi->pad);
	if (ret)
		goto error;

	ret = v4l2_subdev_init_finalize(&csi->sd);
	if (ret)
		goto error;

	ret = v4l2_device_register_subdev(&csi->v4l2_dev, &csi->sd);
	if (ret)
		goto error;

	return 0;

error:
	imx7_csi_media_cleanup(csi);
	return ret;
}

static int imx7_csi_probe(struct platform_device *pdev)
{
	struct device *dev = &pdev->dev;
	struct imx7_csi *csi;
	int ret;

	csi = devm_kzalloc(&pdev->dev, sizeof(*csi), GFP_KERNEL);
	if (!csi)
		return -ENOMEM;

	csi->dev = dev;
	platform_set_drvdata(pdev, csi);

	spin_lock_init(&csi->irqlock);

	/* Acquire resources and install interrupt handler. */
	csi->mclk = devm_clk_get(&pdev->dev, "mclk");
	if (IS_ERR(csi->mclk)) {
		ret = PTR_ERR(csi->mclk);
		dev_err(dev, "Failed to get mclk: %d", ret);
		return ret;
	}

	csi->irq = platform_get_irq(pdev, 0);
	if (csi->irq < 0)
		return csi->irq;

	csi->regbase = devm_platform_ioremap_resource(pdev, 0);
	if (IS_ERR(csi->regbase))
		return PTR_ERR(csi->regbase);

	csi->model = (enum imx_csi_model)(uintptr_t)of_device_get_match_data(&pdev->dev);

	ret = devm_request_irq(dev, csi->irq, imx7_csi_irq_handler, 0, "csi",
			       (void *)csi);
	if (ret < 0) {
		dev_err(dev, "Request CSI IRQ failed.\n");
		return ret;
	}

	/* Initialize all the media device infrastructure. */
	ret = imx7_csi_media_init(csi);
	if (ret)
		return ret;

	ret = imx7_csi_async_register(csi);
	if (ret)
		goto err_media_cleanup;

	return 0;

err_media_cleanup:
	imx7_csi_media_cleanup(csi);

	return ret;
}

static void imx7_csi_remove(struct platform_device *pdev)
{
	struct imx7_csi *csi = platform_get_drvdata(pdev);

	imx7_csi_media_cleanup(csi);

	v4l2_async_nf_unregister(&csi->notifier);
	v4l2_async_nf_cleanup(&csi->notifier);
	v4l2_async_unregister_subdev(&csi->sd);
}

static const struct of_device_id imx7_csi_of_match[] = {
	{ .compatible = "fsl,imx8mq-csi", .data = (void *)IMX7_CSI_IMX8MQ },
	{ .compatible = "fsl,imx7-csi", .data = (void *)IMX7_CSI_IMX7 },
	{ .compatible = "fsl,imx6ul-csi", .data = (void *)IMX7_CSI_IMX7 },
	{ },
};
MODULE_DEVICE_TABLE(of, imx7_csi_of_match);

static struct platform_driver imx7_csi_driver = {
	.probe = imx7_csi_probe,
	.remove_new = imx7_csi_remove,
	.driver = {
		.of_match_table = imx7_csi_of_match,
		.name = "imx7-csi",
	},
};
module_platform_driver(imx7_csi_driver);

MODULE_DESCRIPTION("i.MX7 CSI subdev driver");
MODULE_AUTHOR("Rui Miguel Silva <rui.silva@linaro.org>");
MODULE_LICENSE("GPL v2");
MODULE_ALIAS("platform:imx7-csi");<|MERGE_RESOLUTION|>--- conflicted
+++ resolved
@@ -1139,14 +1139,9 @@
 	 * TODO: Implement configurable stride support.
 	 */
 	walign = 8 * 8 / cc->bpp;
-<<<<<<< HEAD
-	v4l_bound_align_image(&pixfmt->width, 1, 0xffff, walign,
-			      &pixfmt->height, 1, 0xffff, 1, 0);
-=======
 	pixfmt->width = clamp(round_up(pixfmt->width, walign), walign,
 			      round_down(65535U, walign));
 	pixfmt->height = clamp(pixfmt->height, 1U, 65535U);
->>>>>>> c02d35d8
 
 	pixfmt->bytesperline = pixfmt->width * cc->bpp / 8;
 	pixfmt->sizeimage = pixfmt->bytesperline * pixfmt->height;
