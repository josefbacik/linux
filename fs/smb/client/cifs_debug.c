// SPDX-License-Identifier: GPL-2.0-or-later
/*
 *
 *   Copyright (C) International Business Machines  Corp., 2000,2005
 *
 *   Modified by Steve French (sfrench@us.ibm.com)
 */
#include <linux/fs.h>
#include <linux/string.h>
#include <linux/ctype.h>
#include <linux/kstrtox.h>
#include <linux/module.h>
#include <linux/proc_fs.h>
#include <linux/uaccess.h>
#include <uapi/linux/ethtool.h>
#include "cifspdu.h"
#include "cifsglob.h"
#include "cifsproto.h"
#include "cifs_debug.h"
#include "cifsfs.h"
#include "fs_context.h"
#ifdef CONFIG_CIFS_DFS_UPCALL
#include "dfs_cache.h"
#endif
#ifdef CONFIG_CIFS_SMB_DIRECT
#include "smbdirect.h"
#endif
#include "cifs_swn.h"

void
cifs_dump_mem(char *label, void *data, int length)
{
	pr_debug("%s: dump of %d bytes of data at 0x%p\n", label, length, data);
	print_hex_dump(KERN_DEBUG, "", DUMP_PREFIX_OFFSET, 16, 4,
		       data, length, true);
}

void cifs_dump_detail(void *buf, struct TCP_Server_Info *server)
{
#ifdef CONFIG_CIFS_DEBUG2
	struct smb_hdr *smb = buf;

	cifs_dbg(VFS, "Cmd: %d Err: 0x%x Flags: 0x%x Flgs2: 0x%x Mid: %d Pid: %d\n",
		 smb->Command, smb->Status.CifsError,
		 smb->Flags, smb->Flags2, smb->Mid, smb->Pid);
	cifs_dbg(VFS, "smb buf %p len %u\n", smb,
		 server->ops->calc_smb_size(smb));
#endif /* CONFIG_CIFS_DEBUG2 */
}

void cifs_dump_mids(struct TCP_Server_Info *server)
{
#ifdef CONFIG_CIFS_DEBUG2
	struct mid_q_entry *mid_entry;

	if (server == NULL)
		return;

	cifs_dbg(VFS, "Dump pending requests:\n");
	spin_lock(&server->mid_lock);
	list_for_each_entry(mid_entry, &server->pending_mid_q, qhead) {
		cifs_dbg(VFS, "State: %d Cmd: %d Pid: %d Cbdata: %p Mid %llu\n",
			 mid_entry->mid_state,
			 le16_to_cpu(mid_entry->command),
			 mid_entry->pid,
			 mid_entry->callback_data,
			 mid_entry->mid);
#ifdef CONFIG_CIFS_STATS2
		cifs_dbg(VFS, "IsLarge: %d buf: %p time rcv: %ld now: %ld\n",
			 mid_entry->large_buf,
			 mid_entry->resp_buf,
			 mid_entry->when_received,
			 jiffies);
#endif /* STATS2 */
		cifs_dbg(VFS, "IsMult: %d IsEnd: %d\n",
			 mid_entry->multiRsp, mid_entry->multiEnd);
		if (mid_entry->resp_buf) {
			cifs_dump_detail(mid_entry->resp_buf, server);
			cifs_dump_mem("existing buf: ",
				mid_entry->resp_buf, 62);
		}
	}
	spin_unlock(&server->mid_lock);
#endif /* CONFIG_CIFS_DEBUG2 */
}

#ifdef CONFIG_PROC_FS
static void cifs_debug_tcon(struct seq_file *m, struct cifs_tcon *tcon)
{
	__u32 dev_type = le32_to_cpu(tcon->fsDevInfo.DeviceType);

	seq_printf(m, "%s Mounts: %d ", tcon->tree_name, tcon->tc_count);
	if (tcon->nativeFileSystem)
		seq_printf(m, "Type: %s ", tcon->nativeFileSystem);
	seq_printf(m, "DevInfo: 0x%x Attributes: 0x%x\n\tPathComponentMax: %d Status: %d",
		   le32_to_cpu(tcon->fsDevInfo.DeviceCharacteristics),
		   le32_to_cpu(tcon->fsAttrInfo.Attributes),
		   le32_to_cpu(tcon->fsAttrInfo.MaxPathNameComponentLength),
		   tcon->status);
	if (dev_type == FILE_DEVICE_DISK)
		seq_puts(m, " type: DISK ");
	else if (dev_type == FILE_DEVICE_CD_ROM)
		seq_puts(m, " type: CDROM ");
	else
		seq_printf(m, " type: %d ", dev_type);

	seq_printf(m, "Serial Number: 0x%x", tcon->vol_serial_number);

	if ((tcon->seal) ||
	    (tcon->ses->session_flags & SMB2_SESSION_FLAG_ENCRYPT_DATA) ||
	    (tcon->share_flags & SHI1005_FLAGS_ENCRYPT_DATA))
		seq_puts(m, " encrypted");
	if (tcon->nocase)
		seq_printf(m, " nocase");
	if (tcon->unix_ext)
		seq_printf(m, " POSIX Extensions");
	if (tcon->ses->server->ops->dump_share_caps)
		tcon->ses->server->ops->dump_share_caps(m, tcon);
	if (tcon->use_witness)
		seq_puts(m, " Witness");
	if (tcon->broken_sparse_sup)
		seq_puts(m, " nosparse");
	if (tcon->need_reconnect)
		seq_puts(m, "\tDISCONNECTED ");
	spin_lock(&tcon->tc_lock);
	if (tcon->origin_fullpath) {
		seq_printf(m, "\n\tDFS origin fullpath: %s",
			   tcon->origin_fullpath);
	}
	spin_unlock(&tcon->tc_lock);
	seq_putc(m, '\n');
}

static void
cifs_dump_channel(struct seq_file *m, int i, struct cifs_chan *chan)
{
	struct TCP_Server_Info *server = chan->server;

	seq_printf(m, "\n\n\t\tChannel: %d ConnectionId: 0x%llx"
		   "\n\t\tNumber of credits: %d,%d,%d Dialect 0x%x"
		   "\n\t\tTCP status: %d Instance: %d"
		   "\n\t\tLocal Users To Server: %d SecMode: 0x%x Req On Wire: %d"
		   "\n\t\tIn Send: %d In MaxReq Wait: %d",
		   i+1, server->conn_id,
		   server->credits,
		   server->echo_credits,
		   server->oplock_credits,
		   server->dialect,
		   server->tcpStatus,
		   server->reconnect_instance,
		   server->srv_count,
		   server->sec_mode,
		   in_flight(server),
		   atomic_read(&server->in_send),
		   atomic_read(&server->num_waiters));
#ifdef CONFIG_NET_NS
	if (server->net)
		seq_printf(m, " Net namespace: %u ", server->net->ns.inum);
#endif /* NET_NS */

}

static inline const char *smb_speed_to_str(size_t bps)
{
	size_t mbps = bps / 1000 / 1000;

	switch (mbps) {
	case SPEED_10:
		return "10Mbps";
	case SPEED_100:
		return "100Mbps";
	case SPEED_1000:
		return "1Gbps";
	case SPEED_2500:
		return "2.5Gbps";
	case SPEED_5000:
		return "5Gbps";
	case SPEED_10000:
		return "10Gbps";
	case SPEED_14000:
		return "14Gbps";
	case SPEED_20000:
		return "20Gbps";
	case SPEED_25000:
		return "25Gbps";
	case SPEED_40000:
		return "40Gbps";
	case SPEED_50000:
		return "50Gbps";
	case SPEED_56000:
		return "56Gbps";
	case SPEED_100000:
		return "100Gbps";
	case SPEED_200000:
		return "200Gbps";
	case SPEED_400000:
		return "400Gbps";
	case SPEED_800000:
		return "800Gbps";
	default:
		return "Unknown";
	}
}

static void
cifs_dump_iface(struct seq_file *m, struct cifs_server_iface *iface)
{
	struct sockaddr_in *ipv4 = (struct sockaddr_in *)&iface->sockaddr;
	struct sockaddr_in6 *ipv6 = (struct sockaddr_in6 *)&iface->sockaddr;

	seq_printf(m, "\tSpeed: %s\n", smb_speed_to_str(iface->speed));
	seq_puts(m, "\t\tCapabilities: ");
	if (iface->rdma_capable)
		seq_puts(m, "rdma ");
	if (iface->rss_capable)
		seq_puts(m, "rss ");
	if (!iface->rdma_capable && !iface->rss_capable)
		seq_puts(m, "None");
	seq_putc(m, '\n');
	if (iface->sockaddr.ss_family == AF_INET)
		seq_printf(m, "\t\tIPv4: %pI4\n", &ipv4->sin_addr);
	else if (iface->sockaddr.ss_family == AF_INET6)
		seq_printf(m, "\t\tIPv6: %pI6\n", &ipv6->sin6_addr);
	if (!iface->is_active)
		seq_puts(m, "\t\t[for-cleanup]\n");
}

static int cifs_debug_files_proc_show(struct seq_file *m, void *v)
{
	struct TCP_Server_Info *server;
	struct cifs_ses *ses;
	struct cifs_tcon *tcon;
	struct cifsFileInfo *cfile;

	seq_puts(m, "# Version:1\n");
	seq_puts(m, "# Format:\n");
	seq_puts(m, "# <tree id> <ses id> <persistent fid> <flags> <count> <pid> <uid>");
#ifdef CONFIG_CIFS_DEBUG2
	seq_printf(m, " <filename> <mid>\n");
#else
	seq_printf(m, " <filename>\n");
#endif /* CIFS_DEBUG2 */
	spin_lock(&cifs_tcp_ses_lock);
	list_for_each_entry(server, &cifs_tcp_ses_list, tcp_ses_list) {
		list_for_each_entry(ses, &server->smb_ses_list, smb_ses_list) {
			list_for_each_entry(tcon, &ses->tcon_list, tcon_list) {
				spin_lock(&tcon->open_file_lock);
				list_for_each_entry(cfile, &tcon->openFileList, tlist) {
					seq_printf(m,
						"0x%x 0x%llx 0x%llx 0x%x %d %d %d %pd",
						tcon->tid,
						ses->Suid,
						cfile->fid.persistent_fid,
						cfile->f_flags,
						cfile->count,
						cfile->pid,
						from_kuid(&init_user_ns, cfile->uid),
						cfile->dentry);
#ifdef CONFIG_CIFS_DEBUG2
					seq_printf(m, " %llu\n", cfile->fid.mid);
#else
					seq_printf(m, "\n");
#endif /* CIFS_DEBUG2 */
				}
				spin_unlock(&tcon->open_file_lock);
			}
		}
	}
	spin_unlock(&cifs_tcp_ses_lock);
	seq_putc(m, '\n');
	return 0;
}

static int cifs_debug_data_proc_show(struct seq_file *m, void *v)
{
	struct mid_q_entry *mid_entry;
	struct TCP_Server_Info *server;
	struct TCP_Server_Info *chan_server;
	struct cifs_ses *ses;
	struct cifs_tcon *tcon;
	struct cifs_server_iface *iface;
	int c, i, j;

	seq_puts(m,
		    "Display Internal CIFS Data Structures for Debugging\n"
		    "---------------------------------------------------\n");
	seq_printf(m, "CIFS Version %s\n", CIFS_VERSION);
	seq_printf(m, "Features:");
#ifdef CONFIG_CIFS_DFS_UPCALL
	seq_printf(m, " DFS");
#endif
#ifdef CONFIG_CIFS_FSCACHE
	seq_printf(m, ",FSCACHE");
#endif
#ifdef CONFIG_CIFS_SMB_DIRECT
	seq_printf(m, ",SMB_DIRECT");
#endif
#ifdef CONFIG_CIFS_STATS2
	seq_printf(m, ",STATS2");
#else
	seq_printf(m, ",STATS");
#endif
#ifdef CONFIG_CIFS_DEBUG2
	seq_printf(m, ",DEBUG2");
#elif defined(CONFIG_CIFS_DEBUG)
	seq_printf(m, ",DEBUG");
#endif
#ifdef CONFIG_CIFS_ALLOW_INSECURE_LEGACY
	seq_printf(m, ",ALLOW_INSECURE_LEGACY");
#endif
#ifdef CONFIG_CIFS_POSIX
	seq_printf(m, ",CIFS_POSIX");
#endif
#ifdef CONFIG_CIFS_UPCALL
	seq_printf(m, ",UPCALL(SPNEGO)");
#endif
#ifdef CONFIG_CIFS_XATTR
	seq_printf(m, ",XATTR");
#endif
	seq_printf(m, ",ACL");
#ifdef CONFIG_CIFS_SWN_UPCALL
	seq_puts(m, ",WITNESS");
#endif
	seq_putc(m, '\n');
	seq_printf(m, "CIFSMaxBufSize: %d\n", CIFSMaxBufSize);
	seq_printf(m, "Active VFS Requests: %d\n", GlobalTotalActiveXid);

	seq_printf(m, "\nServers: ");

	c = 0;
	spin_lock(&cifs_tcp_ses_lock);
	list_for_each_entry(server, &cifs_tcp_ses_list, tcp_ses_list) {
		/* channel info will be printed as a part of sessions below */
		if (CIFS_SERVER_IS_CHAN(server))
			continue;

		c++;
		seq_printf(m, "\n%d) ConnectionId: 0x%llx ",
			c, server->conn_id);

		spin_lock(&server->srv_lock);
		if (server->hostname)
			seq_printf(m, "Hostname: %s ", server->hostname);
		seq_printf(m, "\nClientGUID: %pUL", server->client_guid);
		spin_unlock(&server->srv_lock);
#ifdef CONFIG_CIFS_SMB_DIRECT
		if (!server->rdma)
			goto skip_rdma;

		if (!server->smbd_conn) {
			seq_printf(m, "\nSMBDirect transport not available");
			goto skip_rdma;
		}

		seq_printf(m, "\nSMBDirect (in hex) protocol version: %x "
			"transport status: %x",
			server->smbd_conn->protocol,
			server->smbd_conn->transport_status);
		seq_printf(m, "\nConn receive_credit_max: %x "
			"send_credit_target: %x max_send_size: %x",
			server->smbd_conn->receive_credit_max,
			server->smbd_conn->send_credit_target,
			server->smbd_conn->max_send_size);
		seq_printf(m, "\nConn max_fragmented_recv_size: %x "
			"max_fragmented_send_size: %x max_receive_size:%x",
			server->smbd_conn->max_fragmented_recv_size,
			server->smbd_conn->max_fragmented_send_size,
			server->smbd_conn->max_receive_size);
		seq_printf(m, "\nConn keep_alive_interval: %x "
			"max_readwrite_size: %x rdma_readwrite_threshold: %x",
			server->smbd_conn->keep_alive_interval,
			server->smbd_conn->max_readwrite_size,
			server->smbd_conn->rdma_readwrite_threshold);
		seq_printf(m, "\nDebug count_get_receive_buffer: %x "
			"count_put_receive_buffer: %x count_send_empty: %x",
			server->smbd_conn->count_get_receive_buffer,
			server->smbd_conn->count_put_receive_buffer,
			server->smbd_conn->count_send_empty);
		seq_printf(m, "\nRead Queue count_reassembly_queue: %x "
			"count_enqueue_reassembly_queue: %x "
			"count_dequeue_reassembly_queue: %x "
			"fragment_reassembly_remaining: %x "
			"reassembly_data_length: %x "
			"reassembly_queue_length: %x",
			server->smbd_conn->count_reassembly_queue,
			server->smbd_conn->count_enqueue_reassembly_queue,
			server->smbd_conn->count_dequeue_reassembly_queue,
			server->smbd_conn->fragment_reassembly_remaining,
			server->smbd_conn->reassembly_data_length,
			server->smbd_conn->reassembly_queue_length);
		seq_printf(m, "\nCurrent Credits send_credits: %x "
			"receive_credits: %x receive_credit_target: %x",
			atomic_read(&server->smbd_conn->send_credits),
			atomic_read(&server->smbd_conn->receive_credits),
			server->smbd_conn->receive_credit_target);
		seq_printf(m, "\nPending send_pending: %x ",
			atomic_read(&server->smbd_conn->send_pending));
		seq_printf(m, "\nReceive buffers count_receive_queue: %x "
			"count_empty_packet_queue: %x",
			server->smbd_conn->count_receive_queue,
			server->smbd_conn->count_empty_packet_queue);
		seq_printf(m, "\nMR responder_resources: %x "
			"max_frmr_depth: %x mr_type: %x",
			server->smbd_conn->responder_resources,
			server->smbd_conn->max_frmr_depth,
			server->smbd_conn->mr_type);
		seq_printf(m, "\nMR mr_ready_count: %x mr_used_count: %x",
			atomic_read(&server->smbd_conn->mr_ready_count),
			atomic_read(&server->smbd_conn->mr_used_count));
skip_rdma:
#endif
		seq_printf(m, "\nNumber of credits: %d,%d,%d Dialect 0x%x",
			server->credits,
			server->echo_credits,
			server->oplock_credits,
			server->dialect);
		if (server->compress_algorithm == SMB3_COMPRESS_LZNT1)
			seq_printf(m, " COMPRESS_LZNT1");
		else if (server->compress_algorithm == SMB3_COMPRESS_LZ77)
			seq_printf(m, " COMPRESS_LZ77");
		else if (server->compress_algorithm == SMB3_COMPRESS_LZ77_HUFF)
			seq_printf(m, " COMPRESS_LZ77_HUFF");
		if (server->sign)
			seq_printf(m, " signed");
		if (server->posix_ext_supported)
			seq_printf(m, " posix");
		if (server->nosharesock)
			seq_printf(m, " nosharesock");

		if (server->rdma)
			seq_printf(m, "\nRDMA ");
		seq_printf(m, "\nTCP status: %d Instance: %d"
				"\nLocal Users To Server: %d SecMode: 0x%x Req On Wire: %d",
				server->tcpStatus,
				server->reconnect_instance,
				server->srv_count,
				server->sec_mode, in_flight(server));
#ifdef CONFIG_NET_NS
		if (server->net)
			seq_printf(m, " Net namespace: %u ", server->net->ns.inum);
#endif /* NET_NS */

		seq_printf(m, "\nIn Send: %d In MaxReq Wait: %d",
				atomic_read(&server->in_send),
				atomic_read(&server->num_waiters));
<<<<<<< HEAD
=======

>>>>>>> c02d35d8
		if (server->leaf_fullpath) {
			seq_printf(m, "\nDFS leaf full path: %s",
				   server->leaf_fullpath);
		}

		seq_printf(m, "\n\n\tSessions: ");
		i = 0;
		list_for_each_entry(ses, &server->smb_ses_list, smb_ses_list) {
			i++;
			if ((ses->serverDomain == NULL) ||
				(ses->serverOS == NULL) ||
				(ses->serverNOS == NULL)) {
				seq_printf(m, "\n\t%d) Address: %s Uses: %d Capability: 0x%x\tSession Status: %d ",
					i, ses->ip_addr, ses->ses_count,
					ses->capabilities, ses->ses_status);
				if (ses->session_flags & SMB2_SESSION_FLAG_IS_GUEST)
					seq_printf(m, "Guest ");
				else if (ses->session_flags & SMB2_SESSION_FLAG_IS_NULL)
					seq_printf(m, "Anonymous ");
			} else {
				seq_printf(m,
				    "\n\t%d) Name: %s  Domain: %s Uses: %d OS: %s "
				    "\n\tNOS: %s\tCapability: 0x%x"
					"\n\tSMB session status: %d ",
				i, ses->ip_addr, ses->serverDomain,
				ses->ses_count, ses->serverOS, ses->serverNOS,
				ses->capabilities, ses->ses_status);
			}

			seq_printf(m, "\n\tSecurity type: %s ",
				get_security_type_str(server->ops->select_sectype(server, ses->sectype)));

			/* dump session id helpful for use with network trace */
			seq_printf(m, " SessionId: 0x%llx", ses->Suid);
			if (ses->session_flags & SMB2_SESSION_FLAG_ENCRYPT_DATA) {
				seq_puts(m, " encrypted");
				/* can help in debugging to show encryption type */
				if (server->cipher_type == SMB2_ENCRYPTION_AES256_GCM)
					seq_puts(m, "(gcm256)");
			}
			if (ses->sign)
				seq_puts(m, " signed");

			seq_printf(m, "\n\tUser: %d Cred User: %d",
				   from_kuid(&init_user_ns, ses->linux_uid),
				   from_kuid(&init_user_ns, ses->cred_uid));

			if (ses->dfs_root_ses) {
				seq_printf(m, "\n\tDFS root session id: 0x%llx",
					   ses->dfs_root_ses->Suid);
			}

			spin_lock(&ses->chan_lock);
			if (CIFS_CHAN_NEEDS_RECONNECT(ses, 0))
				seq_puts(m, "\tPrimary channel: DISCONNECTED ");
			if (CIFS_CHAN_IN_RECONNECT(ses, 0))
				seq_puts(m, "\t[RECONNECTING] ");

			if (ses->chan_count > 1) {
				seq_printf(m, "\n\n\tExtra Channels: %zu ",
					   ses->chan_count-1);
				for (j = 1; j < ses->chan_count; j++) {
					cifs_dump_channel(m, j, &ses->chans[j]);
					if (CIFS_CHAN_NEEDS_RECONNECT(ses, j))
						seq_puts(m, "\tDISCONNECTED ");
					if (CIFS_CHAN_IN_RECONNECT(ses, j))
						seq_puts(m, "\t[RECONNECTING] ");
				}
			}
			spin_unlock(&ses->chan_lock);

			seq_puts(m, "\n\n\tShares: ");
			j = 0;

			seq_printf(m, "\n\t%d) IPC: ", j);
			if (ses->tcon_ipc)
				cifs_debug_tcon(m, ses->tcon_ipc);
			else
				seq_puts(m, "none\n");

			list_for_each_entry(tcon, &ses->tcon_list, tcon_list) {
				++j;
				seq_printf(m, "\n\t%d) ", j);
				cifs_debug_tcon(m, tcon);
			}

			spin_lock(&ses->iface_lock);
			if (ses->iface_count)
				seq_printf(m, "\n\n\tServer interfaces: %zu"
					   "\tLast updated: %lu seconds ago",
					   ses->iface_count,
					   (jiffies - ses->iface_last_update) / HZ);
			j = 0;
			list_for_each_entry(iface, &ses->iface_list,
						 iface_head) {
				seq_printf(m, "\n\t%d)", ++j);
				cifs_dump_iface(m, iface);
				if (is_ses_using_iface(ses, iface))
					seq_puts(m, "\t\t[CONNECTED]\n");
			}
			spin_unlock(&ses->iface_lock);

			seq_puts(m, "\n\n\tMIDs: ");
			spin_lock(&ses->chan_lock);
			for (j = 0; j < ses->chan_count; j++) {
				chan_server = ses->chans[j].server;
				if (!chan_server)
					continue;

				if (list_empty(&chan_server->pending_mid_q))
					continue;

				seq_printf(m, "\n\tServer ConnectionId: 0x%llx",
					   chan_server->conn_id);
				spin_lock(&chan_server->mid_lock);
				list_for_each_entry(mid_entry, &chan_server->pending_mid_q, qhead) {
					seq_printf(m, "\n\t\tState: %d com: %d pid: %d cbdata: %p mid %llu",
						   mid_entry->mid_state,
						   le16_to_cpu(mid_entry->command),
						   mid_entry->pid,
						   mid_entry->callback_data,
						   mid_entry->mid);
				}
				spin_unlock(&chan_server->mid_lock);
			}
			spin_unlock(&ses->chan_lock);
			seq_puts(m, "\n--\n");
		}
		if (i == 0)
			seq_printf(m, "\n\t\t[NONE]");
	}
	if (c == 0)
		seq_printf(m, "\n\t[NONE]");

	spin_unlock(&cifs_tcp_ses_lock);
	seq_putc(m, '\n');
	cifs_swn_dump(m);

	/* BB add code to dump additional info such as TCP session info now */
	return 0;
}

static ssize_t cifs_stats_proc_write(struct file *file,
		const char __user *buffer, size_t count, loff_t *ppos)
{
	bool bv;
	int rc;
	struct TCP_Server_Info *server;
	struct cifs_ses *ses;
	struct cifs_tcon *tcon;

	rc = kstrtobool_from_user(buffer, count, &bv);
	if (rc == 0) {
#ifdef CONFIG_CIFS_STATS2
		int i;

		atomic_set(&total_buf_alloc_count, 0);
		atomic_set(&total_small_buf_alloc_count, 0);
#endif /* CONFIG_CIFS_STATS2 */
		atomic_set(&tcpSesReconnectCount, 0);
		atomic_set(&tconInfoReconnectCount, 0);

		spin_lock(&GlobalMid_Lock);
		GlobalMaxActiveXid = 0;
		GlobalCurrentXid = 0;
		spin_unlock(&GlobalMid_Lock);
		spin_lock(&cifs_tcp_ses_lock);
		list_for_each_entry(server, &cifs_tcp_ses_list, tcp_ses_list) {
			server->max_in_flight = 0;
#ifdef CONFIG_CIFS_STATS2
			for (i = 0; i < NUMBER_OF_SMB2_COMMANDS; i++) {
				atomic_set(&server->num_cmds[i], 0);
				atomic_set(&server->smb2slowcmd[i], 0);
				server->time_per_cmd[i] = 0;
				server->slowest_cmd[i] = 0;
				server->fastest_cmd[0] = 0;
			}
#endif /* CONFIG_CIFS_STATS2 */
			list_for_each_entry(ses, &server->smb_ses_list, smb_ses_list) {
				list_for_each_entry(tcon, &ses->tcon_list, tcon_list) {
					atomic_set(&tcon->num_smbs_sent, 0);
					spin_lock(&tcon->stat_lock);
					tcon->bytes_read = 0;
					tcon->bytes_written = 0;
					spin_unlock(&tcon->stat_lock);
					if (server->ops->clear_stats)
						server->ops->clear_stats(tcon);
				}
			}
		}
		spin_unlock(&cifs_tcp_ses_lock);
	} else {
		return rc;
	}

	return count;
}

static int cifs_stats_proc_show(struct seq_file *m, void *v)
{
	int i;
#ifdef CONFIG_CIFS_STATS2
	int j;
#endif /* STATS2 */
	struct TCP_Server_Info *server;
	struct cifs_ses *ses;
	struct cifs_tcon *tcon;

	seq_printf(m, "Resources in use\nCIFS Session: %d\n",
			sesInfoAllocCount.counter);
	seq_printf(m, "Share (unique mount targets): %d\n",
			tconInfoAllocCount.counter);
	seq_printf(m, "SMB Request/Response Buffer: %d Pool size: %d\n",
			buf_alloc_count.counter,
			cifs_min_rcv + tcpSesAllocCount.counter);
	seq_printf(m, "SMB Small Req/Resp Buffer: %d Pool size: %d\n",
			small_buf_alloc_count.counter, cifs_min_small);
#ifdef CONFIG_CIFS_STATS2
	seq_printf(m, "Total Large %d Small %d Allocations\n",
				atomic_read(&total_buf_alloc_count),
				atomic_read(&total_small_buf_alloc_count));
#endif /* CONFIG_CIFS_STATS2 */

	seq_printf(m, "Operations (MIDs): %d\n", atomic_read(&mid_count));
	seq_printf(m,
		"\n%d session %d share reconnects\n",
		tcpSesReconnectCount.counter, tconInfoReconnectCount.counter);

	seq_printf(m,
		"Total vfs operations: %d maximum at one time: %d\n",
		GlobalCurrentXid, GlobalMaxActiveXid);

	i = 0;
	spin_lock(&cifs_tcp_ses_lock);
	list_for_each_entry(server, &cifs_tcp_ses_list, tcp_ses_list) {
		seq_printf(m, "\nMax requests in flight: %d", server->max_in_flight);
#ifdef CONFIG_CIFS_STATS2
		seq_puts(m, "\nTotal time spent processing by command. Time ");
		seq_printf(m, "units are jiffies (%d per second)\n", HZ);
		seq_puts(m, "  SMB3 CMD\tNumber\tTotal Time\tFastest\tSlowest\n");
		seq_puts(m, "  --------\t------\t----------\t-------\t-------\n");
		for (j = 0; j < NUMBER_OF_SMB2_COMMANDS; j++)
			seq_printf(m, "  %d\t\t%d\t%llu\t\t%u\t%u\n", j,
				atomic_read(&server->num_cmds[j]),
				server->time_per_cmd[j],
				server->fastest_cmd[j],
				server->slowest_cmd[j]);
		for (j = 0; j < NUMBER_OF_SMB2_COMMANDS; j++)
			if (atomic_read(&server->smb2slowcmd[j])) {
				spin_lock(&server->srv_lock);
				seq_printf(m, "  %d slow responses from %s for command %d\n",
					atomic_read(&server->smb2slowcmd[j]),
					server->hostname, j);
				spin_unlock(&server->srv_lock);
			}
#endif /* STATS2 */
		list_for_each_entry(ses, &server->smb_ses_list, smb_ses_list) {
			list_for_each_entry(tcon, &ses->tcon_list, tcon_list) {
				i++;
				seq_printf(m, "\n%d) %s", i, tcon->tree_name);
				if (tcon->need_reconnect)
					seq_puts(m, "\tDISCONNECTED ");
				seq_printf(m, "\nSMBs: %d",
					   atomic_read(&tcon->num_smbs_sent));
				if (server->ops->print_stats)
					server->ops->print_stats(m, tcon);
			}
		}
	}
	spin_unlock(&cifs_tcp_ses_lock);

	seq_putc(m, '\n');
	return 0;
}

static int cifs_stats_proc_open(struct inode *inode, struct file *file)
{
	return single_open(file, cifs_stats_proc_show, NULL);
}

static const struct proc_ops cifs_stats_proc_ops = {
	.proc_open	= cifs_stats_proc_open,
	.proc_read	= seq_read,
	.proc_lseek	= seq_lseek,
	.proc_release	= single_release,
	.proc_write	= cifs_stats_proc_write,
};

#ifdef CONFIG_CIFS_SMB_DIRECT
#define PROC_FILE_DEFINE(name) \
static ssize_t name##_write(struct file *file, const char __user *buffer, \
	size_t count, loff_t *ppos) \
{ \
	int rc; \
	rc = kstrtoint_from_user(buffer, count, 10, & name); \
	if (rc) \
		return rc; \
	return count; \
} \
static int name##_proc_show(struct seq_file *m, void *v) \
{ \
	seq_printf(m, "%d\n", name ); \
	return 0; \
} \
static int name##_open(struct inode *inode, struct file *file) \
{ \
	return single_open(file, name##_proc_show, NULL); \
} \
\
static const struct proc_ops cifs_##name##_proc_fops = { \
	.proc_open	= name##_open, \
	.proc_read	= seq_read, \
	.proc_lseek	= seq_lseek, \
	.proc_release	= single_release, \
	.proc_write	= name##_write, \
}

PROC_FILE_DEFINE(rdma_readwrite_threshold);
PROC_FILE_DEFINE(smbd_max_frmr_depth);
PROC_FILE_DEFINE(smbd_keep_alive_interval);
PROC_FILE_DEFINE(smbd_max_receive_size);
PROC_FILE_DEFINE(smbd_max_fragmented_recv_size);
PROC_FILE_DEFINE(smbd_max_send_size);
PROC_FILE_DEFINE(smbd_send_credit_target);
PROC_FILE_DEFINE(smbd_receive_credit_max);
#endif

static struct proc_dir_entry *proc_fs_cifs;
static const struct proc_ops cifsFYI_proc_ops;
static const struct proc_ops cifs_lookup_cache_proc_ops;
static const struct proc_ops traceSMB_proc_ops;
static const struct proc_ops cifs_security_flags_proc_ops;
static const struct proc_ops cifs_linux_ext_proc_ops;
static const struct proc_ops cifs_mount_params_proc_ops;

void
cifs_proc_init(void)
{
	proc_fs_cifs = proc_mkdir("fs/cifs", NULL);
	if (proc_fs_cifs == NULL)
		return;

	proc_create_single("DebugData", 0, proc_fs_cifs,
			cifs_debug_data_proc_show);

	proc_create_single("open_files", 0400, proc_fs_cifs,
			cifs_debug_files_proc_show);

	proc_create("Stats", 0644, proc_fs_cifs, &cifs_stats_proc_ops);
	proc_create("cifsFYI", 0644, proc_fs_cifs, &cifsFYI_proc_ops);
	proc_create("traceSMB", 0644, proc_fs_cifs, &traceSMB_proc_ops);
	proc_create("LinuxExtensionsEnabled", 0644, proc_fs_cifs,
		    &cifs_linux_ext_proc_ops);
	proc_create("SecurityFlags", 0644, proc_fs_cifs,
		    &cifs_security_flags_proc_ops);
	proc_create("LookupCacheEnabled", 0644, proc_fs_cifs,
		    &cifs_lookup_cache_proc_ops);

	proc_create("mount_params", 0444, proc_fs_cifs, &cifs_mount_params_proc_ops);

#ifdef CONFIG_CIFS_DFS_UPCALL
	proc_create("dfscache", 0644, proc_fs_cifs, &dfscache_proc_ops);
#endif

#ifdef CONFIG_CIFS_SMB_DIRECT
	proc_create("rdma_readwrite_threshold", 0644, proc_fs_cifs,
		&cifs_rdma_readwrite_threshold_proc_fops);
	proc_create("smbd_max_frmr_depth", 0644, proc_fs_cifs,
		&cifs_smbd_max_frmr_depth_proc_fops);
	proc_create("smbd_keep_alive_interval", 0644, proc_fs_cifs,
		&cifs_smbd_keep_alive_interval_proc_fops);
	proc_create("smbd_max_receive_size", 0644, proc_fs_cifs,
		&cifs_smbd_max_receive_size_proc_fops);
	proc_create("smbd_max_fragmented_recv_size", 0644, proc_fs_cifs,
		&cifs_smbd_max_fragmented_recv_size_proc_fops);
	proc_create("smbd_max_send_size", 0644, proc_fs_cifs,
		&cifs_smbd_max_send_size_proc_fops);
	proc_create("smbd_send_credit_target", 0644, proc_fs_cifs,
		&cifs_smbd_send_credit_target_proc_fops);
	proc_create("smbd_receive_credit_max", 0644, proc_fs_cifs,
		&cifs_smbd_receive_credit_max_proc_fops);
#endif
}

void
cifs_proc_clean(void)
{
	if (proc_fs_cifs == NULL)
		return;

	remove_proc_entry("DebugData", proc_fs_cifs);
	remove_proc_entry("open_files", proc_fs_cifs);
	remove_proc_entry("cifsFYI", proc_fs_cifs);
	remove_proc_entry("traceSMB", proc_fs_cifs);
	remove_proc_entry("Stats", proc_fs_cifs);
	remove_proc_entry("SecurityFlags", proc_fs_cifs);
	remove_proc_entry("LinuxExtensionsEnabled", proc_fs_cifs);
	remove_proc_entry("LookupCacheEnabled", proc_fs_cifs);
	remove_proc_entry("mount_params", proc_fs_cifs);

#ifdef CONFIG_CIFS_DFS_UPCALL
	remove_proc_entry("dfscache", proc_fs_cifs);
#endif
#ifdef CONFIG_CIFS_SMB_DIRECT
	remove_proc_entry("rdma_readwrite_threshold", proc_fs_cifs);
	remove_proc_entry("smbd_max_frmr_depth", proc_fs_cifs);
	remove_proc_entry("smbd_keep_alive_interval", proc_fs_cifs);
	remove_proc_entry("smbd_max_receive_size", proc_fs_cifs);
	remove_proc_entry("smbd_max_fragmented_recv_size", proc_fs_cifs);
	remove_proc_entry("smbd_max_send_size", proc_fs_cifs);
	remove_proc_entry("smbd_send_credit_target", proc_fs_cifs);
	remove_proc_entry("smbd_receive_credit_max", proc_fs_cifs);
#endif
	remove_proc_entry("fs/cifs", NULL);
}

static int cifsFYI_proc_show(struct seq_file *m, void *v)
{
	seq_printf(m, "%d\n", cifsFYI);
	return 0;
}

static int cifsFYI_proc_open(struct inode *inode, struct file *file)
{
	return single_open(file, cifsFYI_proc_show, NULL);
}

static ssize_t cifsFYI_proc_write(struct file *file, const char __user *buffer,
		size_t count, loff_t *ppos)
{
	char c[2] = { '\0' };
	bool bv;
	int rc;

	rc = get_user(c[0], buffer);
	if (rc)
		return rc;
	if (kstrtobool(c, &bv) == 0)
		cifsFYI = bv;
	else if ((c[0] > '1') && (c[0] <= '9'))
		cifsFYI = (int) (c[0] - '0'); /* see cifs_debug.h for meanings */
	else
		return -EINVAL;

	return count;
}

static const struct proc_ops cifsFYI_proc_ops = {
	.proc_open	= cifsFYI_proc_open,
	.proc_read	= seq_read,
	.proc_lseek	= seq_lseek,
	.proc_release	= single_release,
	.proc_write	= cifsFYI_proc_write,
};

static int cifs_linux_ext_proc_show(struct seq_file *m, void *v)
{
	seq_printf(m, "%d\n", linuxExtEnabled);
	return 0;
}

static int cifs_linux_ext_proc_open(struct inode *inode, struct file *file)
{
	return single_open(file, cifs_linux_ext_proc_show, NULL);
}

static ssize_t cifs_linux_ext_proc_write(struct file *file,
		const char __user *buffer, size_t count, loff_t *ppos)
{
	int rc;

	rc = kstrtobool_from_user(buffer, count, &linuxExtEnabled);
	if (rc)
		return rc;

	return count;
}

static const struct proc_ops cifs_linux_ext_proc_ops = {
	.proc_open	= cifs_linux_ext_proc_open,
	.proc_read	= seq_read,
	.proc_lseek	= seq_lseek,
	.proc_release	= single_release,
	.proc_write	= cifs_linux_ext_proc_write,
};

static int cifs_lookup_cache_proc_show(struct seq_file *m, void *v)
{
	seq_printf(m, "%d\n", lookupCacheEnabled);
	return 0;
}

static int cifs_lookup_cache_proc_open(struct inode *inode, struct file *file)
{
	return single_open(file, cifs_lookup_cache_proc_show, NULL);
}

static ssize_t cifs_lookup_cache_proc_write(struct file *file,
		const char __user *buffer, size_t count, loff_t *ppos)
{
	int rc;

	rc = kstrtobool_from_user(buffer, count, &lookupCacheEnabled);
	if (rc)
		return rc;

	return count;
}

static const struct proc_ops cifs_lookup_cache_proc_ops = {
	.proc_open	= cifs_lookup_cache_proc_open,
	.proc_read	= seq_read,
	.proc_lseek	= seq_lseek,
	.proc_release	= single_release,
	.proc_write	= cifs_lookup_cache_proc_write,
};

static int traceSMB_proc_show(struct seq_file *m, void *v)
{
	seq_printf(m, "%d\n", traceSMB);
	return 0;
}

static int traceSMB_proc_open(struct inode *inode, struct file *file)
{
	return single_open(file, traceSMB_proc_show, NULL);
}

static ssize_t traceSMB_proc_write(struct file *file, const char __user *buffer,
		size_t count, loff_t *ppos)
{
	int rc;

	rc = kstrtobool_from_user(buffer, count, &traceSMB);
	if (rc)
		return rc;

	return count;
}

static const struct proc_ops traceSMB_proc_ops = {
	.proc_open	= traceSMB_proc_open,
	.proc_read	= seq_read,
	.proc_lseek	= seq_lseek,
	.proc_release	= single_release,
	.proc_write	= traceSMB_proc_write,
};

static int cifs_security_flags_proc_show(struct seq_file *m, void *v)
{
	seq_printf(m, "0x%x\n", global_secflags);
	return 0;
}

static int cifs_security_flags_proc_open(struct inode *inode, struct file *file)
{
	return single_open(file, cifs_security_flags_proc_show, NULL);
}

/*
 * Ensure that if someone sets a MUST flag, that we disable all other MAY
 * flags except for the ones corresponding to the given MUST flag. If there are
 * multiple MUST flags, then try to prefer more secure ones.
 */
static void
cifs_security_flags_handle_must_flags(unsigned int *flags)
{
	unsigned int signflags = *flags & CIFSSEC_MUST_SIGN;

	if ((*flags & CIFSSEC_MUST_KRB5) == CIFSSEC_MUST_KRB5)
		*flags = CIFSSEC_MUST_KRB5;
	else if ((*flags & CIFSSEC_MUST_NTLMSSP) == CIFSSEC_MUST_NTLMSSP)
		*flags = CIFSSEC_MUST_NTLMSSP;
	else if ((*flags & CIFSSEC_MUST_NTLMV2) == CIFSSEC_MUST_NTLMV2)
		*flags = CIFSSEC_MUST_NTLMV2;

	*flags |= signflags;
}

static ssize_t cifs_security_flags_proc_write(struct file *file,
		const char __user *buffer, size_t count, loff_t *ppos)
{
	int rc;
	unsigned int flags;
	char flags_string[12];
	bool bv;

	if ((count < 1) || (count > 11))
		return -EINVAL;

	memset(flags_string, 0, 12);

	if (copy_from_user(flags_string, buffer, count))
		return -EFAULT;

	if (count < 3) {
		/* single char or single char followed by null */
		if (kstrtobool(flags_string, &bv) == 0) {
			global_secflags = bv ? CIFSSEC_MAX : CIFSSEC_DEF;
			return count;
		} else if (!isdigit(flags_string[0])) {
			cifs_dbg(VFS, "Invalid SecurityFlags: %s\n",
					flags_string);
			return -EINVAL;
		}
	}

	/* else we have a number */
	rc = kstrtouint(flags_string, 0, &flags);
	if (rc) {
		cifs_dbg(VFS, "Invalid SecurityFlags: %s\n",
				flags_string);
		return rc;
	}

	cifs_dbg(FYI, "sec flags 0x%x\n", flags);

	if (flags == 0)  {
		cifs_dbg(VFS, "Invalid SecurityFlags: %s\n", flags_string);
		return -EINVAL;
	}

	if (flags & ~CIFSSEC_MASK) {
		cifs_dbg(VFS, "Unsupported security flags: 0x%x\n",
			 flags & ~CIFSSEC_MASK);
		return -EINVAL;
	}

	cifs_security_flags_handle_must_flags(&flags);

	/* flags look ok - update the global security flags for cifs module */
	global_secflags = flags;
	if (global_secflags & CIFSSEC_MUST_SIGN) {
		/* requiring signing implies signing is allowed */
		global_secflags |= CIFSSEC_MAY_SIGN;
		cifs_dbg(FYI, "packet signing now required\n");
	} else if ((global_secflags & CIFSSEC_MAY_SIGN) == 0) {
		cifs_dbg(FYI, "packet signing disabled\n");
	}
	/* BB should we turn on MAY flags for other MUST options? */
	return count;
}

static const struct proc_ops cifs_security_flags_proc_ops = {
	.proc_open	= cifs_security_flags_proc_open,
	.proc_read	= seq_read,
	.proc_lseek	= seq_lseek,
	.proc_release	= single_release,
	.proc_write	= cifs_security_flags_proc_write,
};

/* To make it easier to debug, can help to show mount params */
static int cifs_mount_params_proc_show(struct seq_file *m, void *v)
{
	const struct fs_parameter_spec *p;
	const char *type;

	for (p = smb3_fs_parameters; p->name; p++) {
		/* cannot use switch with pointers... */
		if (!p->type) {
			if (p->flags == fs_param_neg_with_no)
				type = "noflag";
			else
				type = "flag";
		} else if (p->type == fs_param_is_bool)
			type = "bool";
		else if (p->type == fs_param_is_u32)
			type = "u32";
		else if (p->type == fs_param_is_u64)
			type = "u64";
		else if (p->type == fs_param_is_string)
			type = "string";
		else
			type = "unknown";

		seq_printf(m, "%s:%s\n", p->name, type);
	}

	return 0;
}

static int cifs_mount_params_proc_open(struct inode *inode, struct file *file)
{
	return single_open(file, cifs_mount_params_proc_show, NULL);
}

static const struct proc_ops cifs_mount_params_proc_ops = {
	.proc_open	= cifs_mount_params_proc_open,
	.proc_read	= seq_read,
	.proc_lseek	= seq_lseek,
	.proc_release	= single_release,
	/* No need for write for now */
	/* .proc_write	= cifs_mount_params_proc_write, */
};

#else
inline void cifs_proc_init(void)
{
}

inline void cifs_proc_clean(void)
{
}
#endif /* PROC_FS */<|MERGE_RESOLUTION|>--- conflicted
+++ resolved
@@ -443,10 +443,7 @@
 		seq_printf(m, "\nIn Send: %d In MaxReq Wait: %d",
 				atomic_read(&server->in_send),
 				atomic_read(&server->num_waiters));
-<<<<<<< HEAD
-=======
-
->>>>>>> c02d35d8
+
 		if (server->leaf_fullpath) {
 			seq_printf(m, "\nDFS leaf full path: %s",
 				   server->leaf_fullpath);
