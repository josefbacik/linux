--- conflicted
+++ resolved
@@ -2947,163 +2947,6 @@
 	return cfqq;
 }
 
-<<<<<<< HEAD
-/*
- * We drop cfq io contexts lazily, so we may find a dead one.
- */
-static void
-cfq_drop_dead_cic(struct cfq_data *cfqd, struct io_context *ioc,
-		  struct cfq_io_context *cic)
-{
-	unsigned long flags;
-
-	WARN_ON(!list_empty(&cic->queue_list));
-	BUG_ON(cic->key != cfqd_dead_key(cfqd));
-
-	spin_lock_irqsave(&ioc->lock, flags);
-
-	BUG_ON(rcu_dereference_check(ioc->ioc_data,
-		lockdep_is_held(&ioc->lock)) == cic);
-
-	radix_tree_delete(&ioc->radix_root, cfqd->cic_index);
-	hlist_del_rcu(&cic->cic_list);
-	spin_unlock_irqrestore(&ioc->lock, flags);
-
-	cfq_cic_free(cic);
-}
-
-static struct cfq_io_context *
-cfq_cic_lookup(struct cfq_data *cfqd, struct io_context *ioc)
-{
-	struct cfq_io_context *cic;
-	unsigned long flags;
-
-	if (unlikely(!ioc))
-		return NULL;
-
-	rcu_read_lock();
-
-	/*
-	 * we maintain a last-hit cache, to avoid browsing over the tree
-	 */
-	cic = rcu_dereference(ioc->ioc_data);
-	if (cic && cic->key == cfqd) {
-		rcu_read_unlock();
-		return cic;
-	}
-
-	do {
-		cic = radix_tree_lookup(&ioc->radix_root, cfqd->cic_index);
-		rcu_read_unlock();
-		if (!cic)
-			break;
-		if (unlikely(cic->key != cfqd)) {
-			cfq_drop_dead_cic(cfqd, ioc, cic);
-			rcu_read_lock();
-			continue;
-		}
-
-		spin_lock_irqsave(&ioc->lock, flags);
-		rcu_assign_pointer(ioc->ioc_data, cic);
-		spin_unlock_irqrestore(&ioc->lock, flags);
-		break;
-	} while (1);
-
-	return cic;
-}
-
-/*
- * Add cic into ioc, using cfqd as the search key. This enables us to lookup
- * the process specific cfq io context when entered from the block layer.
- * Also adds the cic to a per-cfqd list, used when this queue is removed.
- */
-static int cfq_cic_link(struct cfq_data *cfqd, struct io_context *ioc,
-			struct cfq_io_context *cic, gfp_t gfp_mask)
-{
-	unsigned long flags;
-	int ret;
-
-	ret = radix_tree_preload(gfp_mask);
-	if (!ret) {
-		cic->ioc = ioc;
-		cic->key = cfqd;
-
-		spin_lock_irqsave(&ioc->lock, flags);
-		ret = radix_tree_insert(&ioc->radix_root,
-						cfqd->cic_index, cic);
-		if (!ret)
-			hlist_add_head_rcu(&cic->cic_list, &ioc->cic_list);
-		spin_unlock_irqrestore(&ioc->lock, flags);
-
-		radix_tree_preload_end();
-
-		if (!ret) {
-			spin_lock_irqsave(cfqd->queue->queue_lock, flags);
-			list_add(&cic->queue_list, &cfqd->cic_list);
-			spin_unlock_irqrestore(cfqd->queue->queue_lock, flags);
-		}
-	}
-
-	if (ret && ret != -EEXIST)
-		printk(KERN_ERR "cfq: cic link failed!\n");
-
-	return ret;
-}
-
-/*
- * Setup general io context and cfq io context. There can be several cfq
- * io contexts per general io context, if this process is doing io to more
- * than one device managed by cfq.
- */
-static struct cfq_io_context *
-cfq_get_io_context(struct cfq_data *cfqd, gfp_t gfp_mask)
-{
-	struct io_context *ioc = NULL;
-	struct cfq_io_context *cic;
-	int ret;
-
-	might_sleep_if(gfp_mask & __GFP_WAIT);
-
-	ioc = get_io_context(gfp_mask, cfqd->queue->node);
-	if (!ioc)
-		return NULL;
-
-retry:
-	cic = cfq_cic_lookup(cfqd, ioc);
-	if (cic)
-		goto out;
-
-	cic = cfq_alloc_io_context(cfqd, gfp_mask);
-	if (cic == NULL)
-		goto err;
-
-	ret = cfq_cic_link(cfqd, ioc, cic, gfp_mask);
-	if (ret == -EEXIST) {
-		/* someone has linked cic to ioc already */
-		cfq_cic_free(cic);
-		goto retry;
-	} else if (ret)
-		goto err_free;
-
-out:
-	smp_read_barrier_depends();
-	if (unlikely(ioc->ioprio_changed))
-		cfq_ioc_set_ioprio(ioc);
-
-#ifdef CONFIG_CFQ_GROUP_IOSCHED
-	if (unlikely(ioc->cgroup_changed))
-		cfq_ioc_set_cgroup(ioc);
-#endif
-	return cic;
-err_free:
-	cfq_cic_free(cic);
-err:
-	put_io_context(ioc);
-	return NULL;
-}
-
-=======
->>>>>>> 5d381efb
 static void
 __cfq_update_io_thinktime(struct cfq_ttime *ttime, unsigned long slice_idle)
 {
@@ -3855,11 +3698,6 @@
 
 	if (blkio_alloc_blkg_stats(&cfqg->blkg)) {
 		kfree(cfqg);
-
-		spin_lock(&cic_index_lock);
-		ida_remove(&cic_index_ida, cfqd->cic_index);
-		spin_unlock(&cic_index_lock);
-
 		kfree(cfqd);
 		return NULL;
 	}
