--- conflicted
+++ resolved
@@ -6606,21 +6606,6 @@
 	}
 }
 
-<<<<<<< HEAD
-static int find_comp_by_dev_name(struct alc_spec *spec, const char *name)
-{
-	int i;
-
-	for (i = 0; i < HDA_MAX_COMPONENTS; i++) {
-		if (strcmp(spec->comps[i].name, name) == 0)
-			return i;
-	}
-
-	return -ENODEV;
-}
-
-=======
->>>>>>> 88084a3d
 static int comp_bind(struct device *dev)
 {
 	struct hda_codec *cdc = dev_to_hda_codec(dev);
@@ -6686,20 +6671,6 @@
 }
 
 static void cs35l41_fixup_spi_two(struct hda_codec *codec, const struct hda_fixup *fix, int action)
-<<<<<<< HEAD
-{
-	cs35l41_generic_fixup(codec, action, "spi0", "CSC3551", 2);
-}
-
-static void cs35l41_fixup_spi_four(struct hda_codec *codec, const struct hda_fixup *fix, int action)
-{
-	cs35l41_generic_fixup(codec, action, "spi0", "CSC3551", 4);
-}
-
-static void alc287_legion_16achg6_playback_hook(struct hda_pcm_stream *hinfo, struct hda_codec *cdc,
-						struct snd_pcm_substream *sub, int action)
-=======
->>>>>>> 88084a3d
 {
 	cs35l41_generic_fixup(codec, action, "spi0", "CSC3551", 2);
 }
@@ -6712,27 +6683,7 @@
 static void alc287_fixup_legion_16achg6_speakers(struct hda_codec *cdc, const struct hda_fixup *fix,
 						 int action)
 {
-<<<<<<< HEAD
-	struct device *dev = hda_codec_dev(cdc);
-	struct alc_spec *spec = cdc->spec;
-	int ret;
-
-	switch (action) {
-	case HDA_FIXUP_ACT_PRE_PROBE:
-		component_match_add(dev, &spec->match, component_compare_dev_name,
-				    "i2c-CLSA0100:00-cs35l41-hda.0");
-		component_match_add(dev, &spec->match, component_compare_dev_name,
-				    "i2c-CLSA0100:00-cs35l41-hda.1");
-		ret = component_master_add_with_match(dev, &comp_master_ops, spec->match);
-		if (ret)
-			codec_err(cdc, "Fail to register component aggregator %d\n", ret);
-		else
-			spec->gen.pcm_playback_hook = alc287_legion_16achg6_playback_hook;
-		break;
-	}
-=======
 	cs35l41_generic_fixup(cdc, action, "i2c", "CLSA0100", 2);
->>>>>>> 88084a3d
 }
 
 /* for alc295_fixup_hp_top_speakers */
