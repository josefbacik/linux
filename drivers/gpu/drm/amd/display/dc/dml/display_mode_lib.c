/*
 * Copyright 2017 Advanced Micro Devices, Inc.
 *
 * Permission is hereby granted, free of charge, to any person obtaining a
 * copy of this software and associated documentation files (the "Software"),
 * to deal in the Software without restriction, including without limitation
 * the rights to use, copy, modify, merge, publish, distribute, sublicense,
 * and/or sell copies of the Software, and to permit persons to whom the
 * Software is furnished to do so, subject to the following conditions:
 *
 * The above copyright notice and this permission notice shall be included in
 * all copies or substantial portions of the Software.
 *
 * THE SOFTWARE IS PROVIDED "AS IS", WITHOUT WARRANTY OF ANY KIND, EXPRESS OR
 * IMPLIED, INCLUDING BUT NOT LIMITED TO THE WARRANTIES OF MERCHANTABILITY,
 * FITNESS FOR A PARTICULAR PURPOSE AND NONINFRINGEMENT.  IN NO EVENT SHALL
 * THE COPYRIGHT HOLDER(S) OR AUTHOR(S) BE LIABLE FOR ANY CLAIM, DAMAGES OR
 * OTHER LIABILITY, WHETHER IN AN ACTION OF CONTRACT, TORT OR OTHERWISE,
 * ARISING FROM, OUT OF OR IN CONNECTION WITH THE SOFTWARE OR THE USE OR
 * OTHER DEALINGS IN THE SOFTWARE.
 *
 * Authors: AMD
 *
 */

#include "display_mode_lib.h"
#include "dc_features.h"

void dml_init_instance(struct display_mode_lib *lib,
		const struct _vcs_dpi_soc_bounding_box_st *soc_bb,
		const struct _vcs_dpi_ip_params_st *ip_params,
		enum dml_project project)
{
	lib->soc = *soc_bb;
	lib->ip = *ip_params;
	lib->project = project;
}

const char *dml_get_status_message(enum dm_validation_status status)
{
	switch (status) {
	case DML_VALIDATION_OK:                   return "Validation OK";
	case DML_FAIL_SCALE_RATIO_TAP:            return "Scale ratio/tap";
	case DML_FAIL_SOURCE_PIXEL_FORMAT:        return "Source pixel format";
	case DML_FAIL_VIEWPORT_SIZE:              return "Viewport size";
	case DML_FAIL_TOTAL_V_ACTIVE_BW:          return "Total vertical active bandwidth";
	case DML_FAIL_DIO_SUPPORT:                return "DIO support";
	case DML_FAIL_NOT_ENOUGH_DSC:             return "Not enough DSC Units";
	case DML_FAIL_DSC_CLK_REQUIRED:           return "DSC clock required";
	case DML_FAIL_URGENT_LATENCY:             return "Urgent latency";
	case DML_FAIL_REORDERING_BUFFER:          return "Re-ordering buffer";
	case DML_FAIL_DISPCLK_DPPCLK:             return "Dispclk and Dppclk";
	case DML_FAIL_TOTAL_AVAILABLE_PIPES:      return "Total available pipes";
	case DML_FAIL_NUM_OTG:                    return "Number of OTG";
	case DML_FAIL_WRITEBACK_MODE:             return "Writeback mode";
	case DML_FAIL_WRITEBACK_LATENCY:          return "Writeback latency";
	case DML_FAIL_WRITEBACK_SCALE_RATIO_TAP:  return "Writeback scale ratio/tap";
	case DML_FAIL_CURSOR_SUPPORT:             return "Cursor support";
	case DML_FAIL_PITCH_SUPPORT:              return "Pitch support";
	case DML_FAIL_PTE_BUFFER_SIZE:            return "PTE buffer size";
	case DML_FAIL_DSC_INPUT_BPC:              return "DSC input bpc";
	case DML_FAIL_PREFETCH_SUPPORT:           return "Prefetch support";
	case DML_FAIL_V_RATIO_PREFETCH:           return "Vertical ratio prefetch";
	default:                                  return "Unknown Status";
	}
<<<<<<< HEAD
}

void dml_init_instance(struct display_mode_lib *lib, enum dml_project project)
{
	if (lib->project != project) {
		set_soc_bounding_box(&lib->soc, project);
		set_ip_params(&lib->ip, project);
		lib->project = project;
	}
}

const char *dml_get_status_message(enum dm_validation_status status)
{
	switch (status) {
	case DML_VALIDATION_OK:                   return "Validation OK";
	case DML_FAIL_SCALE_RATIO_TAP:            return "Scale ratio/tap";
	case DML_FAIL_SOURCE_PIXEL_FORMAT:        return "Source pixel format";
	case DML_FAIL_VIEWPORT_SIZE:              return "Viewport size";
	case DML_FAIL_TOTAL_V_ACTIVE_BW:          return "Total vertical active bandwidth";
	case DML_FAIL_DIO_SUPPORT:                return "DIO support";
	case DML_FAIL_NOT_ENOUGH_DSC:             return "Not enough DSC Units";
	case DML_FAIL_DSC_CLK_REQUIRED:           return "DSC clock required";
	case DML_FAIL_URGENT_LATENCY:             return "Urgent latency";
	case DML_FAIL_REORDERING_BUFFER:          return "Re-ordering buffer";
	case DML_FAIL_DISPCLK_DPPCLK:             return "Dispclk and Dppclk";
	case DML_FAIL_TOTAL_AVAILABLE_PIPES:      return "Total available pipes";
	case DML_FAIL_NUM_OTG:                    return "Number of OTG";
	case DML_FAIL_WRITEBACK_MODE:             return "Writeback mode";
	case DML_FAIL_WRITEBACK_LATENCY:          return "Writeback latency";
	case DML_FAIL_WRITEBACK_SCALE_RATIO_TAP:  return "Writeback scale ratio/tap";
	case DML_FAIL_CURSOR_SUPPORT:             return "Cursor support";
	case DML_FAIL_PITCH_SUPPORT:              return "Pitch support";
	case DML_FAIL_PTE_BUFFER_SIZE:            return "PTE buffer size";
	case DML_FAIL_DSC_INPUT_BPC:              return "DSC input bpc";
	case DML_FAIL_PREFETCH_SUPPORT:           return "Prefetch support";
	case DML_FAIL_V_RATIO_PREFETCH:           return "Vertical ratio prefetch";
	default:                                  return "Unknown Status";
	}
=======
>>>>>>> 0ecfebd2
}<|MERGE_RESOLUTION|>--- conflicted
+++ resolved
@@ -63,45 +63,4 @@
 	case DML_FAIL_V_RATIO_PREFETCH:           return "Vertical ratio prefetch";
 	default:                                  return "Unknown Status";
 	}
-<<<<<<< HEAD
-}
-
-void dml_init_instance(struct display_mode_lib *lib, enum dml_project project)
-{
-	if (lib->project != project) {
-		set_soc_bounding_box(&lib->soc, project);
-		set_ip_params(&lib->ip, project);
-		lib->project = project;
-	}
-}
-
-const char *dml_get_status_message(enum dm_validation_status status)
-{
-	switch (status) {
-	case DML_VALIDATION_OK:                   return "Validation OK";
-	case DML_FAIL_SCALE_RATIO_TAP:            return "Scale ratio/tap";
-	case DML_FAIL_SOURCE_PIXEL_FORMAT:        return "Source pixel format";
-	case DML_FAIL_VIEWPORT_SIZE:              return "Viewport size";
-	case DML_FAIL_TOTAL_V_ACTIVE_BW:          return "Total vertical active bandwidth";
-	case DML_FAIL_DIO_SUPPORT:                return "DIO support";
-	case DML_FAIL_NOT_ENOUGH_DSC:             return "Not enough DSC Units";
-	case DML_FAIL_DSC_CLK_REQUIRED:           return "DSC clock required";
-	case DML_FAIL_URGENT_LATENCY:             return "Urgent latency";
-	case DML_FAIL_REORDERING_BUFFER:          return "Re-ordering buffer";
-	case DML_FAIL_DISPCLK_DPPCLK:             return "Dispclk and Dppclk";
-	case DML_FAIL_TOTAL_AVAILABLE_PIPES:      return "Total available pipes";
-	case DML_FAIL_NUM_OTG:                    return "Number of OTG";
-	case DML_FAIL_WRITEBACK_MODE:             return "Writeback mode";
-	case DML_FAIL_WRITEBACK_LATENCY:          return "Writeback latency";
-	case DML_FAIL_WRITEBACK_SCALE_RATIO_TAP:  return "Writeback scale ratio/tap";
-	case DML_FAIL_CURSOR_SUPPORT:             return "Cursor support";
-	case DML_FAIL_PITCH_SUPPORT:              return "Pitch support";
-	case DML_FAIL_PTE_BUFFER_SIZE:            return "PTE buffer size";
-	case DML_FAIL_DSC_INPUT_BPC:              return "DSC input bpc";
-	case DML_FAIL_PREFETCH_SUPPORT:           return "Prefetch support";
-	case DML_FAIL_V_RATIO_PREFETCH:           return "Vertical ratio prefetch";
-	default:                                  return "Unknown Status";
-	}
-=======
->>>>>>> 0ecfebd2
 }