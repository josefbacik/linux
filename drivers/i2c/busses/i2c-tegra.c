// SPDX-License-Identifier: GPL-2.0
/*
 * drivers/i2c/busses/i2c-tegra.c
 *
 * Copyright (C) 2010 Google, Inc.
 * Author: Colin Cross <ccross@android.com>
 */

#include <linux/acpi.h>
#include <linux/bitfield.h>
#include <linux/clk.h>
#include <linux/delay.h>
#include <linux/dmaengine.h>
#include <linux/dma-mapping.h>
#include <linux/err.h>
#include <linux/i2c.h>
#include <linux/init.h>
#include <linux/interrupt.h>
#include <linux/io.h>
#include <linux/iopoll.h>
#include <linux/irq.h>
#include <linux/kernel.h>
#include <linux/ktime.h>
#include <linux/module.h>
#include <linux/of_device.h>
#include <linux/pinctrl/consumer.h>
#include <linux/platform_device.h>
#include <linux/pm_runtime.h>
#include <linux/reset.h>

#define BYTES_PER_FIFO_WORD 4

#define I2C_CNFG				0x000
#define I2C_CNFG_DEBOUNCE_CNT			GENMASK(14, 12)
#define I2C_CNFG_PACKET_MODE_EN			BIT(10)
#define I2C_CNFG_NEW_MASTER_FSM			BIT(11)
#define I2C_CNFG_MULTI_MASTER_MODE		BIT(17)
#define I2C_STATUS				0x01c
#define I2C_SL_CNFG				0x020
#define I2C_SL_CNFG_NACK			BIT(1)
#define I2C_SL_CNFG_NEWSL			BIT(2)
#define I2C_SL_ADDR1				0x02c
#define I2C_SL_ADDR2				0x030
#define I2C_TLOW_SEXT				0x034
#define I2C_TX_FIFO				0x050
#define I2C_RX_FIFO				0x054
#define I2C_PACKET_TRANSFER_STATUS		0x058
#define I2C_FIFO_CONTROL			0x05c
#define I2C_FIFO_CONTROL_TX_FLUSH		BIT(1)
#define I2C_FIFO_CONTROL_RX_FLUSH		BIT(0)
#define I2C_FIFO_CONTROL_TX_TRIG(x)		(((x) - 1) << 5)
#define I2C_FIFO_CONTROL_RX_TRIG(x)		(((x) - 1) << 2)
#define I2C_FIFO_STATUS				0x060
#define I2C_FIFO_STATUS_TX			GENMASK(7, 4)
#define I2C_FIFO_STATUS_RX			GENMASK(3, 0)
#define I2C_INT_MASK				0x064
#define I2C_INT_STATUS				0x068
#define I2C_INT_BUS_CLR_DONE			BIT(11)
#define I2C_INT_PACKET_XFER_COMPLETE		BIT(7)
#define I2C_INT_NO_ACK				BIT(3)
#define I2C_INT_ARBITRATION_LOST		BIT(2)
#define I2C_INT_TX_FIFO_DATA_REQ		BIT(1)
#define I2C_INT_RX_FIFO_DATA_REQ		BIT(0)
#define I2C_CLK_DIVISOR				0x06c
#define I2C_CLK_DIVISOR_STD_FAST_MODE		GENMASK(31, 16)
#define I2C_CLK_DIVISOR_HSMODE			GENMASK(15, 0)

#define DVC_CTRL_REG1				0x000
#define DVC_CTRL_REG1_INTR_EN			BIT(10)
#define DVC_CTRL_REG3				0x008
#define DVC_CTRL_REG3_SW_PROG			BIT(26)
#define DVC_CTRL_REG3_I2C_DONE_INTR_EN		BIT(30)
#define DVC_STATUS				0x00c
#define DVC_STATUS_I2C_DONE_INTR		BIT(30)

#define I2C_ERR_NONE				0x00
#define I2C_ERR_NO_ACK				BIT(0)
#define I2C_ERR_ARBITRATION_LOST		BIT(1)
#define I2C_ERR_UNKNOWN_INTERRUPT		BIT(2)
#define I2C_ERR_RX_BUFFER_OVERFLOW		BIT(3)

#define PACKET_HEADER0_HEADER_SIZE		GENMASK(29, 28)
#define PACKET_HEADER0_PACKET_ID		GENMASK(23, 16)
#define PACKET_HEADER0_CONT_ID			GENMASK(15, 12)
#define PACKET_HEADER0_PROTOCOL			GENMASK(7, 4)
#define PACKET_HEADER0_PROTOCOL_I2C		1

#define I2C_HEADER_CONT_ON_NAK			BIT(21)
#define I2C_HEADER_READ				BIT(19)
#define I2C_HEADER_10BIT_ADDR			BIT(18)
#define I2C_HEADER_IE_ENABLE			BIT(17)
#define I2C_HEADER_REPEAT_START			BIT(16)
#define I2C_HEADER_CONTINUE_XFER		BIT(15)
#define I2C_HEADER_SLAVE_ADDR_SHIFT		1

#define I2C_BUS_CLEAR_CNFG			0x084
#define I2C_BC_SCLK_THRESHOLD			GENMASK(23, 16)
#define I2C_BC_STOP_COND			BIT(2)
#define I2C_BC_TERMINATE			BIT(1)
#define I2C_BC_ENABLE				BIT(0)
#define I2C_BUS_CLEAR_STATUS			0x088
#define I2C_BC_STATUS				BIT(0)

#define I2C_CONFIG_LOAD				0x08c
#define I2C_MSTR_CONFIG_LOAD			BIT(0)

#define I2C_CLKEN_OVERRIDE			0x090
#define I2C_MST_CORE_CLKEN_OVR			BIT(0)

#define I2C_INTERFACE_TIMING_0			0x094
#define  I2C_INTERFACE_TIMING_THIGH		GENMASK(13, 8)
#define  I2C_INTERFACE_TIMING_TLOW		GENMASK(5, 0)
#define I2C_INTERFACE_TIMING_1			0x098
#define  I2C_INTERFACE_TIMING_TBUF		GENMASK(29, 24)
#define  I2C_INTERFACE_TIMING_TSU_STO		GENMASK(21, 16)
#define  I2C_INTERFACE_TIMING_THD_STA		GENMASK(13, 8)
#define  I2C_INTERFACE_TIMING_TSU_STA		GENMASK(5, 0)

#define I2C_HS_INTERFACE_TIMING_0		0x09c
#define  I2C_HS_INTERFACE_TIMING_THIGH		GENMASK(13, 8)
#define  I2C_HS_INTERFACE_TIMING_TLOW		GENMASK(5, 0)
#define I2C_HS_INTERFACE_TIMING_1		0x0a0
#define  I2C_HS_INTERFACE_TIMING_TSU_STO	GENMASK(21, 16)
#define  I2C_HS_INTERFACE_TIMING_THD_STA	GENMASK(13, 8)
#define  I2C_HS_INTERFACE_TIMING_TSU_STA	GENMASK(5, 0)

#define I2C_MST_FIFO_CONTROL			0x0b4
#define I2C_MST_FIFO_CONTROL_RX_FLUSH		BIT(0)
#define I2C_MST_FIFO_CONTROL_TX_FLUSH		BIT(1)
#define I2C_MST_FIFO_CONTROL_RX_TRIG(x)		(((x) - 1) <<  4)
#define I2C_MST_FIFO_CONTROL_TX_TRIG(x)		(((x) - 1) << 16)

#define I2C_MST_FIFO_STATUS			0x0b8
#define I2C_MST_FIFO_STATUS_TX			GENMASK(23, 16)
#define I2C_MST_FIFO_STATUS_RX			GENMASK(7, 0)

/* configuration load timeout in microseconds */
#define I2C_CONFIG_LOAD_TIMEOUT			1000000

/* packet header size in bytes */
#define I2C_PACKET_HEADER_SIZE			12

/*
 * I2C Controller will use PIO mode for transfers up to 32 bytes in order to
 * avoid DMA overhead, otherwise external APB DMA controller will be used.
 * Note that the actual MAX PIO length is 20 bytes because 32 bytes include
 * I2C_PACKET_HEADER_SIZE.
 */
#define I2C_PIO_MODE_PREFERRED_LEN		32

/*
 * msg_end_type: The bus control which needs to be sent at end of transfer.
 * @MSG_END_STOP: Send stop pulse.
 * @MSG_END_REPEAT_START: Send repeat-start.
 * @MSG_END_CONTINUE: Don't send stop or repeat-start.
 */
enum msg_end_type {
	MSG_END_STOP,
	MSG_END_REPEAT_START,
	MSG_END_CONTINUE,
};

/**
 * struct tegra_i2c_hw_feature : per hardware generation features
 * @has_continue_xfer_support: continue-transfer supported
 * @has_per_pkt_xfer_complete_irq: Has enable/disable capability for transfer
 *		completion interrupt on per packet basis.
 * @has_config_load_reg: Has the config load register to load the new
 *		configuration.
 * @clk_divisor_hs_mode: Clock divisor in HS mode.
 * @clk_divisor_std_mode: Clock divisor in standard mode. It is
 *		applicable if there is no fast clock source i.e. single clock
 *		source.
 * @clk_divisor_fast_mode: Clock divisor in fast mode. It is
 *		applicable if there is no fast clock source i.e. single clock
 *		source.
 * @clk_divisor_fast_plus_mode: Clock divisor in fast mode plus. It is
 *		applicable if there is no fast clock source (i.e. single
 *		clock source).
 * @has_multi_master_mode: The I2C controller supports running in single-master
 *		or multi-master mode.
 * @has_slcg_override_reg: The I2C controller supports a register that
 *		overrides the second level clock gating.
 * @has_mst_fifo: The I2C controller contains the new MST FIFO interface that
 *		provides additional features and allows for longer messages to
 *		be transferred in one go.
 * @quirks: I2C adapter quirks for limiting write/read transfer size and not
 *		allowing 0 length transfers.
 * @supports_bus_clear: Bus Clear support to recover from bus hang during
 *		SDA stuck low from device for some unknown reasons.
 * @has_apb_dma: Support of APBDMA on corresponding Tegra chip.
 * @tlow_std_mode: Low period of the clock in standard mode.
 * @thigh_std_mode: High period of the clock in standard mode.
 * @tlow_fast_fastplus_mode: Low period of the clock in fast/fast-plus modes.
 * @thigh_fast_fastplus_mode: High period of the clock in fast/fast-plus modes.
 * @setup_hold_time_std_mode: Setup and hold time for start and stop conditions
 *		in standard mode.
 * @setup_hold_time_fast_fast_plus_mode: Setup and hold time for start and stop
 *		conditions in fast/fast-plus modes.
 * @setup_hold_time_hs_mode: Setup and hold time for start and stop conditions
 *		in HS mode.
 * @has_interface_timing_reg: Has interface timing register to program the tuned
 *		timing settings.
 */
struct tegra_i2c_hw_feature {
	bool has_continue_xfer_support;
	bool has_per_pkt_xfer_complete_irq;
	bool has_config_load_reg;
	u32 clk_divisor_hs_mode;
	u32 clk_divisor_std_mode;
	u32 clk_divisor_fast_mode;
	u32 clk_divisor_fast_plus_mode;
	bool has_multi_master_mode;
	bool has_slcg_override_reg;
	bool has_mst_fifo;
	const struct i2c_adapter_quirks *quirks;
	bool supports_bus_clear;
	bool has_apb_dma;
	u32 tlow_std_mode;
	u32 thigh_std_mode;
	u32 tlow_fast_fastplus_mode;
	u32 thigh_fast_fastplus_mode;
	u32 setup_hold_time_std_mode;
	u32 setup_hold_time_fast_fast_plus_mode;
	u32 setup_hold_time_hs_mode;
	bool has_interface_timing_reg;
};

/**
 * struct tegra_i2c_dev - per device I2C context
 * @dev: device reference for power management
 * @hw: Tegra I2C HW feature
 * @adapter: core I2C layer adapter information
 * @div_clk: clock reference for div clock of I2C controller
 * @clocks: array of I2C controller clocks
 * @nclocks: number of clocks in the array
 * @rst: reset control for the I2C controller
 * @base: ioremapped registers cookie
 * @base_phys: physical base address of the I2C controller
 * @cont_id: I2C controller ID, used for packet header
 * @irq: IRQ number of transfer complete interrupt
 * @is_dvc: identifies the DVC I2C controller, has a different register layout
 * @is_vi: identifies the VI I2C controller, has a different register layout
 * @msg_complete: transfer completion notifier
 * @msg_buf_remaining: size of unsent data in the message buffer
 * @msg_len: length of message in current transfer
 * @msg_err: error code for completed message
 * @msg_buf: pointer to current message data
 * @msg_read: indicates that the transfer is a read access
 * @timings: i2c timings information like bus frequency
 * @multimaster_mode: indicates that I2C controller is in multi-master mode
 * @dma_chan: DMA channel
 * @dma_phys: handle to DMA resources
 * @dma_buf: pointer to allocated DMA buffer
 * @dma_buf_size: DMA buffer size
 * @dma_mode: indicates active DMA transfer
 * @dma_complete: DMA completion notifier
 * @atomic_mode: indicates active atomic transfer
 */
struct tegra_i2c_dev {
	struct device *dev;
	struct i2c_adapter adapter;

	const struct tegra_i2c_hw_feature *hw;
	struct reset_control *rst;
	unsigned int cont_id;
	unsigned int irq;

	phys_addr_t base_phys;
	void __iomem *base;

	struct clk_bulk_data clocks[2];
	unsigned int nclocks;

	struct clk *div_clk;
	struct i2c_timings timings;

	struct completion msg_complete;
	size_t msg_buf_remaining;
	unsigned int msg_len;
	int msg_err;
	u8 *msg_buf;

	struct completion dma_complete;
	struct dma_chan *dma_chan;
	unsigned int dma_buf_size;
	struct device *dma_dev;
	dma_addr_t dma_phys;
	void *dma_buf;

	bool multimaster_mode;
	bool atomic_mode;
	bool dma_mode;
	bool msg_read;
	bool is_dvc;
	bool is_vi;
};

#define IS_DVC(dev) (IS_ENABLED(CONFIG_ARCH_TEGRA_2x_SOC) && (dev)->is_dvc)
#define IS_VI(dev)  (IS_ENABLED(CONFIG_ARCH_TEGRA_210_SOC) && (dev)->is_vi)

static void dvc_writel(struct tegra_i2c_dev *i2c_dev, u32 val,
		       unsigned int reg)
{
	writel_relaxed(val, i2c_dev->base + reg);
}

static u32 dvc_readl(struct tegra_i2c_dev *i2c_dev, unsigned int reg)
{
	return readl_relaxed(i2c_dev->base + reg);
}

/*
 * If necessary, i2c_writel() and i2c_readl() will offset the register
 * in order to talk to the I2C block inside the DVC block.
 */
static u32 tegra_i2c_reg_addr(struct tegra_i2c_dev *i2c_dev, unsigned int reg)
{
	if (IS_DVC(i2c_dev))
		reg += (reg >= I2C_TX_FIFO) ? 0x10 : 0x40;
	else if (IS_VI(i2c_dev))
		reg = 0xc00 + (reg << 2);

	return reg;
}

static void i2c_writel(struct tegra_i2c_dev *i2c_dev, u32 val, unsigned int reg)
{
	writel_relaxed(val, i2c_dev->base + tegra_i2c_reg_addr(i2c_dev, reg));

	/* read back register to make sure that register writes completed */
	if (reg != I2C_TX_FIFO)
		readl_relaxed(i2c_dev->base + tegra_i2c_reg_addr(i2c_dev, reg));
	else if (IS_VI(i2c_dev))
		readl_relaxed(i2c_dev->base + tegra_i2c_reg_addr(i2c_dev, I2C_INT_STATUS));
}

static u32 i2c_readl(struct tegra_i2c_dev *i2c_dev, unsigned int reg)
{
	return readl_relaxed(i2c_dev->base + tegra_i2c_reg_addr(i2c_dev, reg));
}

static void i2c_writesl(struct tegra_i2c_dev *i2c_dev, void *data,
			unsigned int reg, unsigned int len)
{
	writesl(i2c_dev->base + tegra_i2c_reg_addr(i2c_dev, reg), data, len);
}

static void i2c_writesl_vi(struct tegra_i2c_dev *i2c_dev, void *data,
			   unsigned int reg, unsigned int len)
{
	u32 *data32 = data;

	/*
	 * VI I2C controller has known hardware bug where writes get stuck
	 * when immediate multiple writes happen to TX_FIFO register.
	 * Recommended software work around is to read I2C register after
	 * each write to TX_FIFO register to flush out the data.
	 */
	while (len--)
		i2c_writel(i2c_dev, *data32++, reg);
}

static void i2c_readsl(struct tegra_i2c_dev *i2c_dev, void *data,
		       unsigned int reg, unsigned int len)
{
	readsl(i2c_dev->base + tegra_i2c_reg_addr(i2c_dev, reg), data, len);
}

static void tegra_i2c_mask_irq(struct tegra_i2c_dev *i2c_dev, u32 mask)
{
	u32 int_mask;

	int_mask = i2c_readl(i2c_dev, I2C_INT_MASK) & ~mask;
	i2c_writel(i2c_dev, int_mask, I2C_INT_MASK);
}

static void tegra_i2c_unmask_irq(struct tegra_i2c_dev *i2c_dev, u32 mask)
{
	u32 int_mask;

	int_mask = i2c_readl(i2c_dev, I2C_INT_MASK) | mask;
	i2c_writel(i2c_dev, int_mask, I2C_INT_MASK);
}

static void tegra_i2c_dma_complete(void *args)
{
	struct tegra_i2c_dev *i2c_dev = args;

	complete(&i2c_dev->dma_complete);
}

static int tegra_i2c_dma_submit(struct tegra_i2c_dev *i2c_dev, size_t len)
{
	struct dma_async_tx_descriptor *dma_desc;
	enum dma_transfer_direction dir;

	dev_dbg(i2c_dev->dev, "starting DMA for length: %zu\n", len);

	reinit_completion(&i2c_dev->dma_complete);

	dir = i2c_dev->msg_read ? DMA_DEV_TO_MEM : DMA_MEM_TO_DEV;

	dma_desc = dmaengine_prep_slave_single(i2c_dev->dma_chan, i2c_dev->dma_phys,
					       len, dir, DMA_PREP_INTERRUPT |
					       DMA_CTRL_ACK);
	if (!dma_desc) {
		dev_err(i2c_dev->dev, "failed to get %s DMA descriptor\n",
			i2c_dev->msg_read ? "RX" : "TX");
		return -EINVAL;
	}

	dma_desc->callback = tegra_i2c_dma_complete;
	dma_desc->callback_param = i2c_dev;

	dmaengine_submit(dma_desc);
	dma_async_issue_pending(i2c_dev->dma_chan);

	return 0;
}

static void tegra_i2c_release_dma(struct tegra_i2c_dev *i2c_dev)
{
	if (i2c_dev->dma_buf) {
		dma_free_coherent(i2c_dev->dma_dev, i2c_dev->dma_buf_size,
				  i2c_dev->dma_buf, i2c_dev->dma_phys);
		i2c_dev->dma_buf = NULL;
	}

	if (i2c_dev->dma_chan) {
		dma_release_channel(i2c_dev->dma_chan);
		i2c_dev->dma_chan = NULL;
	}
}

static int tegra_i2c_init_dma(struct tegra_i2c_dev *i2c_dev)
{
	dma_addr_t dma_phys;
	u32 *dma_buf;
	int err;

	if (IS_VI(i2c_dev))
		return 0;

	if (i2c_dev->hw->has_apb_dma) {
		if (!IS_ENABLED(CONFIG_TEGRA20_APB_DMA)) {
			dev_dbg(i2c_dev->dev, "APB DMA support not enabled\n");
			return 0;
		}
	} else if (!IS_ENABLED(CONFIG_TEGRA186_GPC_DMA)) {
		dev_dbg(i2c_dev->dev, "GPC DMA support not enabled\n");
		return 0;
	}

	/*
	 * The same channel will be used for both RX and TX.
	 * Keeping the name as "tx" for backward compatibility
	 * with existing devicetrees.
	 */
	i2c_dev->dma_chan = dma_request_chan(i2c_dev->dev, "tx");
	if (IS_ERR(i2c_dev->dma_chan)) {
		err = PTR_ERR(i2c_dev->dma_chan);
<<<<<<< HEAD
=======
		i2c_dev->dma_chan = NULL;
>>>>>>> c02d35d8
		goto err_out;
	}

	i2c_dev->dma_dev = i2c_dev->dma_chan->device->dev;
	i2c_dev->dma_buf_size = i2c_dev->hw->quirks->max_write_len +
				I2C_PACKET_HEADER_SIZE;

	dma_buf = dma_alloc_coherent(i2c_dev->dma_dev, i2c_dev->dma_buf_size,
				     &dma_phys, GFP_KERNEL | __GFP_NOWARN);
	if (!dma_buf) {
		dev_err(i2c_dev->dev, "failed to allocate DMA buffer\n");
		err = -ENOMEM;
		goto err_out;
	}

	i2c_dev->dma_buf = dma_buf;
	i2c_dev->dma_phys = dma_phys;

	return 0;

err_out:
	tegra_i2c_release_dma(i2c_dev);
	if (err != -EPROBE_DEFER) {
		dev_err(i2c_dev->dev, "cannot use DMA: %d\n", err);
		dev_err(i2c_dev->dev, "falling back to PIO\n");
		return 0;
	}

	return err;
}

/*
 * One of the Tegra I2C blocks is inside the DVC (Digital Voltage Controller)
 * block.  This block is identical to the rest of the I2C blocks, except that
 * it only supports master mode, it has registers moved around, and it needs
 * some extra init to get it into I2C mode.  The register moves are handled
 * by i2c_readl() and i2c_writel().
 */
static void tegra_dvc_init(struct tegra_i2c_dev *i2c_dev)
{
	u32 val;

	val = dvc_readl(i2c_dev, DVC_CTRL_REG3);
	val |= DVC_CTRL_REG3_SW_PROG;
	val |= DVC_CTRL_REG3_I2C_DONE_INTR_EN;
	dvc_writel(i2c_dev, val, DVC_CTRL_REG3);

	val = dvc_readl(i2c_dev, DVC_CTRL_REG1);
	val |= DVC_CTRL_REG1_INTR_EN;
	dvc_writel(i2c_dev, val, DVC_CTRL_REG1);
}

static void tegra_i2c_vi_init(struct tegra_i2c_dev *i2c_dev)
{
	u32 value;

	value = FIELD_PREP(I2C_INTERFACE_TIMING_THIGH, 2) |
		FIELD_PREP(I2C_INTERFACE_TIMING_TLOW, 4);
	i2c_writel(i2c_dev, value, I2C_INTERFACE_TIMING_0);

	value = FIELD_PREP(I2C_INTERFACE_TIMING_TBUF, 4) |
		FIELD_PREP(I2C_INTERFACE_TIMING_TSU_STO, 7) |
		FIELD_PREP(I2C_INTERFACE_TIMING_THD_STA, 4) |
		FIELD_PREP(I2C_INTERFACE_TIMING_TSU_STA, 4);
	i2c_writel(i2c_dev, value, I2C_INTERFACE_TIMING_1);

	value = FIELD_PREP(I2C_HS_INTERFACE_TIMING_THIGH, 3) |
		FIELD_PREP(I2C_HS_INTERFACE_TIMING_TLOW, 8);
	i2c_writel(i2c_dev, value, I2C_HS_INTERFACE_TIMING_0);

	value = FIELD_PREP(I2C_HS_INTERFACE_TIMING_TSU_STO, 11) |
		FIELD_PREP(I2C_HS_INTERFACE_TIMING_THD_STA, 11) |
		FIELD_PREP(I2C_HS_INTERFACE_TIMING_TSU_STA, 11);
	i2c_writel(i2c_dev, value, I2C_HS_INTERFACE_TIMING_1);

	value = FIELD_PREP(I2C_BC_SCLK_THRESHOLD, 9) | I2C_BC_STOP_COND;
	i2c_writel(i2c_dev, value, I2C_BUS_CLEAR_CNFG);

	i2c_writel(i2c_dev, 0x0, I2C_TLOW_SEXT);
}

static int tegra_i2c_poll_register(struct tegra_i2c_dev *i2c_dev,
				   u32 reg, u32 mask, u32 delay_us,
				   u32 timeout_us)
{
	void __iomem *addr = i2c_dev->base + tegra_i2c_reg_addr(i2c_dev, reg);
	u32 val;

	if (!i2c_dev->atomic_mode)
		return readl_relaxed_poll_timeout(addr, val, !(val & mask),
						  delay_us, timeout_us);

	return readl_relaxed_poll_timeout_atomic(addr, val, !(val & mask),
						 delay_us, timeout_us);
}

static int tegra_i2c_flush_fifos(struct tegra_i2c_dev *i2c_dev)
{
	u32 mask, val, offset;
	int err;

	if (i2c_dev->hw->has_mst_fifo) {
		mask = I2C_MST_FIFO_CONTROL_TX_FLUSH |
		       I2C_MST_FIFO_CONTROL_RX_FLUSH;
		offset = I2C_MST_FIFO_CONTROL;
	} else {
		mask = I2C_FIFO_CONTROL_TX_FLUSH |
		       I2C_FIFO_CONTROL_RX_FLUSH;
		offset = I2C_FIFO_CONTROL;
	}

	val = i2c_readl(i2c_dev, offset);
	val |= mask;
	i2c_writel(i2c_dev, val, offset);

	err = tegra_i2c_poll_register(i2c_dev, offset, mask, 1000, 1000000);
	if (err) {
		dev_err(i2c_dev->dev, "failed to flush FIFO\n");
		return err;
	}

	return 0;
}

static int tegra_i2c_wait_for_config_load(struct tegra_i2c_dev *i2c_dev)
{
	int err;

	if (!i2c_dev->hw->has_config_load_reg)
		return 0;

	i2c_writel(i2c_dev, I2C_MSTR_CONFIG_LOAD, I2C_CONFIG_LOAD);

	err = tegra_i2c_poll_register(i2c_dev, I2C_CONFIG_LOAD, 0xffffffff,
				      1000, I2C_CONFIG_LOAD_TIMEOUT);
	if (err) {
		dev_err(i2c_dev->dev, "failed to load config\n");
		return err;
	}

	return 0;
}

static int tegra_i2c_init(struct tegra_i2c_dev *i2c_dev)
{
	u32 val, clk_divisor, clk_multiplier, tsu_thd, tlow, thigh, non_hs_mode;
	acpi_handle handle = ACPI_HANDLE(i2c_dev->dev);
	struct i2c_timings *t = &i2c_dev->timings;
	int err;

	/*
	 * The reset shouldn't ever fail in practice. The failure will be a
	 * sign of a severe problem that needs to be resolved. Still we don't
	 * want to fail the initialization completely because this may break
	 * kernel boot up since voltage regulators use I2C. Hence, we will
	 * emit a noisy warning on error, which won't stay unnoticed and
	 * won't hose machine entirely.
	 */
	if (handle)
		err = acpi_evaluate_object(handle, "_RST", NULL, NULL);
	else
		err = reset_control_reset(i2c_dev->rst);

	WARN_ON_ONCE(err);

	if (IS_DVC(i2c_dev))
		tegra_dvc_init(i2c_dev);

	val = I2C_CNFG_NEW_MASTER_FSM | I2C_CNFG_PACKET_MODE_EN |
	      FIELD_PREP(I2C_CNFG_DEBOUNCE_CNT, 2);

	if (i2c_dev->hw->has_multi_master_mode)
		val |= I2C_CNFG_MULTI_MASTER_MODE;

	i2c_writel(i2c_dev, val, I2C_CNFG);
	i2c_writel(i2c_dev, 0, I2C_INT_MASK);

	if (IS_VI(i2c_dev))
		tegra_i2c_vi_init(i2c_dev);

	switch (t->bus_freq_hz) {
	case I2C_MAX_STANDARD_MODE_FREQ + 1 ... I2C_MAX_FAST_MODE_PLUS_FREQ:
	default:
		tlow = i2c_dev->hw->tlow_fast_fastplus_mode;
		thigh = i2c_dev->hw->thigh_fast_fastplus_mode;
		tsu_thd = i2c_dev->hw->setup_hold_time_fast_fast_plus_mode;

		if (t->bus_freq_hz > I2C_MAX_FAST_MODE_FREQ)
			non_hs_mode = i2c_dev->hw->clk_divisor_fast_plus_mode;
		else
			non_hs_mode = i2c_dev->hw->clk_divisor_fast_mode;
		break;

	case 0 ... I2C_MAX_STANDARD_MODE_FREQ:
		tlow = i2c_dev->hw->tlow_std_mode;
		thigh = i2c_dev->hw->thigh_std_mode;
		tsu_thd = i2c_dev->hw->setup_hold_time_std_mode;
		non_hs_mode = i2c_dev->hw->clk_divisor_std_mode;
		break;
	}

	/* make sure clock divisor programmed correctly */
	clk_divisor = FIELD_PREP(I2C_CLK_DIVISOR_HSMODE,
				 i2c_dev->hw->clk_divisor_hs_mode) |
		      FIELD_PREP(I2C_CLK_DIVISOR_STD_FAST_MODE, non_hs_mode);
	i2c_writel(i2c_dev, clk_divisor, I2C_CLK_DIVISOR);

	if (i2c_dev->hw->has_interface_timing_reg) {
		val = FIELD_PREP(I2C_INTERFACE_TIMING_THIGH, thigh) |
		      FIELD_PREP(I2C_INTERFACE_TIMING_TLOW, tlow);
		i2c_writel(i2c_dev, val, I2C_INTERFACE_TIMING_0);
	}

	/*
	 * Configure setup and hold times only when tsu_thd is non-zero.
	 * Otherwise, preserve the chip default values.
	 */
	if (i2c_dev->hw->has_interface_timing_reg && tsu_thd)
		i2c_writel(i2c_dev, tsu_thd, I2C_INTERFACE_TIMING_1);

	clk_multiplier = (tlow + thigh + 2) * (non_hs_mode + 1);

	err = clk_set_rate(i2c_dev->div_clk,
			   t->bus_freq_hz * clk_multiplier);
	if (err) {
		dev_err(i2c_dev->dev, "failed to set div-clk rate: %d\n", err);
		return err;
	}

	if (!IS_DVC(i2c_dev) && !IS_VI(i2c_dev)) {
		u32 sl_cfg = i2c_readl(i2c_dev, I2C_SL_CNFG);

		sl_cfg |= I2C_SL_CNFG_NACK | I2C_SL_CNFG_NEWSL;
		i2c_writel(i2c_dev, sl_cfg, I2C_SL_CNFG);
		i2c_writel(i2c_dev, 0xfc, I2C_SL_ADDR1);
		i2c_writel(i2c_dev, 0x00, I2C_SL_ADDR2);
	}

	err = tegra_i2c_flush_fifos(i2c_dev);
	if (err)
		return err;

	if (i2c_dev->multimaster_mode && i2c_dev->hw->has_slcg_override_reg)
		i2c_writel(i2c_dev, I2C_MST_CORE_CLKEN_OVR, I2C_CLKEN_OVERRIDE);

	err = tegra_i2c_wait_for_config_load(i2c_dev);
	if (err)
		return err;

	return 0;
}

static int tegra_i2c_disable_packet_mode(struct tegra_i2c_dev *i2c_dev)
{
	u32 cnfg;

	/*
	 * NACK interrupt is generated before the I2C controller generates
	 * the STOP condition on the bus.  So, wait for 2 clock periods
	 * before disabling the controller so that the STOP condition has
	 * been delivered properly.
	 */
	udelay(DIV_ROUND_UP(2 * 1000000, i2c_dev->timings.bus_freq_hz));

	cnfg = i2c_readl(i2c_dev, I2C_CNFG);
	if (cnfg & I2C_CNFG_PACKET_MODE_EN)
		i2c_writel(i2c_dev, cnfg & ~I2C_CNFG_PACKET_MODE_EN, I2C_CNFG);

	return tegra_i2c_wait_for_config_load(i2c_dev);
}

static int tegra_i2c_empty_rx_fifo(struct tegra_i2c_dev *i2c_dev)
{
	size_t buf_remaining = i2c_dev->msg_buf_remaining;
	unsigned int words_to_transfer, rx_fifo_avail;
	u8 *buf = i2c_dev->msg_buf;
	u32 val;

	/*
	 * Catch overflow due to message fully sent before the check for
	 * RX FIFO availability.
	 */
	if (WARN_ON_ONCE(!(i2c_dev->msg_buf_remaining)))
		return -EINVAL;

	if (i2c_dev->hw->has_mst_fifo) {
		val = i2c_readl(i2c_dev, I2C_MST_FIFO_STATUS);
		rx_fifo_avail = FIELD_GET(I2C_MST_FIFO_STATUS_RX, val);
	} else {
		val = i2c_readl(i2c_dev, I2C_FIFO_STATUS);
		rx_fifo_avail = FIELD_GET(I2C_FIFO_STATUS_RX, val);
	}

	/* round down to exclude partial word at the end of buffer */
	words_to_transfer = buf_remaining / BYTES_PER_FIFO_WORD;
	if (words_to_transfer > rx_fifo_avail)
		words_to_transfer = rx_fifo_avail;

	i2c_readsl(i2c_dev, buf, I2C_RX_FIFO, words_to_transfer);

	buf += words_to_transfer * BYTES_PER_FIFO_WORD;
	buf_remaining -= words_to_transfer * BYTES_PER_FIFO_WORD;
	rx_fifo_avail -= words_to_transfer;

	/*
	 * If there is a partial word at the end of buffer, handle it
	 * manually to prevent overwriting past the end of buffer.
	 */
	if (rx_fifo_avail > 0 && buf_remaining > 0) {
		/*
		 * buf_remaining > 3 check not needed as rx_fifo_avail == 0
		 * when (words_to_transfer was > rx_fifo_avail) earlier
		 * in this function.
		 */
		val = i2c_readl(i2c_dev, I2C_RX_FIFO);
		val = cpu_to_le32(val);
		memcpy(buf, &val, buf_remaining);
		buf_remaining = 0;
		rx_fifo_avail--;
	}

	/* RX FIFO must be drained, otherwise it's an Overflow case. */
	if (WARN_ON_ONCE(rx_fifo_avail))
		return -EINVAL;

	i2c_dev->msg_buf_remaining = buf_remaining;
	i2c_dev->msg_buf = buf;

	return 0;
}

static int tegra_i2c_fill_tx_fifo(struct tegra_i2c_dev *i2c_dev)
{
	size_t buf_remaining = i2c_dev->msg_buf_remaining;
	unsigned int words_to_transfer, tx_fifo_avail;
	u8 *buf = i2c_dev->msg_buf;
	u32 val;

	if (i2c_dev->hw->has_mst_fifo) {
		val = i2c_readl(i2c_dev, I2C_MST_FIFO_STATUS);
		tx_fifo_avail = FIELD_GET(I2C_MST_FIFO_STATUS_TX, val);
	} else {
		val = i2c_readl(i2c_dev, I2C_FIFO_STATUS);
		tx_fifo_avail = FIELD_GET(I2C_FIFO_STATUS_TX, val);
	}

	/* round down to exclude partial word at the end of buffer */
	words_to_transfer = buf_remaining / BYTES_PER_FIFO_WORD;

	/*
	 * This hunk pushes 4 bytes at a time into the TX FIFO.
	 *
	 * It's very common to have < 4 bytes, hence there is no word
	 * to push if we have less than 4 bytes to transfer.
	 */
	if (words_to_transfer) {
		if (words_to_transfer > tx_fifo_avail)
			words_to_transfer = tx_fifo_avail;

		/*
		 * Update state before writing to FIFO.  Note that this may
		 * cause us to finish writing all bytes (AKA buf_remaining
		 * goes to 0), hence we have a potential for an interrupt
		 * (PACKET_XFER_COMPLETE is not maskable), but GIC interrupt
		 * is disabled at this point.
		 */
		buf_remaining -= words_to_transfer * BYTES_PER_FIFO_WORD;
		tx_fifo_avail -= words_to_transfer;

		i2c_dev->msg_buf_remaining = buf_remaining;
		i2c_dev->msg_buf = buf + words_to_transfer * BYTES_PER_FIFO_WORD;

		if (IS_VI(i2c_dev))
			i2c_writesl_vi(i2c_dev, buf, I2C_TX_FIFO, words_to_transfer);
		else
			i2c_writesl(i2c_dev, buf, I2C_TX_FIFO, words_to_transfer);

		buf += words_to_transfer * BYTES_PER_FIFO_WORD;
	}

	/*
	 * If there is a partial word at the end of buffer, handle it manually
	 * to prevent reading past the end of buffer, which could cross a page
	 * boundary and fault.
	 */
	if (tx_fifo_avail > 0 && buf_remaining > 0) {
		/*
		 * buf_remaining > 3 check not needed as tx_fifo_avail == 0
		 * when (words_to_transfer was > tx_fifo_avail) earlier
		 * in this function for non-zero words_to_transfer.
		 */
		memcpy(&val, buf, buf_remaining);
		val = le32_to_cpu(val);

		i2c_dev->msg_buf_remaining = 0;
		i2c_dev->msg_buf = NULL;

		i2c_writel(i2c_dev, val, I2C_TX_FIFO);
	}

	return 0;
}

static irqreturn_t tegra_i2c_isr(int irq, void *dev_id)
{
	const u32 status_err = I2C_INT_NO_ACK | I2C_INT_ARBITRATION_LOST;
	struct tegra_i2c_dev *i2c_dev = dev_id;
	u32 status;

	status = i2c_readl(i2c_dev, I2C_INT_STATUS);

	if (status == 0) {
		dev_warn(i2c_dev->dev, "IRQ status 0 %08x %08x %08x\n",
			 i2c_readl(i2c_dev, I2C_PACKET_TRANSFER_STATUS),
			 i2c_readl(i2c_dev, I2C_STATUS),
			 i2c_readl(i2c_dev, I2C_CNFG));
		i2c_dev->msg_err |= I2C_ERR_UNKNOWN_INTERRUPT;
		goto err;
	}

	if (status & status_err) {
		tegra_i2c_disable_packet_mode(i2c_dev);
		if (status & I2C_INT_NO_ACK)
			i2c_dev->msg_err |= I2C_ERR_NO_ACK;
		if (status & I2C_INT_ARBITRATION_LOST)
			i2c_dev->msg_err |= I2C_ERR_ARBITRATION_LOST;
		goto err;
	}

	/*
	 * I2C transfer is terminated during the bus clear, so skip
	 * processing the other interrupts.
	 */
	if (i2c_dev->hw->supports_bus_clear && (status & I2C_INT_BUS_CLR_DONE))
		goto err;

	if (!i2c_dev->dma_mode) {
		if (i2c_dev->msg_read && (status & I2C_INT_RX_FIFO_DATA_REQ)) {
			if (tegra_i2c_empty_rx_fifo(i2c_dev)) {
				/*
				 * Overflow error condition: message fully sent,
				 * with no XFER_COMPLETE interrupt but hardware
				 * asks to transfer more.
				 */
				i2c_dev->msg_err |= I2C_ERR_RX_BUFFER_OVERFLOW;
				goto err;
			}
		}

		if (!i2c_dev->msg_read && (status & I2C_INT_TX_FIFO_DATA_REQ)) {
			if (i2c_dev->msg_buf_remaining)
				tegra_i2c_fill_tx_fifo(i2c_dev);
			else
				tegra_i2c_mask_irq(i2c_dev,
						   I2C_INT_TX_FIFO_DATA_REQ);
		}
	}

	i2c_writel(i2c_dev, status, I2C_INT_STATUS);
	if (IS_DVC(i2c_dev))
		dvc_writel(i2c_dev, DVC_STATUS_I2C_DONE_INTR, DVC_STATUS);

	/*
	 * During message read XFER_COMPLETE interrupt is triggered prior to
	 * DMA completion and during message write XFER_COMPLETE interrupt is
	 * triggered after DMA completion.
	 *
	 * PACKETS_XFER_COMPLETE indicates completion of all bytes of transfer,
	 * so forcing msg_buf_remaining to 0 in DMA mode.
	 */
	if (status & I2C_INT_PACKET_XFER_COMPLETE) {
		if (i2c_dev->dma_mode)
			i2c_dev->msg_buf_remaining = 0;
		/*
		 * Underflow error condition: XFER_COMPLETE before message
		 * fully sent.
		 */
		if (WARN_ON_ONCE(i2c_dev->msg_buf_remaining)) {
			i2c_dev->msg_err |= I2C_ERR_UNKNOWN_INTERRUPT;
			goto err;
		}
		complete(&i2c_dev->msg_complete);
	}
	goto done;
err:
	/* mask all interrupts on error */
	tegra_i2c_mask_irq(i2c_dev,
			   I2C_INT_NO_ACK |
			   I2C_INT_ARBITRATION_LOST |
			   I2C_INT_PACKET_XFER_COMPLETE |
			   I2C_INT_TX_FIFO_DATA_REQ |
			   I2C_INT_RX_FIFO_DATA_REQ);

	if (i2c_dev->hw->supports_bus_clear)
		tegra_i2c_mask_irq(i2c_dev, I2C_INT_BUS_CLR_DONE);

	i2c_writel(i2c_dev, status, I2C_INT_STATUS);

	if (IS_DVC(i2c_dev))
		dvc_writel(i2c_dev, DVC_STATUS_I2C_DONE_INTR, DVC_STATUS);

	if (i2c_dev->dma_mode) {
		dmaengine_terminate_async(i2c_dev->dma_chan);
		complete(&i2c_dev->dma_complete);
	}

	complete(&i2c_dev->msg_complete);
done:
	return IRQ_HANDLED;
}

static void tegra_i2c_config_fifo_trig(struct tegra_i2c_dev *i2c_dev,
				       size_t len)
{
	struct dma_slave_config slv_config = {0};
	u32 val, reg, dma_burst, reg_offset;
	int err;

	if (i2c_dev->hw->has_mst_fifo)
		reg = I2C_MST_FIFO_CONTROL;
	else
		reg = I2C_FIFO_CONTROL;

	if (i2c_dev->dma_mode) {
		if (len & 0xF)
			dma_burst = 1;
		else if (len & 0x10)
			dma_burst = 4;
		else
			dma_burst = 8;

		if (i2c_dev->msg_read) {
			reg_offset = tegra_i2c_reg_addr(i2c_dev, I2C_RX_FIFO);

			slv_config.src_addr = i2c_dev->base_phys + reg_offset;
			slv_config.src_addr_width = DMA_SLAVE_BUSWIDTH_4_BYTES;
			slv_config.src_maxburst = dma_burst;

			if (i2c_dev->hw->has_mst_fifo)
				val = I2C_MST_FIFO_CONTROL_RX_TRIG(dma_burst);
			else
				val = I2C_FIFO_CONTROL_RX_TRIG(dma_burst);
		} else {
			reg_offset = tegra_i2c_reg_addr(i2c_dev, I2C_TX_FIFO);

			slv_config.dst_addr = i2c_dev->base_phys + reg_offset;
			slv_config.dst_addr_width = DMA_SLAVE_BUSWIDTH_4_BYTES;
			slv_config.dst_maxburst = dma_burst;

			if (i2c_dev->hw->has_mst_fifo)
				val = I2C_MST_FIFO_CONTROL_TX_TRIG(dma_burst);
			else
				val = I2C_FIFO_CONTROL_TX_TRIG(dma_burst);
		}

		slv_config.device_fc = true;
		err = dmaengine_slave_config(i2c_dev->dma_chan, &slv_config);
		if (err) {
			dev_err(i2c_dev->dev, "DMA config failed: %d\n", err);
			dev_err(i2c_dev->dev, "falling back to PIO\n");

			tegra_i2c_release_dma(i2c_dev);
			i2c_dev->dma_mode = false;
		} else {
			goto out;
		}
	}

	if (i2c_dev->hw->has_mst_fifo)
		val = I2C_MST_FIFO_CONTROL_TX_TRIG(8) |
		      I2C_MST_FIFO_CONTROL_RX_TRIG(1);
	else
		val = I2C_FIFO_CONTROL_TX_TRIG(8) |
		      I2C_FIFO_CONTROL_RX_TRIG(1);
out:
	i2c_writel(i2c_dev, val, reg);
}

static unsigned long tegra_i2c_poll_completion(struct tegra_i2c_dev *i2c_dev,
					       struct completion *complete,
					       unsigned int timeout_ms)
{
	ktime_t ktime = ktime_get();
	ktime_t ktimeout = ktime_add_ms(ktime, timeout_ms);

	do {
		u32 status = i2c_readl(i2c_dev, I2C_INT_STATUS);

		if (status)
			tegra_i2c_isr(i2c_dev->irq, i2c_dev);

		if (completion_done(complete)) {
			s64 delta = ktime_ms_delta(ktimeout, ktime);

			return msecs_to_jiffies(delta) ?: 1;
		}

		ktime = ktime_get();

	} while (ktime_before(ktime, ktimeout));

	return 0;
}

static unsigned long tegra_i2c_wait_completion(struct tegra_i2c_dev *i2c_dev,
					       struct completion *complete,
					       unsigned int timeout_ms)
{
	unsigned long ret;

	if (i2c_dev->atomic_mode) {
		ret = tegra_i2c_poll_completion(i2c_dev, complete, timeout_ms);
	} else {
		enable_irq(i2c_dev->irq);
		ret = wait_for_completion_timeout(complete,
						  msecs_to_jiffies(timeout_ms));
		disable_irq(i2c_dev->irq);

		/*
		 * Under some rare circumstances (like running KASAN +
		 * NFS root) CPU, which handles interrupt, may stuck in
		 * uninterruptible state for a significant time.  In this
		 * case we will get timeout if I2C transfer is running on
		 * a sibling CPU, despite of IRQ being raised.
		 *
		 * In order to handle this rare condition, the IRQ status
		 * needs to be checked after timeout.
		 */
		if (ret == 0)
			ret = tegra_i2c_poll_completion(i2c_dev, complete, 0);
	}

	return ret;
}

static int tegra_i2c_issue_bus_clear(struct i2c_adapter *adap)
{
	struct tegra_i2c_dev *i2c_dev = i2c_get_adapdata(adap);
	u32 val, time_left;
	int err;

	reinit_completion(&i2c_dev->msg_complete);

	val = FIELD_PREP(I2C_BC_SCLK_THRESHOLD, 9) | I2C_BC_STOP_COND |
	      I2C_BC_TERMINATE;
	i2c_writel(i2c_dev, val, I2C_BUS_CLEAR_CNFG);

	err = tegra_i2c_wait_for_config_load(i2c_dev);
	if (err)
		return err;

	val |= I2C_BC_ENABLE;
	i2c_writel(i2c_dev, val, I2C_BUS_CLEAR_CNFG);
	tegra_i2c_unmask_irq(i2c_dev, I2C_INT_BUS_CLR_DONE);

	time_left = tegra_i2c_wait_completion(i2c_dev, &i2c_dev->msg_complete, 50);
	tegra_i2c_mask_irq(i2c_dev, I2C_INT_BUS_CLR_DONE);

	if (time_left == 0) {
		dev_err(i2c_dev->dev, "failed to clear bus\n");
		return -ETIMEDOUT;
	}

	val = i2c_readl(i2c_dev, I2C_BUS_CLEAR_STATUS);
	if (!(val & I2C_BC_STATUS)) {
		dev_err(i2c_dev->dev, "un-recovered arbitration lost\n");
		return -EIO;
	}

	return -EAGAIN;
}

static void tegra_i2c_push_packet_header(struct tegra_i2c_dev *i2c_dev,
					 struct i2c_msg *msg,
					 enum msg_end_type end_state)
{
	u32 *dma_buf = i2c_dev->dma_buf;
	u32 packet_header;

	packet_header = FIELD_PREP(PACKET_HEADER0_HEADER_SIZE, 0) |
			FIELD_PREP(PACKET_HEADER0_PROTOCOL,
				   PACKET_HEADER0_PROTOCOL_I2C) |
			FIELD_PREP(PACKET_HEADER0_CONT_ID, i2c_dev->cont_id) |
			FIELD_PREP(PACKET_HEADER0_PACKET_ID, 1);

	if (i2c_dev->dma_mode && !i2c_dev->msg_read)
		*dma_buf++ = packet_header;
	else
		i2c_writel(i2c_dev, packet_header, I2C_TX_FIFO);

	packet_header = i2c_dev->msg_len - 1;

	if (i2c_dev->dma_mode && !i2c_dev->msg_read)
		*dma_buf++ = packet_header;
	else
		i2c_writel(i2c_dev, packet_header, I2C_TX_FIFO);

	packet_header = I2C_HEADER_IE_ENABLE;

	if (end_state == MSG_END_CONTINUE)
		packet_header |= I2C_HEADER_CONTINUE_XFER;
	else if (end_state == MSG_END_REPEAT_START)
		packet_header |= I2C_HEADER_REPEAT_START;

	if (msg->flags & I2C_M_TEN) {
		packet_header |= msg->addr;
		packet_header |= I2C_HEADER_10BIT_ADDR;
	} else {
		packet_header |= msg->addr << I2C_HEADER_SLAVE_ADDR_SHIFT;
	}

	if (msg->flags & I2C_M_IGNORE_NAK)
		packet_header |= I2C_HEADER_CONT_ON_NAK;

	if (msg->flags & I2C_M_RD)
		packet_header |= I2C_HEADER_READ;

	if (i2c_dev->dma_mode && !i2c_dev->msg_read)
		*dma_buf++ = packet_header;
	else
		i2c_writel(i2c_dev, packet_header, I2C_TX_FIFO);
}

static int tegra_i2c_error_recover(struct tegra_i2c_dev *i2c_dev,
				   struct i2c_msg *msg)
{
	if (i2c_dev->msg_err == I2C_ERR_NONE)
		return 0;

	tegra_i2c_init(i2c_dev);

	/* start recovery upon arbitration loss in single master mode */
	if (i2c_dev->msg_err == I2C_ERR_ARBITRATION_LOST) {
		if (!i2c_dev->multimaster_mode)
			return i2c_recover_bus(&i2c_dev->adapter);

		return -EAGAIN;
	}

	if (i2c_dev->msg_err == I2C_ERR_NO_ACK) {
		if (msg->flags & I2C_M_IGNORE_NAK)
			return 0;

		return -EREMOTEIO;
	}

	return -EIO;
}

static int tegra_i2c_xfer_msg(struct tegra_i2c_dev *i2c_dev,
			      struct i2c_msg *msg,
			      enum msg_end_type end_state)
{
	unsigned long time_left, xfer_time = 100;
	size_t xfer_size;
	u32 int_mask;
	int err;

	err = tegra_i2c_flush_fifos(i2c_dev);
	if (err)
		return err;

	i2c_dev->msg_buf = msg->buf;
	i2c_dev->msg_len = msg->len;

	i2c_dev->msg_err = I2C_ERR_NONE;
	i2c_dev->msg_read = !!(msg->flags & I2C_M_RD);
	reinit_completion(&i2c_dev->msg_complete);

	/*
	 * For SMBUS block read command, read only 1 byte in the first transfer.
	 * Adjust that 1 byte for the next transfer in the msg buffer and msg
	 * length.
	 */
	if (msg->flags & I2C_M_RECV_LEN) {
		if (end_state == MSG_END_CONTINUE) {
			i2c_dev->msg_len = 1;
		} else {
			i2c_dev->msg_buf += 1;
			i2c_dev->msg_len -= 1;
		}
	}

	i2c_dev->msg_buf_remaining = i2c_dev->msg_len;

	if (i2c_dev->msg_read)
		xfer_size = i2c_dev->msg_len;
	else
		xfer_size = i2c_dev->msg_len + I2C_PACKET_HEADER_SIZE;

	xfer_size = ALIGN(xfer_size, BYTES_PER_FIFO_WORD);

	i2c_dev->dma_mode = xfer_size > I2C_PIO_MODE_PREFERRED_LEN &&
			    i2c_dev->dma_buf && !i2c_dev->atomic_mode;

	tegra_i2c_config_fifo_trig(i2c_dev, xfer_size);

	/*
	 * Transfer time in mSec = Total bits / transfer rate
	 * Total bits = 9 bits per byte (including ACK bit) + Start & stop bits
	 */
	xfer_time += DIV_ROUND_CLOSEST(((xfer_size * 9) + 2) * MSEC_PER_SEC,
				       i2c_dev->timings.bus_freq_hz);

	int_mask = I2C_INT_NO_ACK | I2C_INT_ARBITRATION_LOST;
	tegra_i2c_unmask_irq(i2c_dev, int_mask);

	if (i2c_dev->dma_mode) {
		if (i2c_dev->msg_read) {
			dma_sync_single_for_device(i2c_dev->dma_dev,
						   i2c_dev->dma_phys,
						   xfer_size, DMA_FROM_DEVICE);

			err = tegra_i2c_dma_submit(i2c_dev, xfer_size);
			if (err)
				return err;
		} else {
			dma_sync_single_for_cpu(i2c_dev->dma_dev,
						i2c_dev->dma_phys,
						xfer_size, DMA_TO_DEVICE);
		}
	}

	tegra_i2c_push_packet_header(i2c_dev, msg, end_state);

	if (!i2c_dev->msg_read) {
		if (i2c_dev->dma_mode) {
			memcpy(i2c_dev->dma_buf + I2C_PACKET_HEADER_SIZE,
			       msg->buf, i2c_dev->msg_len);

			dma_sync_single_for_device(i2c_dev->dma_dev,
						   i2c_dev->dma_phys,
						   xfer_size, DMA_TO_DEVICE);

			err = tegra_i2c_dma_submit(i2c_dev, xfer_size);
			if (err)
				return err;
		} else {
			tegra_i2c_fill_tx_fifo(i2c_dev);
		}
	}

	if (i2c_dev->hw->has_per_pkt_xfer_complete_irq)
		int_mask |= I2C_INT_PACKET_XFER_COMPLETE;

	if (!i2c_dev->dma_mode) {
		if (msg->flags & I2C_M_RD)
			int_mask |= I2C_INT_RX_FIFO_DATA_REQ;
		else if (i2c_dev->msg_buf_remaining)
			int_mask |= I2C_INT_TX_FIFO_DATA_REQ;
	}

	tegra_i2c_unmask_irq(i2c_dev, int_mask);
	dev_dbg(i2c_dev->dev, "unmasked IRQ: %02x\n",
		i2c_readl(i2c_dev, I2C_INT_MASK));

	if (i2c_dev->dma_mode) {
		time_left = tegra_i2c_wait_completion(i2c_dev,
						      &i2c_dev->dma_complete,
						      xfer_time);

		/*
		 * Synchronize DMA first, since dmaengine_terminate_sync()
		 * performs synchronization after the transfer's termination
		 * and we want to get a completion if transfer succeeded.
		 */
		dmaengine_synchronize(i2c_dev->dma_chan);
		dmaengine_terminate_sync(i2c_dev->dma_chan);

		if (!time_left && !completion_done(&i2c_dev->dma_complete)) {
			dev_err(i2c_dev->dev, "DMA transfer timed out\n");
			tegra_i2c_init(i2c_dev);
			return -ETIMEDOUT;
		}

		if (i2c_dev->msg_read && i2c_dev->msg_err == I2C_ERR_NONE) {
			dma_sync_single_for_cpu(i2c_dev->dma_dev,
						i2c_dev->dma_phys,
						xfer_size, DMA_FROM_DEVICE);

			memcpy(i2c_dev->msg_buf, i2c_dev->dma_buf, i2c_dev->msg_len);
		}
	}

	time_left = tegra_i2c_wait_completion(i2c_dev, &i2c_dev->msg_complete,
					      xfer_time);

	tegra_i2c_mask_irq(i2c_dev, int_mask);

	if (time_left == 0) {
		dev_err(i2c_dev->dev, "I2C transfer timed out\n");
		tegra_i2c_init(i2c_dev);
		return -ETIMEDOUT;
	}

	dev_dbg(i2c_dev->dev, "transfer complete: %lu %d %d\n",
		time_left, completion_done(&i2c_dev->msg_complete),
		i2c_dev->msg_err);

	i2c_dev->dma_mode = false;

	err = tegra_i2c_error_recover(i2c_dev, msg);
	if (err)
		return err;

	return 0;
}

static int tegra_i2c_xfer(struct i2c_adapter *adap, struct i2c_msg msgs[],
			  int num)
{
	struct tegra_i2c_dev *i2c_dev = i2c_get_adapdata(adap);
	int i, ret;

	ret = pm_runtime_get_sync(i2c_dev->dev);
	if (ret < 0) {
		dev_err(i2c_dev->dev, "runtime resume failed %d\n", ret);
		pm_runtime_put_noidle(i2c_dev->dev);
		return ret;
	}

	for (i = 0; i < num; i++) {
		enum msg_end_type end_type = MSG_END_STOP;

		if (i < (num - 1)) {
			/* check whether follow up message is coming */
			if (msgs[i + 1].flags & I2C_M_NOSTART)
				end_type = MSG_END_CONTINUE;
			else
				end_type = MSG_END_REPEAT_START;
		}
		/* If M_RECV_LEN use ContinueXfer to read the first byte */
		if (msgs[i].flags & I2C_M_RECV_LEN) {
			ret = tegra_i2c_xfer_msg(i2c_dev, &msgs[i], MSG_END_CONTINUE);
			if (ret)
				break;
			/* Set the msg length from first byte */
			msgs[i].len += msgs[i].buf[0];
			dev_dbg(i2c_dev->dev, "reading %d bytes\n", msgs[i].len);
		}
		ret = tegra_i2c_xfer_msg(i2c_dev, &msgs[i], end_type);
		if (ret)
			break;
	}

	pm_runtime_put(i2c_dev->dev);

	return ret ?: i;
}

static int tegra_i2c_xfer_atomic(struct i2c_adapter *adap,
				 struct i2c_msg msgs[], int num)
{
	struct tegra_i2c_dev *i2c_dev = i2c_get_adapdata(adap);
	int ret;

	i2c_dev->atomic_mode = true;
	ret = tegra_i2c_xfer(adap, msgs, num);
	i2c_dev->atomic_mode = false;

	return ret;
}

static u32 tegra_i2c_func(struct i2c_adapter *adap)
{
	struct tegra_i2c_dev *i2c_dev = i2c_get_adapdata(adap);
	u32 ret = I2C_FUNC_I2C | (I2C_FUNC_SMBUS_EMUL & ~I2C_FUNC_SMBUS_QUICK) |
		  I2C_FUNC_10BIT_ADDR | I2C_FUNC_PROTOCOL_MANGLING;

	if (i2c_dev->hw->has_continue_xfer_support)
		ret |= I2C_FUNC_NOSTART | I2C_FUNC_SMBUS_READ_BLOCK_DATA;

	return ret;
}

static const struct i2c_algorithm tegra_i2c_algo = {
	.master_xfer		= tegra_i2c_xfer,
	.master_xfer_atomic	= tegra_i2c_xfer_atomic,
	.functionality		= tegra_i2c_func,
};

/* payload size is only 12 bit */
static const struct i2c_adapter_quirks tegra_i2c_quirks = {
	.flags = I2C_AQ_NO_ZERO_LEN,
	.max_read_len = SZ_4K,
	.max_write_len = SZ_4K - I2C_PACKET_HEADER_SIZE,
};

static const struct i2c_adapter_quirks tegra194_i2c_quirks = {
	.flags = I2C_AQ_NO_ZERO_LEN,
	.max_write_len = SZ_64K - I2C_PACKET_HEADER_SIZE,
};

static struct i2c_bus_recovery_info tegra_i2c_recovery_info = {
	.recover_bus = tegra_i2c_issue_bus_clear,
};

static const struct tegra_i2c_hw_feature tegra20_i2c_hw = {
	.has_continue_xfer_support = false,
	.has_per_pkt_xfer_complete_irq = false,
	.clk_divisor_hs_mode = 3,
	.clk_divisor_std_mode = 0,
	.clk_divisor_fast_mode = 0,
	.clk_divisor_fast_plus_mode = 0,
	.has_config_load_reg = false,
	.has_multi_master_mode = false,
	.has_slcg_override_reg = false,
	.has_mst_fifo = false,
	.quirks = &tegra_i2c_quirks,
	.supports_bus_clear = false,
	.has_apb_dma = true,
	.tlow_std_mode = 0x4,
	.thigh_std_mode = 0x2,
	.tlow_fast_fastplus_mode = 0x4,
	.thigh_fast_fastplus_mode = 0x2,
	.setup_hold_time_std_mode = 0x0,
	.setup_hold_time_fast_fast_plus_mode = 0x0,
	.setup_hold_time_hs_mode = 0x0,
	.has_interface_timing_reg = false,
};

static const struct tegra_i2c_hw_feature tegra30_i2c_hw = {
	.has_continue_xfer_support = true,
	.has_per_pkt_xfer_complete_irq = false,
	.clk_divisor_hs_mode = 3,
	.clk_divisor_std_mode = 0,
	.clk_divisor_fast_mode = 0,
	.clk_divisor_fast_plus_mode = 0,
	.has_config_load_reg = false,
	.has_multi_master_mode = false,
	.has_slcg_override_reg = false,
	.has_mst_fifo = false,
	.quirks = &tegra_i2c_quirks,
	.supports_bus_clear = false,
	.has_apb_dma = true,
	.tlow_std_mode = 0x4,
	.thigh_std_mode = 0x2,
	.tlow_fast_fastplus_mode = 0x4,
	.thigh_fast_fastplus_mode = 0x2,
	.setup_hold_time_std_mode = 0x0,
	.setup_hold_time_fast_fast_plus_mode = 0x0,
	.setup_hold_time_hs_mode = 0x0,
	.has_interface_timing_reg = false,
};

static const struct tegra_i2c_hw_feature tegra114_i2c_hw = {
	.has_continue_xfer_support = true,
	.has_per_pkt_xfer_complete_irq = true,
	.clk_divisor_hs_mode = 1,
	.clk_divisor_std_mode = 0x19,
	.clk_divisor_fast_mode = 0x19,
	.clk_divisor_fast_plus_mode = 0x10,
	.has_config_load_reg = false,
	.has_multi_master_mode = false,
	.has_slcg_override_reg = false,
	.has_mst_fifo = false,
	.quirks = &tegra_i2c_quirks,
	.supports_bus_clear = true,
	.has_apb_dma = true,
	.tlow_std_mode = 0x4,
	.thigh_std_mode = 0x2,
	.tlow_fast_fastplus_mode = 0x4,
	.thigh_fast_fastplus_mode = 0x2,
	.setup_hold_time_std_mode = 0x0,
	.setup_hold_time_fast_fast_plus_mode = 0x0,
	.setup_hold_time_hs_mode = 0x0,
	.has_interface_timing_reg = false,
};

static const struct tegra_i2c_hw_feature tegra124_i2c_hw = {
	.has_continue_xfer_support = true,
	.has_per_pkt_xfer_complete_irq = true,
	.clk_divisor_hs_mode = 1,
	.clk_divisor_std_mode = 0x19,
	.clk_divisor_fast_mode = 0x19,
	.clk_divisor_fast_plus_mode = 0x10,
	.has_config_load_reg = true,
	.has_multi_master_mode = false,
	.has_slcg_override_reg = true,
	.has_mst_fifo = false,
	.quirks = &tegra_i2c_quirks,
	.supports_bus_clear = true,
	.has_apb_dma = true,
	.tlow_std_mode = 0x4,
	.thigh_std_mode = 0x2,
	.tlow_fast_fastplus_mode = 0x4,
	.thigh_fast_fastplus_mode = 0x2,
	.setup_hold_time_std_mode = 0x0,
	.setup_hold_time_fast_fast_plus_mode = 0x0,
	.setup_hold_time_hs_mode = 0x0,
	.has_interface_timing_reg = true,
};

static const struct tegra_i2c_hw_feature tegra210_i2c_hw = {
	.has_continue_xfer_support = true,
	.has_per_pkt_xfer_complete_irq = true,
	.clk_divisor_hs_mode = 1,
	.clk_divisor_std_mode = 0x19,
	.clk_divisor_fast_mode = 0x19,
	.clk_divisor_fast_plus_mode = 0x10,
	.has_config_load_reg = true,
	.has_multi_master_mode = false,
	.has_slcg_override_reg = true,
	.has_mst_fifo = false,
	.quirks = &tegra_i2c_quirks,
	.supports_bus_clear = true,
	.has_apb_dma = true,
	.tlow_std_mode = 0x4,
	.thigh_std_mode = 0x2,
	.tlow_fast_fastplus_mode = 0x4,
	.thigh_fast_fastplus_mode = 0x2,
	.setup_hold_time_std_mode = 0,
	.setup_hold_time_fast_fast_plus_mode = 0,
	.setup_hold_time_hs_mode = 0,
	.has_interface_timing_reg = true,
};

static const struct tegra_i2c_hw_feature tegra186_i2c_hw = {
	.has_continue_xfer_support = true,
	.has_per_pkt_xfer_complete_irq = true,
	.clk_divisor_hs_mode = 1,
	.clk_divisor_std_mode = 0x16,
	.clk_divisor_fast_mode = 0x19,
	.clk_divisor_fast_plus_mode = 0x10,
	.has_config_load_reg = true,
	.has_multi_master_mode = false,
	.has_slcg_override_reg = true,
	.has_mst_fifo = false,
	.quirks = &tegra_i2c_quirks,
	.supports_bus_clear = true,
	.has_apb_dma = false,
	.tlow_std_mode = 0x4,
	.thigh_std_mode = 0x3,
	.tlow_fast_fastplus_mode = 0x4,
	.thigh_fast_fastplus_mode = 0x2,
	.setup_hold_time_std_mode = 0,
	.setup_hold_time_fast_fast_plus_mode = 0,
	.setup_hold_time_hs_mode = 0,
	.has_interface_timing_reg = true,
};

static const struct tegra_i2c_hw_feature tegra194_i2c_hw = {
	.has_continue_xfer_support = true,
	.has_per_pkt_xfer_complete_irq = true,
	.clk_divisor_hs_mode = 1,
	.clk_divisor_std_mode = 0x4f,
	.clk_divisor_fast_mode = 0x3c,
	.clk_divisor_fast_plus_mode = 0x16,
	.has_config_load_reg = true,
	.has_multi_master_mode = true,
	.has_slcg_override_reg = true,
	.has_mst_fifo = true,
	.quirks = &tegra194_i2c_quirks,
	.supports_bus_clear = true,
	.has_apb_dma = false,
	.tlow_std_mode = 0x8,
	.thigh_std_mode = 0x7,
	.tlow_fast_fastplus_mode = 0x2,
	.thigh_fast_fastplus_mode = 0x2,
	.setup_hold_time_std_mode = 0x08080808,
	.setup_hold_time_fast_fast_plus_mode = 0x02020202,
	.setup_hold_time_hs_mode = 0x090909,
	.has_interface_timing_reg = true,
};

static const struct of_device_id tegra_i2c_of_match[] = {
	{ .compatible = "nvidia,tegra194-i2c", .data = &tegra194_i2c_hw, },
	{ .compatible = "nvidia,tegra186-i2c", .data = &tegra186_i2c_hw, },
#if IS_ENABLED(CONFIG_ARCH_TEGRA_210_SOC)
	{ .compatible = "nvidia,tegra210-i2c-vi", .data = &tegra210_i2c_hw, },
#endif
	{ .compatible = "nvidia,tegra210-i2c", .data = &tegra210_i2c_hw, },
	{ .compatible = "nvidia,tegra124-i2c", .data = &tegra124_i2c_hw, },
	{ .compatible = "nvidia,tegra114-i2c", .data = &tegra114_i2c_hw, },
	{ .compatible = "nvidia,tegra30-i2c", .data = &tegra30_i2c_hw, },
	{ .compatible = "nvidia,tegra20-i2c", .data = &tegra20_i2c_hw, },
#if IS_ENABLED(CONFIG_ARCH_TEGRA_2x_SOC)
	{ .compatible = "nvidia,tegra20-i2c-dvc", .data = &tegra20_i2c_hw, },
#endif
	{},
};
MODULE_DEVICE_TABLE(of, tegra_i2c_of_match);

static void tegra_i2c_parse_dt(struct tegra_i2c_dev *i2c_dev)
{
	struct device_node *np = i2c_dev->dev->of_node;
	bool multi_mode;

	i2c_parse_fw_timings(i2c_dev->dev, &i2c_dev->timings, true);

	multi_mode = device_property_read_bool(i2c_dev->dev, "multi-master");
	i2c_dev->multimaster_mode = multi_mode;

	if (IS_ENABLED(CONFIG_ARCH_TEGRA_2x_SOC) &&
	    of_device_is_compatible(np, "nvidia,tegra20-i2c-dvc"))
		i2c_dev->is_dvc = true;

	if (IS_ENABLED(CONFIG_ARCH_TEGRA_210_SOC) &&
	    of_device_is_compatible(np, "nvidia,tegra210-i2c-vi"))
		i2c_dev->is_vi = true;
}

static int tegra_i2c_init_reset(struct tegra_i2c_dev *i2c_dev)
{
	if (ACPI_HANDLE(i2c_dev->dev))
		return 0;

	i2c_dev->rst = devm_reset_control_get_exclusive(i2c_dev->dev, "i2c");
	if (IS_ERR(i2c_dev->rst))
		return dev_err_probe(i2c_dev->dev, PTR_ERR(i2c_dev->rst),
				      "failed to get reset control\n");

	return 0;
}

static int tegra_i2c_init_clocks(struct tegra_i2c_dev *i2c_dev)
{
	int err;

	if (ACPI_HANDLE(i2c_dev->dev))
		return 0;

	i2c_dev->clocks[i2c_dev->nclocks++].id = "div-clk";

	if (i2c_dev->hw == &tegra20_i2c_hw || i2c_dev->hw == &tegra30_i2c_hw)
		i2c_dev->clocks[i2c_dev->nclocks++].id = "fast-clk";

	if (IS_VI(i2c_dev))
		i2c_dev->clocks[i2c_dev->nclocks++].id = "slow";

	err = devm_clk_bulk_get(i2c_dev->dev, i2c_dev->nclocks,
				i2c_dev->clocks);
	if (err)
		return err;

	err = clk_bulk_prepare(i2c_dev->nclocks, i2c_dev->clocks);
	if (err)
		return err;

	i2c_dev->div_clk = i2c_dev->clocks[0].clk;

	if (!i2c_dev->multimaster_mode)
		return 0;

	err = clk_enable(i2c_dev->div_clk);
	if (err) {
		dev_err(i2c_dev->dev, "failed to enable div-clk: %d\n", err);
		goto unprepare_clocks;
	}

	return 0;

unprepare_clocks:
	clk_bulk_unprepare(i2c_dev->nclocks, i2c_dev->clocks);

	return err;
}

static void tegra_i2c_release_clocks(struct tegra_i2c_dev *i2c_dev)
{
	if (i2c_dev->multimaster_mode)
		clk_disable(i2c_dev->div_clk);

	clk_bulk_unprepare(i2c_dev->nclocks, i2c_dev->clocks);
}

static int tegra_i2c_init_hardware(struct tegra_i2c_dev *i2c_dev)
{
	int ret;

	ret = pm_runtime_get_sync(i2c_dev->dev);
	if (ret < 0)
		dev_err(i2c_dev->dev, "runtime resume failed: %d\n", ret);
	else
		ret = tegra_i2c_init(i2c_dev);

	pm_runtime_put_sync(i2c_dev->dev);

	return ret;
}

static int tegra_i2c_probe(struct platform_device *pdev)
{
	struct tegra_i2c_dev *i2c_dev;
	struct resource *res;
	int err;

	i2c_dev = devm_kzalloc(&pdev->dev, sizeof(*i2c_dev), GFP_KERNEL);
	if (!i2c_dev)
		return -ENOMEM;

	platform_set_drvdata(pdev, i2c_dev);

	init_completion(&i2c_dev->msg_complete);
	init_completion(&i2c_dev->dma_complete);

	i2c_dev->hw = device_get_match_data(&pdev->dev);
	i2c_dev->cont_id = pdev->id;
	i2c_dev->dev = &pdev->dev;

	i2c_dev->base = devm_platform_get_and_ioremap_resource(pdev, 0, &res);
	if (IS_ERR(i2c_dev->base))
		return PTR_ERR(i2c_dev->base);

	i2c_dev->base_phys = res->start;

	err = platform_get_irq(pdev, 0);
	if (err < 0)
		return err;

	i2c_dev->irq = err;

	/* interrupt will be enabled during of transfer time */
	irq_set_status_flags(i2c_dev->irq, IRQ_NOAUTOEN);

	err = devm_request_threaded_irq(i2c_dev->dev, i2c_dev->irq,
					NULL, tegra_i2c_isr,
					IRQF_NO_SUSPEND | IRQF_ONESHOT,
					dev_name(i2c_dev->dev), i2c_dev);
	if (err)
		return err;

	tegra_i2c_parse_dt(i2c_dev);

	err = tegra_i2c_init_reset(i2c_dev);
	if (err)
		return err;

	err = tegra_i2c_init_clocks(i2c_dev);
	if (err)
		return err;

	err = tegra_i2c_init_dma(i2c_dev);
	if (err)
		goto release_clocks;

	/*
	 * VI I2C is in VE power domain which is not always ON and not
	 * IRQ-safe.  Thus, IRQ-safe device shouldn't be attached to a
	 * non IRQ-safe domain because this prevents powering off the power
	 * domain.
	 *
	 * VI I2C device shouldn't be marked as IRQ-safe because VI I2C won't
	 * be used for atomic transfers.
	 */
	if (!IS_VI(i2c_dev))
		pm_runtime_irq_safe(i2c_dev->dev);

	pm_runtime_enable(i2c_dev->dev);

	err = tegra_i2c_init_hardware(i2c_dev);
	if (err)
		goto release_rpm;

	i2c_set_adapdata(&i2c_dev->adapter, i2c_dev);
	i2c_dev->adapter.dev.of_node = i2c_dev->dev->of_node;
	i2c_dev->adapter.dev.parent = i2c_dev->dev;
	i2c_dev->adapter.retries = 1;
	i2c_dev->adapter.timeout = 6 * HZ;
	i2c_dev->adapter.quirks = i2c_dev->hw->quirks;
	i2c_dev->adapter.owner = THIS_MODULE;
	i2c_dev->adapter.class = I2C_CLASS_DEPRECATED;
	i2c_dev->adapter.algo = &tegra_i2c_algo;
	i2c_dev->adapter.nr = pdev->id;
	ACPI_COMPANION_SET(&i2c_dev->adapter.dev, ACPI_COMPANION(&pdev->dev));

	if (i2c_dev->hw->supports_bus_clear)
		i2c_dev->adapter.bus_recovery_info = &tegra_i2c_recovery_info;

	strscpy(i2c_dev->adapter.name, dev_name(i2c_dev->dev),
		sizeof(i2c_dev->adapter.name));

	err = i2c_add_numbered_adapter(&i2c_dev->adapter);
	if (err)
		goto release_rpm;

	return 0;

release_rpm:
	pm_runtime_disable(i2c_dev->dev);

	tegra_i2c_release_dma(i2c_dev);
release_clocks:
	tegra_i2c_release_clocks(i2c_dev);

	return err;
}

static void tegra_i2c_remove(struct platform_device *pdev)
{
	struct tegra_i2c_dev *i2c_dev = platform_get_drvdata(pdev);

	i2c_del_adapter(&i2c_dev->adapter);
	pm_runtime_force_suspend(i2c_dev->dev);

	tegra_i2c_release_dma(i2c_dev);
	tegra_i2c_release_clocks(i2c_dev);
}

static int __maybe_unused tegra_i2c_runtime_resume(struct device *dev)
{
	struct tegra_i2c_dev *i2c_dev = dev_get_drvdata(dev);
	int err;

	err = pinctrl_pm_select_default_state(dev);
	if (err)
		return err;

	err = clk_bulk_enable(i2c_dev->nclocks, i2c_dev->clocks);
	if (err)
		return err;

	/*
	 * VI I2C device is attached to VE power domain which goes through
	 * power ON/OFF during runtime PM resume/suspend, meaning that
	 * controller needs to be re-initialized after power ON.
	 */
	if (IS_VI(i2c_dev)) {
		err = tegra_i2c_init(i2c_dev);
		if (err)
			goto disable_clocks;
	}

	return 0;

disable_clocks:
	clk_bulk_disable(i2c_dev->nclocks, i2c_dev->clocks);

	return err;
}

static int __maybe_unused tegra_i2c_runtime_suspend(struct device *dev)
{
	struct tegra_i2c_dev *i2c_dev = dev_get_drvdata(dev);

	clk_bulk_disable(i2c_dev->nclocks, i2c_dev->clocks);

	return pinctrl_pm_select_idle_state(dev);
}

static int __maybe_unused tegra_i2c_suspend(struct device *dev)
{
	struct tegra_i2c_dev *i2c_dev = dev_get_drvdata(dev);
	int err;

	i2c_mark_adapter_suspended(&i2c_dev->adapter);

	if (!pm_runtime_status_suspended(dev)) {
		err = tegra_i2c_runtime_suspend(dev);
		if (err)
			return err;
	}

	return 0;
}

static int __maybe_unused tegra_i2c_resume(struct device *dev)
{
	struct tegra_i2c_dev *i2c_dev = dev_get_drvdata(dev);
	int err;

	/*
	 * We need to ensure that clocks are enabled so that registers can be
	 * restored in tegra_i2c_init().
	 */
	err = tegra_i2c_runtime_resume(dev);
	if (err)
		return err;

	err = tegra_i2c_init(i2c_dev);
	if (err)
		return err;

	/*
	 * In case we are runtime suspended, disable clocks again so that we
	 * don't unbalance the clock reference counts during the next runtime
	 * resume transition.
	 */
	if (pm_runtime_status_suspended(dev)) {
		err = tegra_i2c_runtime_suspend(dev);
		if (err)
			return err;
	}

	i2c_mark_adapter_resumed(&i2c_dev->adapter);

	return 0;
}

static const struct dev_pm_ops tegra_i2c_pm = {
	SET_NOIRQ_SYSTEM_SLEEP_PM_OPS(tegra_i2c_suspend, tegra_i2c_resume)
	SET_RUNTIME_PM_OPS(tegra_i2c_runtime_suspend, tegra_i2c_runtime_resume,
			   NULL)
};

static const struct acpi_device_id tegra_i2c_acpi_match[] = {
	{.id = "NVDA0101", .driver_data = (kernel_ulong_t)&tegra210_i2c_hw},
	{.id = "NVDA0201", .driver_data = (kernel_ulong_t)&tegra186_i2c_hw},
	{.id = "NVDA0301", .driver_data = (kernel_ulong_t)&tegra194_i2c_hw},
	{ }
};
MODULE_DEVICE_TABLE(acpi, tegra_i2c_acpi_match);

static struct platform_driver tegra_i2c_driver = {
	.probe = tegra_i2c_probe,
	.remove_new = tegra_i2c_remove,
	.driver = {
		.name = "tegra-i2c",
		.of_match_table = tegra_i2c_of_match,
		.acpi_match_table = tegra_i2c_acpi_match,
		.pm = &tegra_i2c_pm,
	},
};
module_platform_driver(tegra_i2c_driver);

MODULE_DESCRIPTION("NVIDIA Tegra I2C Bus Controller driver");
MODULE_AUTHOR("Colin Cross");
MODULE_LICENSE("GPL v2");<|MERGE_RESOLUTION|>--- conflicted
+++ resolved
@@ -460,10 +460,7 @@
 	i2c_dev->dma_chan = dma_request_chan(i2c_dev->dev, "tx");
 	if (IS_ERR(i2c_dev->dma_chan)) {
 		err = PTR_ERR(i2c_dev->dma_chan);
-<<<<<<< HEAD
-=======
 		i2c_dev->dma_chan = NULL;
->>>>>>> c02d35d8
 		goto err_out;
 	}
 
