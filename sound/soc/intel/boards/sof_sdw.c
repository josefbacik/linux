// SPDX-License-Identifier: GPL-2.0-only
// Copyright (c) 2020 Intel Corporation

/*
 *  sof_sdw - ASOC Machine driver for Intel SoundWire platforms
 */

#include <linux/device.h>
#include <linux/dmi.h>
#include <linux/module.h>
#include <linux/soundwire/sdw.h>
#include <linux/soundwire/sdw_type.h>
#include <sound/soc.h>
#include <sound/soc-acpi.h>
#include "sof_sdw_common.h"
#include "../../codecs/rt711.h"

unsigned long sof_sdw_quirk = RT711_JD1;
static int quirk_override = -1;
module_param_named(quirk, quirk_override, int, 0444);
MODULE_PARM_DESC(quirk, "Board-specific quirk override");

#define INC_ID(BE, CPU, LINK)	do { (BE)++; (CPU)++; (LINK)++; } while (0)

#define SDW_MAX_LINKS		4

/* To store SDW Pin index for each SoundWire link */
static unsigned int sdw_pin_index[SDW_MAX_LINKS];

static void log_quirks(struct device *dev)
{
	if (SOF_JACK_JDSRC(sof_sdw_quirk))
		dev_dbg(dev, "quirk realtek,jack-detect-source %ld\n",
			SOF_JACK_JDSRC(sof_sdw_quirk));
	if (sof_sdw_quirk & SOF_SDW_FOUR_SPK)
		dev_dbg(dev, "quirk SOF_SDW_FOUR_SPK enabled\n");
	if (sof_sdw_quirk & SOF_SDW_TGL_HDMI)
		dev_dbg(dev, "quirk SOF_SDW_TGL_HDMI enabled\n");
	if (sof_sdw_quirk & SOF_SDW_PCH_DMIC)
		dev_dbg(dev, "quirk SOF_SDW_PCH_DMIC enabled\n");
	if (SOF_SSP_GET_PORT(sof_sdw_quirk))
		dev_dbg(dev, "SSP port %ld\n",
			SOF_SSP_GET_PORT(sof_sdw_quirk));
	if (sof_sdw_quirk & SOF_SDW_NO_AGGREGATION)
		dev_dbg(dev, "quirk SOF_SDW_NO_AGGREGATION enabled\n");
}

static int sof_sdw_quirk_cb(const struct dmi_system_id *id)
{
	sof_sdw_quirk = (unsigned long)id->driver_data;
	return 1;
}

static const struct dmi_system_id sof_sdw_quirk_table[] = {
	/* CometLake devices */
	{
		.callback = sof_sdw_quirk_cb,
		.matches = {
			DMI_MATCH(DMI_SYS_VENDOR, "Intel Corporation"),
			DMI_MATCH(DMI_PRODUCT_NAME, "CometLake Client"),
		},
		.driver_data = (void *)SOF_SDW_PCH_DMIC,
	},
	{
		.callback = sof_sdw_quirk_cb,
		.matches = {
			DMI_MATCH(DMI_SYS_VENDOR, "Dell Inc"),
			DMI_EXACT_MATCH(DMI_PRODUCT_SKU, "09C6")
		},
		.driver_data = (void *)RT711_JD2,
	},
	{
		/* early version of SKU 09C6 */
		.callback = sof_sdw_quirk_cb,
		.matches = {
			DMI_MATCH(DMI_SYS_VENDOR, "Dell Inc"),
			DMI_EXACT_MATCH(DMI_PRODUCT_SKU, "0983")
		},
		.driver_data = (void *)RT711_JD2,
	},
	{
		.callback = sof_sdw_quirk_cb,
		.matches = {
			DMI_MATCH(DMI_SYS_VENDOR, "Dell Inc"),
			DMI_EXACT_MATCH(DMI_PRODUCT_SKU, "098F"),
		},
		.driver_data = (void *)(RT711_JD2 |
					SOF_SDW_FOUR_SPK),
	},
	{
		.callback = sof_sdw_quirk_cb,
		.matches = {
			DMI_MATCH(DMI_SYS_VENDOR, "Dell Inc"),
			DMI_EXACT_MATCH(DMI_PRODUCT_SKU, "0990"),
		},
		.driver_data = (void *)(RT711_JD2 |
					SOF_SDW_FOUR_SPK),
	},
	/* IceLake devices */
	{
		.callback = sof_sdw_quirk_cb,
		.matches = {
			DMI_MATCH(DMI_SYS_VENDOR, "Intel Corporation"),
			DMI_MATCH(DMI_PRODUCT_NAME, "Ice Lake Client"),
		},
		.driver_data = (void *)SOF_SDW_PCH_DMIC,
	},
	/* TigerLake devices */
	{
		.callback = sof_sdw_quirk_cb,
		.matches = {
			DMI_MATCH(DMI_SYS_VENDOR, "Intel Corporation"),
			DMI_MATCH(DMI_PRODUCT_NAME,
				  "Tiger Lake Client Platform"),
		},
		.driver_data = (void *)(SOF_SDW_TGL_HDMI |
					RT711_JD1 |
					SOF_SDW_PCH_DMIC |
					SOF_SSP_PORT(SOF_I2S_SSP2)),
	},
	{
		.callback = sof_sdw_quirk_cb,
		.matches = {
			DMI_MATCH(DMI_SYS_VENDOR, "Dell Inc"),
			DMI_EXACT_MATCH(DMI_PRODUCT_SKU, "0A3E")
		},
		.driver_data = (void *)(SOF_SDW_TGL_HDMI |
					RT711_JD2),
	},
	{
		/* another SKU of Dell Latitude 9520 */
		.callback = sof_sdw_quirk_cb,
		.matches = {
			DMI_MATCH(DMI_SYS_VENDOR, "Dell Inc"),
			DMI_EXACT_MATCH(DMI_PRODUCT_SKU, "0A3F")
		},
		.driver_data = (void *)(SOF_SDW_TGL_HDMI |
					RT711_JD2),
	},
	{
		/* Dell XPS 9710 */
		.callback = sof_sdw_quirk_cb,
		.matches = {
			DMI_MATCH(DMI_SYS_VENDOR, "Dell Inc"),
			DMI_EXACT_MATCH(DMI_PRODUCT_SKU, "0A5D")
		},
		.driver_data = (void *)(SOF_SDW_TGL_HDMI |
					RT711_JD2 |
					SOF_SDW_FOUR_SPK),
	},
	{
		.callback = sof_sdw_quirk_cb,
		.matches = {
			DMI_MATCH(DMI_SYS_VENDOR, "Dell Inc"),
			DMI_EXACT_MATCH(DMI_PRODUCT_SKU, "0A5E")
		},
		.driver_data = (void *)(SOF_SDW_TGL_HDMI |
					RT711_JD2 |
					SOF_SDW_FOUR_SPK),
	},
	{
		.callback = sof_sdw_quirk_cb,
		.matches = {
			DMI_MATCH(DMI_SYS_VENDOR, "Google"),
			DMI_MATCH(DMI_PRODUCT_NAME, "Volteer"),
		},
		.driver_data = (void *)(SOF_SDW_TGL_HDMI |
					SOF_SDW_PCH_DMIC |
					SOF_SDW_FOUR_SPK |
					SOF_BT_OFFLOAD_SSP(2) |
					SOF_SSP_BT_OFFLOAD_PRESENT),
	},
	{
		.callback = sof_sdw_quirk_cb,
		.matches = {
			DMI_MATCH(DMI_SYS_VENDOR, "Google"),
			DMI_MATCH(DMI_PRODUCT_NAME, "Ripto"),
		},
		.driver_data = (void *)(SOF_SDW_TGL_HDMI |
					SOF_SDW_PCH_DMIC |
					SOF_SDW_FOUR_SPK),
	},
	{
		/*
		 * this entry covers multiple HP SKUs. The family name
		 * does not seem robust enough, so we use a partial
		 * match that ignores the product name suffix
		 * (e.g. 15-eb1xxx, 14t-ea000 or 13-aw2xxx)
		 */
		.callback = sof_sdw_quirk_cb,
		.matches = {
			DMI_MATCH(DMI_SYS_VENDOR, "HP"),
			DMI_MATCH(DMI_PRODUCT_NAME, "HP Spectre x360 Conv"),
		},
		.driver_data = (void *)(SOF_SDW_TGL_HDMI |
					SOF_SDW_PCH_DMIC |
					RT711_JD1),
	},
	{
		/*
		 * this entry covers HP Spectre x360 where the DMI information
		 * changed somehow
		 */
		.callback = sof_sdw_quirk_cb,
		.matches = {
			DMI_MATCH(DMI_SYS_VENDOR, "HP"),
			DMI_MATCH(DMI_BOARD_NAME, "8709"),
		},
		.driver_data = (void *)(SOF_SDW_TGL_HDMI |
					SOF_SDW_PCH_DMIC |
					RT711_JD1),
	},
	{
		/* NUC15 'Bishop County' LAPBC510 and LAPBC710 skews */
		.callback = sof_sdw_quirk_cb,
		.matches = {
			DMI_MATCH(DMI_SYS_VENDOR, "Intel(R) Client Systems"),
			DMI_MATCH(DMI_PRODUCT_NAME, "LAPBC"),
		},
		.driver_data = (void *)(SOF_SDW_TGL_HDMI |
					SOF_SDW_PCH_DMIC |
					RT711_JD1),
	},
	{
		/* NUC15 LAPBC710 skews */
		.callback = sof_sdw_quirk_cb,
		.matches = {
			DMI_MATCH(DMI_BOARD_VENDOR, "Intel Corporation"),
			DMI_MATCH(DMI_BOARD_NAME, "LAPBC710"),
		},
		.driver_data = (void *)(SOF_SDW_TGL_HDMI |
					SOF_SDW_PCH_DMIC |
					RT711_JD1),
	},
	{
		/* NUC15 'Rooks County' LAPRC510 and LAPRC710 skews */
		.callback = sof_sdw_quirk_cb,
		.matches = {
			DMI_MATCH(DMI_SYS_VENDOR, "Intel(R) Client Systems"),
			DMI_MATCH(DMI_PRODUCT_NAME, "LAPRC"),
		},
		.driver_data = (void *)(SOF_SDW_TGL_HDMI |
					SOF_SDW_PCH_DMIC |
					RT711_JD2_100K),
	},
	/* TigerLake-SDCA devices */
	{
		.callback = sof_sdw_quirk_cb,
		.matches = {
			DMI_MATCH(DMI_SYS_VENDOR, "Dell Inc"),
			DMI_EXACT_MATCH(DMI_PRODUCT_SKU, "0A32")
		},
		.driver_data = (void *)(SOF_SDW_TGL_HDMI |
					RT711_JD2 |
					SOF_SDW_FOUR_SPK),
	},
	{
		.callback = sof_sdw_quirk_cb,
		.matches = {
			DMI_MATCH(DMI_SYS_VENDOR, "Dell Inc"),
			DMI_EXACT_MATCH(DMI_PRODUCT_SKU, "0A45")
		},
		.driver_data = (void *)(SOF_SDW_TGL_HDMI |
					RT711_JD2),
	},
	/* AlderLake devices */
	{
		.callback = sof_sdw_quirk_cb,
		.matches = {
			DMI_MATCH(DMI_SYS_VENDOR, "Intel Corporation"),
			DMI_MATCH(DMI_PRODUCT_NAME, "Alder Lake Client Platform"),
		},
		.driver_data = (void *)(RT711_JD2_100K |
					SOF_SDW_TGL_HDMI |
					SOF_BT_OFFLOAD_SSP(2) |
					SOF_SSP_BT_OFFLOAD_PRESENT),
	},
	{
		.callback = sof_sdw_quirk_cb,
		.matches = {
			DMI_MATCH(DMI_SYS_VENDOR, "Google"),
			DMI_MATCH(DMI_PRODUCT_NAME, "Brya"),
		},
		.driver_data = (void *)(SOF_SDW_TGL_HDMI |
					SOF_SDW_PCH_DMIC |
					SOF_SDW_FOUR_SPK |
					SOF_BT_OFFLOAD_SSP(2) |
					SOF_SSP_BT_OFFLOAD_PRESENT),
	},
	{
		.callback = sof_sdw_quirk_cb,
		.matches = {
			DMI_MATCH(DMI_SYS_VENDOR, "Dell Inc"),
			DMI_EXACT_MATCH(DMI_PRODUCT_SKU, "0AF0")
		},
		.driver_data = (void *)(SOF_SDW_TGL_HDMI |
					RT711_JD2 |
					SOF_SDW_FOUR_SPK),
	},
	{
		.callback = sof_sdw_quirk_cb,
		.matches = {
			DMI_MATCH(DMI_SYS_VENDOR, "Dell Inc"),
			DMI_EXACT_MATCH(DMI_PRODUCT_SKU, "0AF3"),
		},
		/* No Jack */
		.driver_data = (void *)(SOF_SDW_TGL_HDMI |
					SOF_SDW_FOUR_SPK),
	},
	{
		.callback = sof_sdw_quirk_cb,
		.matches = {
			DMI_MATCH(DMI_SYS_VENDOR, "Dell Inc"),
			DMI_EXACT_MATCH(DMI_PRODUCT_SKU, "0AFF")
		},
		.driver_data = (void *)(SOF_SDW_TGL_HDMI |
					RT711_JD2 |
					SOF_SDW_FOUR_SPK),
	},
	{
		.callback = sof_sdw_quirk_cb,
		.matches = {
			DMI_MATCH(DMI_SYS_VENDOR, "Dell Inc"),
			DMI_EXACT_MATCH(DMI_PRODUCT_SKU, "0B00")
		},
		.driver_data = (void *)(SOF_SDW_TGL_HDMI |
					RT711_JD2 |
					SOF_SDW_FOUR_SPK),
	},
	{
		.callback = sof_sdw_quirk_cb,
		.matches = {
			DMI_MATCH(DMI_SYS_VENDOR, "Dell Inc"),
			DMI_EXACT_MATCH(DMI_PRODUCT_SKU, "0B01")
		},
		.driver_data = (void *)(SOF_SDW_TGL_HDMI |
					RT711_JD2 |
					SOF_SDW_FOUR_SPK),
	},
	{
		.callback = sof_sdw_quirk_cb,
		.matches = {
			DMI_MATCH(DMI_SYS_VENDOR, "Dell Inc"),
			DMI_EXACT_MATCH(DMI_PRODUCT_SKU, "0B11")
		},
		.driver_data = (void *)(SOF_SDW_TGL_HDMI |
					RT711_JD2 |
					SOF_SDW_FOUR_SPK),
	},
	{
		.callback = sof_sdw_quirk_cb,
		.matches = {
			DMI_MATCH(DMI_SYS_VENDOR, "Dell Inc"),
			DMI_EXACT_MATCH(DMI_PRODUCT_SKU, "0B12")
		},
		.driver_data = (void *)(SOF_SDW_TGL_HDMI |
					RT711_JD2 |
					SOF_SDW_FOUR_SPK),
	},
	{
		.callback = sof_sdw_quirk_cb,
		.matches = {
			DMI_MATCH(DMI_SYS_VENDOR, "Dell Inc"),
			DMI_EXACT_MATCH(DMI_PRODUCT_SKU, "0B13"),
		},
		/* No Jack */
		.driver_data = (void *)SOF_SDW_TGL_HDMI,
	},
	{
		.callback = sof_sdw_quirk_cb,
		.matches = {
			DMI_MATCH(DMI_SYS_VENDOR, "Dell Inc"),
			DMI_EXACT_MATCH(DMI_PRODUCT_SKU, "0B29"),
		},
		.driver_data = (void *)(SOF_SDW_TGL_HDMI |
					RT711_JD2 |
					SOF_SDW_FOUR_SPK),
	},
	{
		.callback = sof_sdw_quirk_cb,
		.matches = {
			DMI_MATCH(DMI_SYS_VENDOR, "Dell Inc"),
			DMI_EXACT_MATCH(DMI_PRODUCT_SKU, "0B34"),
		},
		/* No Jack */
		.driver_data = (void *)SOF_SDW_TGL_HDMI,
	},
	{
		.callback = sof_sdw_quirk_cb,
		.matches = {
			DMI_MATCH(DMI_SYS_VENDOR, "HP"),
			DMI_MATCH(DMI_PRODUCT_NAME, "OMEN by HP Gaming Laptop 16-k0xxx"),
		},
		.driver_data = (void *)(SOF_SDW_TGL_HDMI |
					RT711_JD2),
	},
	/* RaptorLake devices */
	{
		.callback = sof_sdw_quirk_cb,
		.matches = {
			DMI_MATCH(DMI_SYS_VENDOR, "Dell Inc"),
			DMI_EXACT_MATCH(DMI_PRODUCT_SKU, "0BDA")
		},
		.driver_data = (void *)(SOF_SDW_TGL_HDMI |
					RT711_JD2 |
					SOF_SDW_FOUR_SPK),
	},
	{
		.callback = sof_sdw_quirk_cb,
		.matches = {
			DMI_MATCH(DMI_SYS_VENDOR, "Dell Inc"),
			DMI_EXACT_MATCH(DMI_PRODUCT_SKU, "0C10"),
		},
		/* No Jack */
		.driver_data = (void *)(SOF_SDW_TGL_HDMI |
					SOF_SDW_FOUR_SPK),
	},
	{
		.callback = sof_sdw_quirk_cb,
		.matches = {
			DMI_MATCH(DMI_SYS_VENDOR, "Dell Inc"),
			DMI_EXACT_MATCH(DMI_PRODUCT_SKU, "0C11")
		},
		.driver_data = (void *)(SOF_SDW_TGL_HDMI |
					RT711_JD2 |
					SOF_SDW_FOUR_SPK),
	},
	{
		.callback = sof_sdw_quirk_cb,
		.matches = {
			DMI_MATCH(DMI_SYS_VENDOR, "Dell Inc"),
			DMI_EXACT_MATCH(DMI_PRODUCT_SKU, "0C40")
		},
		.driver_data = (void *)(SOF_SDW_TGL_HDMI |
					RT711_JD2 |
					SOF_SDW_FOUR_SPK),
	},
	{
		.callback = sof_sdw_quirk_cb,
		.matches = {
			DMI_MATCH(DMI_SYS_VENDOR, "Dell Inc"),
			DMI_EXACT_MATCH(DMI_PRODUCT_SKU, "0C4F")
		},
		.driver_data = (void *)(SOF_SDW_TGL_HDMI |
					RT711_JD2 |
					SOF_SDW_FOUR_SPK),
	},
	/* MeteorLake devices */
	{
		.callback = sof_sdw_quirk_cb,
		.matches = {
			DMI_MATCH(DMI_PRODUCT_FAMILY, "Intel_mtlrvp"),
		},
		.driver_data = (void *)(RT711_JD1),
	},
	{
		.callback = sof_sdw_quirk_cb,
		.matches = {
			DMI_MATCH(DMI_SYS_VENDOR, "Intel Corporation"),
			DMI_MATCH(DMI_PRODUCT_NAME, "Meteor Lake Client Platform"),
		},
		.driver_data = (void *)(RT711_JD2_100K),
	},
	{
		.callback = sof_sdw_quirk_cb,
		.matches = {
			DMI_MATCH(DMI_SYS_VENDOR, "Google"),
			DMI_MATCH(DMI_PRODUCT_NAME, "Rex"),
		},
		.driver_data = (void *)(SOF_SDW_PCH_DMIC),
	},
	/* LunarLake devices */
	{
		.callback = sof_sdw_quirk_cb,
		.matches = {
			DMI_MATCH(DMI_SYS_VENDOR, "Intel Corporation"),
			DMI_MATCH(DMI_PRODUCT_NAME, "Lunar Lake Client Platform"),
		},
<<<<<<< HEAD
		.driver_data = (void *)(RT711_JD2_100K),
=======
		.driver_data = (void *)(RT711_JD2),
>>>>>>> 982bd683
	},
	{}
};

static struct snd_soc_dai_link_component dmic_component[] = {
	{
		.name = "dmic-codec",
		.dai_name = "dmic-hifi",
	}
};

static struct snd_soc_dai_link_component platform_component[] = {
	{
		/* name might be overridden during probe */
		.name = "0000:00:1f.3"
	}
};

/* these wrappers are only needed to avoid typecast compilation errors */
int sdw_startup(struct snd_pcm_substream *substream)
{
	return sdw_startup_stream(substream);
}

int sdw_prepare(struct snd_pcm_substream *substream)
{
	struct snd_soc_pcm_runtime *rtd = asoc_substream_to_rtd(substream);
	struct sdw_stream_runtime *sdw_stream;
	struct snd_soc_dai *dai;

	/* Find stream from first CPU DAI */
	dai = asoc_rtd_to_cpu(rtd, 0);

	sdw_stream = snd_soc_dai_get_stream(dai, substream->stream);

	if (IS_ERR(sdw_stream)) {
		dev_err(rtd->dev, "no stream found for DAI %s", dai->name);
		return PTR_ERR(sdw_stream);
	}

	return sdw_prepare_stream(sdw_stream);
}

int sdw_trigger(struct snd_pcm_substream *substream, int cmd)
{
	struct snd_soc_pcm_runtime *rtd = asoc_substream_to_rtd(substream);
	struct sdw_stream_runtime *sdw_stream;
	struct snd_soc_dai *dai;
	int ret;

	/* Find stream from first CPU DAI */
	dai = asoc_rtd_to_cpu(rtd, 0);

	sdw_stream = snd_soc_dai_get_stream(dai, substream->stream);

	if (IS_ERR(sdw_stream)) {
		dev_err(rtd->dev, "no stream found for DAI %s", dai->name);
		return PTR_ERR(sdw_stream);
	}

	switch (cmd) {
	case SNDRV_PCM_TRIGGER_START:
	case SNDRV_PCM_TRIGGER_PAUSE_RELEASE:
	case SNDRV_PCM_TRIGGER_RESUME:
		ret = sdw_enable_stream(sdw_stream);
		break;

	case SNDRV_PCM_TRIGGER_PAUSE_PUSH:
	case SNDRV_PCM_TRIGGER_SUSPEND:
	case SNDRV_PCM_TRIGGER_STOP:
		ret = sdw_disable_stream(sdw_stream);
		break;
	default:
		ret = -EINVAL;
		break;
	}

	if (ret)
		dev_err(rtd->dev, "%s trigger %d failed: %d", __func__, cmd, ret);

	return ret;
}

int sdw_hw_params(struct snd_pcm_substream *substream,
		  struct snd_pcm_hw_params *params)
{
	struct snd_soc_pcm_runtime *rtd = asoc_substream_to_rtd(substream);
	int ch = params_channels(params);
	struct snd_soc_dai *codec_dai;
	struct snd_soc_dai *cpu_dai;
	unsigned int ch_mask;
	int num_codecs;
	int step;
	int i;
	int j;

	if (!rtd->dai_link->codec_ch_maps)
		return 0;

	/* Identical data will be sent to all codecs in playback */
	if (substream->stream == SNDRV_PCM_STREAM_PLAYBACK) {
		ch_mask = GENMASK(ch - 1, 0);
		step = 0;
	} else {
		num_codecs = rtd->dai_link->num_codecs;

		if (ch < num_codecs || ch % num_codecs != 0) {
			dev_err(rtd->dev, "Channels number %d is invalid when codec number = %d\n",
				ch, num_codecs);
			return -EINVAL;
		}

		ch_mask = GENMASK(ch / num_codecs - 1, 0);
		step = hweight_long(ch_mask);

	}

	/*
	 * The captured data will be combined from each cpu DAI if the dai
	 * link has more than one codec DAIs. Set codec channel mask and
	 * ASoC will set the corresponding channel numbers for each cpu dai.
	 */
	for_each_rtd_cpu_dais(rtd, i, cpu_dai) {
		for_each_rtd_codec_dais(rtd, j, codec_dai) {
			if (rtd->dai_link->codec_ch_maps[j].connected_cpu_id != i)
				continue;
			rtd->dai_link->codec_ch_maps[j].ch_mask = ch_mask << (j * step);
		}
	}
	return 0;
}

int sdw_hw_free(struct snd_pcm_substream *substream)
{
	struct snd_soc_pcm_runtime *rtd = asoc_substream_to_rtd(substream);
	struct sdw_stream_runtime *sdw_stream;
	struct snd_soc_dai *dai;

	/* Find stream from first CPU DAI */
	dai = asoc_rtd_to_cpu(rtd, 0);

	sdw_stream = snd_soc_dai_get_stream(dai, substream->stream);

	if (IS_ERR(sdw_stream)) {
		dev_err(rtd->dev, "no stream found for DAI %s", dai->name);
		return PTR_ERR(sdw_stream);
	}

	return sdw_deprepare_stream(sdw_stream);
}

void sdw_shutdown(struct snd_pcm_substream *substream)
{
	sdw_shutdown_stream(substream);
}

static const struct snd_soc_ops sdw_ops = {
	.startup = sdw_startup,
	.prepare = sdw_prepare,
	.trigger = sdw_trigger,
	.hw_params = sdw_hw_params,
	.hw_free = sdw_hw_free,
	.shutdown = sdw_shutdown,
};

static struct sof_sdw_codec_info codec_info_list[] = {
	{
		.part_id = 0x700,
		.dais = {
			{
				.direction = {true, true},
				.dai_name = "rt700-aif1",
				.dai_type = SOF_SDW_DAI_TYPE_JACK,
				.dailink = {SDW_JACK_OUT_DAI_ID, SDW_JACK_IN_DAI_ID},
				.init = sof_sdw_rt700_init,
			},
		},
		.dai_num = 1,
	},
	{
		.part_id = 0x711,
		.version_id = 3,
		.dais = {
			{
				.direction = {true, true},
				.dai_name = "rt711-sdca-aif1",
				.dai_type = SOF_SDW_DAI_TYPE_JACK,
				.dailink = {SDW_JACK_OUT_DAI_ID, SDW_JACK_IN_DAI_ID},
				.init = sof_sdw_rt_sdca_jack_init,
				.exit = sof_sdw_rt_sdca_jack_exit,
			},
		},
		.dai_num = 1,
	},
	{
		.part_id = 0x711,
		.version_id = 2,
		.dais = {
			{
				.direction = {true, true},
				.dai_name = "rt711-aif1",
				.dai_type = SOF_SDW_DAI_TYPE_JACK,
				.dailink = {SDW_JACK_OUT_DAI_ID, SDW_JACK_IN_DAI_ID},
				.init = sof_sdw_rt711_init,
				.exit = sof_sdw_rt711_exit,
			},
		},
		.dai_num = 1,
	},
	{
		.part_id = 0x712,
		.version_id = 3,
		.dais =	{
			{
				.direction = {true, true},
				.dai_name = "rt712-sdca-aif1",
				.dai_type = SOF_SDW_DAI_TYPE_JACK,
				.dailink = {SDW_JACK_OUT_DAI_ID, SDW_JACK_IN_DAI_ID},
				.init = sof_sdw_rt_sdca_jack_init,
				.exit = sof_sdw_rt_sdca_jack_exit,
			},
			{
				.direction = {true, false},
				.dai_name = "rt712-sdca-aif2",
				.dai_type = SOF_SDW_DAI_TYPE_AMP,
				.dailink = {SDW_AMP_OUT_DAI_ID, SDW_UNUSED_DAI_ID},
				.init = sof_sdw_rt712_spk_init,
			},
		},
		.dai_num = 2,
	},
	{
		.part_id = 0x1712,
		.version_id = 3,
		.dais =	{
			{
				.direction = {false, true},
				.dai_name = "rt712-sdca-dmic-aif1",
				.dai_type = SOF_SDW_DAI_TYPE_MIC,
				.dailink = {SDW_UNUSED_DAI_ID, SDW_DMIC_DAI_ID},
				.init = sof_sdw_rt712_sdca_dmic_init,
			},
		},
		.dai_num = 1,
	},
	{
		.part_id = 0x713,
		.version_id = 3,
		.dais =	{
			{
				.direction = {true, true},
				.dai_name = "rt712-sdca-aif1",
				.dai_type = SOF_SDW_DAI_TYPE_JACK,
				.dailink = {SDW_JACK_OUT_DAI_ID, SDW_JACK_IN_DAI_ID},
				.init = sof_sdw_rt_sdca_jack_init,
				.exit = sof_sdw_rt_sdca_jack_exit,
			},
		},
		.dai_num = 1,
	},
	{
		.part_id = 0x1713,
		.version_id = 3,
		.dais =	{
			{
				.direction = {false, true},
				.dai_name = "rt712-sdca-dmic-aif1",
				.dai_type = SOF_SDW_DAI_TYPE_MIC,
				.dailink = {SDW_UNUSED_DAI_ID, SDW_DMIC_DAI_ID},
				.init = sof_sdw_rt712_sdca_dmic_init,
			},
		},
		.dai_num = 1,
	},
	{
		.part_id = 0x1308,
		.acpi_id = "10EC1308",
		.dais = {
			{
				.direction = {true, false},
				.dai_name = "rt1308-aif",
				.dai_type = SOF_SDW_DAI_TYPE_AMP,
				.dailink = {SDW_AMP_OUT_DAI_ID, SDW_UNUSED_DAI_ID},
				.init = sof_sdw_rt_amp_init,
				.exit = sof_sdw_rt_amp_exit,
			},
		},
		.dai_num = 1,
		.ops = &sof_sdw_rt1308_i2s_ops,
	},
	{
		.part_id = 0x1316,
		.dais = {
			{
				.direction = {true, true},
				.dai_name = "rt1316-aif",
				.dai_type = SOF_SDW_DAI_TYPE_AMP,
				.dailink = {SDW_AMP_OUT_DAI_ID, SDW_AMP_IN_DAI_ID},
				.init = sof_sdw_rt_amp_init,
				.exit = sof_sdw_rt_amp_exit,
			},
		},
		.dai_num = 1,
	},
	{
		.part_id = 0x1318,
		.dais = {
			{
				.direction = {true, true},
				.dai_name = "rt1318-aif",
				.dai_type = SOF_SDW_DAI_TYPE_AMP,
				.dailink = {SDW_AMP_OUT_DAI_ID, SDW_AMP_IN_DAI_ID},
				.init = sof_sdw_rt_amp_init,
				.exit = sof_sdw_rt_amp_exit,
			},
		},
		.dai_num = 1,
	},
	{
		.part_id = 0x714,
		.version_id = 3,
		.ignore_pch_dmic = true,
		.dais = {
			{
				.direction = {false, true},
				.dai_name = "rt715-aif2",
				.dai_type = SOF_SDW_DAI_TYPE_MIC,
				.dailink = {SDW_UNUSED_DAI_ID, SDW_DMIC_DAI_ID},
				.init = sof_sdw_rt715_sdca_init,
			},
		},
		.dai_num = 1,
	},
	{
		.part_id = 0x715,
		.version_id = 3,
		.ignore_pch_dmic = true,
		.dais = {
			{
				.direction = {false, true},
				.dai_name = "rt715-aif2",
				.dai_type = SOF_SDW_DAI_TYPE_MIC,
				.dailink = {SDW_UNUSED_DAI_ID, SDW_DMIC_DAI_ID},
				.init = sof_sdw_rt715_sdca_init,
			},
		},
		.dai_num = 1,
	},
	{
		.part_id = 0x714,
		.version_id = 2,
		.ignore_pch_dmic = true,
		.dais = {
			{
				.direction = {false, true},
				.dai_name = "rt715-aif2",
				.dai_type = SOF_SDW_DAI_TYPE_MIC,
				.dailink = {SDW_UNUSED_DAI_ID, SDW_DMIC_DAI_ID},
				.init = sof_sdw_rt715_init,
			},
		},
		.dai_num = 1,
	},
	{
		.part_id = 0x715,
		.version_id = 2,
		.ignore_pch_dmic = true,
		.dais = {
			{
				.direction = {false, true},
				.dai_name = "rt715-aif2",
				.dai_type = SOF_SDW_DAI_TYPE_MIC,
				.dailink = {SDW_UNUSED_DAI_ID, SDW_DMIC_DAI_ID},
				.init = sof_sdw_rt715_init,
			},
		},
		.dai_num = 1,
	},
	{
		.part_id = 0x8373,
		.dais = {
			{
				.direction = {true, true},
				.dai_name = "max98373-aif1",
				.dai_type = SOF_SDW_DAI_TYPE_AMP,
				.dailink = {SDW_AMP_OUT_DAI_ID, SDW_AMP_IN_DAI_ID},
				.init = sof_sdw_maxim_init,
			},
		},
		.dai_num = 1,
	},
	{
		.part_id = 0x8363,
		.dais = {
			{
				.direction = {true, false},
				.dai_name = "max98363-aif1",
				.dai_type = SOF_SDW_DAI_TYPE_AMP,
				.dailink = {SDW_AMP_OUT_DAI_ID, SDW_UNUSED_DAI_ID},
				.init = sof_sdw_maxim_init,
			},
		},
		.dai_num = 1,
	},
	{
		.part_id = 0x5682,
		.dais = {
			{
				.direction = {true, true},
				.dai_name = "rt5682-sdw",
				.dai_type = SOF_SDW_DAI_TYPE_JACK,
				.dailink = {SDW_JACK_OUT_DAI_ID, SDW_JACK_IN_DAI_ID},
				.init = sof_sdw_rt5682_init,
			},
		},
		.dai_num = 1,
	},
	{
		.part_id = 0x4242,
		.dais = {
			{
				.direction = {true, true},
				.dai_name = "cs42l42-sdw",
				.dai_type = SOF_SDW_DAI_TYPE_JACK,
				.dailink = {SDW_JACK_OUT_DAI_ID, SDW_JACK_IN_DAI_ID},
				.init = sof_sdw_cs42l42_init,
			},
		},
		.dai_num = 1,
	},
	{
		.part_id = 0xaaaa, /* generic codec mockup */
		.version_id = 0,
		.dais = {
			{
				.direction = {true, true},
				.dai_name = "sdw-mockup-aif1",
				.dai_type = SOF_SDW_DAI_TYPE_JACK,
				.dailink = {SDW_JACK_OUT_DAI_ID, SDW_JACK_IN_DAI_ID},
				.init = NULL,
			},
		},
		.dai_num = 1,
	},
	{
		.part_id = 0xaa55, /* headset codec mockup */
		.version_id = 0,
		.dais = {
			{
				.direction = {true, true},
				.dai_name = "sdw-mockup-aif1",
				.dai_type = SOF_SDW_DAI_TYPE_JACK,
				.dailink = {SDW_JACK_OUT_DAI_ID, SDW_JACK_IN_DAI_ID},
				.init = NULL,
			},
		},
		.dai_num = 1,
	},
	{
		.part_id = 0x55aa, /* amplifier mockup */
		.version_id = 0,
		.dais = {
			{
				.direction = {true, false},
				.dai_name = "sdw-mockup-aif1",
				.dai_type = SOF_SDW_DAI_TYPE_AMP,
				.dailink = {SDW_AMP_OUT_DAI_ID, SDW_UNUSED_DAI_ID},
				.init = NULL,
			},
		},
		.dai_num = 1,
	},
	{
		.part_id = 0x5555,
		.version_id = 0,
		.dais = {
			{
				.dai_name = "sdw-mockup-aif1",
				.direction = {false, true},
				.dai_type = SOF_SDW_DAI_TYPE_MIC,
				.dailink = {SDW_UNUSED_DAI_ID, SDW_DMIC_DAI_ID},
				.init = NULL,
			},
		},
		.dai_num = 1,
	},
};

static inline int find_codec_info_part(u64 adr)
{
	unsigned int part_id, sdw_version;
	int i;

	part_id = SDW_PART_ID(adr);
	sdw_version = SDW_VERSION(adr);
	for (i = 0; i < ARRAY_SIZE(codec_info_list); i++)
		/*
		 * A codec info is for all sdw version with the part id if
		 * version_id is not specified in the codec info.
		 */
		if (part_id == codec_info_list[i].part_id &&
		    (!codec_info_list[i].version_id ||
		     sdw_version == codec_info_list[i].version_id))
			return i;

	return -EINVAL;

}

static inline int find_codec_info_acpi(const u8 *acpi_id)
{
	int i;

	if (!acpi_id[0])
		return -EINVAL;

	for (i = 0; i < ARRAY_SIZE(codec_info_list); i++)
		if (!memcmp(codec_info_list[i].acpi_id, acpi_id,
			    ACPI_ID_LEN))
			break;

	if (i == ARRAY_SIZE(codec_info_list))
		return -EINVAL;

	return i;
}

/*
 * get BE dailink number and CPU DAI number based on sdw link adr.
 * Since some sdw slaves may be aggregated, the CPU DAI number
 * may be larger than the number of BE dailinks.
 */
static int get_sdw_dailink_info(struct device *dev, const struct snd_soc_acpi_link_adr *links,
				int *sdw_be_num, int *sdw_cpu_dai_num)
{
	const struct snd_soc_acpi_link_adr *link;
	bool group_visited[SDW_MAX_GROUPS];
	bool no_aggregation;
	int i;
	int j;

	no_aggregation = sof_sdw_quirk & SOF_SDW_NO_AGGREGATION;
	*sdw_cpu_dai_num = 0;
	*sdw_be_num  = 0;

	if (!links)
		return -EINVAL;

	for (i = 0; i < SDW_MAX_GROUPS; i++)
		group_visited[i] = false;

	for (link = links; link->num_adr; link++) {
		const struct snd_soc_acpi_endpoint *endpoint;
		struct sof_sdw_codec_info *codec_info;
		int codec_index;
		int stream;
		u64 adr;

		for (i = 0; i < link->num_adr; i++) {
			adr = link->adr_d[i].adr;
			codec_index = find_codec_info_part(adr);
			if (codec_index < 0)
				return codec_index;
			codec_info = &codec_info_list[codec_index];

			endpoint = link->adr_d[i].endpoints;

			for (j = 0; j < codec_info->dai_num; j++) {
				/* count DAI number for playback and capture */
				for_each_pcm_streams(stream) {
					if (!codec_info->dais[j].direction[stream])
						continue;

					(*sdw_cpu_dai_num)++;

					/* count BE for each non-aggregated slave or group */
					if (!endpoint->aggregated || no_aggregation ||
					    !group_visited[endpoint->group_id])
						(*sdw_be_num)++;
				}
			}

			if (endpoint->aggregated)
				group_visited[endpoint->group_id] = true;
		}
	}

	return 0;
}

static void init_dai_link(struct device *dev, struct snd_soc_dai_link *dai_links,
			  int be_id, char *name, int playback, int capture,
			  struct snd_soc_dai_link_component *cpus, int cpus_num,
			  struct snd_soc_dai_link_component *codecs, int codecs_num,
			  int (*init)(struct snd_soc_pcm_runtime *rtd),
			  const struct snd_soc_ops *ops)
{
	dev_dbg(dev, "create dai link %s, id %d\n", name, be_id);
	dai_links->id = be_id;
	dai_links->name = name;
	dai_links->platforms = platform_component;
	dai_links->num_platforms = ARRAY_SIZE(platform_component);
	dai_links->no_pcm = 1;
	dai_links->cpus = cpus;
	dai_links->num_cpus = cpus_num;
	dai_links->codecs = codecs;
	dai_links->num_codecs = codecs_num;
	dai_links->dpcm_playback = playback;
	dai_links->dpcm_capture = capture;
	dai_links->init = init;
	dai_links->ops = ops;
}

static bool is_unique_device(const struct snd_soc_acpi_link_adr *link,
			     unsigned int sdw_version,
			     unsigned int mfg_id,
			     unsigned int part_id,
			     unsigned int class_id,
			     int index_in_link
			    )
{
	int i;

	for (i = 0; i < link->num_adr; i++) {
		unsigned int sdw1_version, mfg1_id, part1_id, class1_id;
		u64 adr;

		/* skip itself */
		if (i == index_in_link)
			continue;

		adr = link->adr_d[i].adr;

		sdw1_version = SDW_VERSION(adr);
		mfg1_id = SDW_MFG_ID(adr);
		part1_id = SDW_PART_ID(adr);
		class1_id = SDW_CLASS_ID(adr);

		if (sdw_version == sdw1_version &&
		    mfg_id == mfg1_id &&
		    part_id == part1_id &&
		    class_id == class1_id)
			return false;
	}

	return true;
}

static int create_codec_dai_name(struct device *dev,
				 const struct snd_soc_acpi_link_adr *link,
				 struct snd_soc_dai_link_component *codec,
				 int offset,
				 struct snd_soc_codec_conf *codec_conf,
				 int codec_count,
				 int *codec_conf_index,
				 int adr_index,
				 int dai_index)
{
	int _codec_index = -1;
	int i;

	/* sanity check */
	if (*codec_conf_index + link->num_adr - adr_index > codec_count) {
		dev_err(dev, "codec_conf: out-of-bounds access requested\n");
		return -EINVAL;
	}

	for (i = adr_index; i < link->num_adr; i++) {
		unsigned int sdw_version, unique_id, mfg_id;
		unsigned int link_id, part_id, class_id;
		int codec_index, comp_index;
		char *codec_str;
		u64 adr;

		adr = link->adr_d[i].adr;

		sdw_version = SDW_VERSION(adr);
		link_id = SDW_DISCO_LINK_ID(adr);
		unique_id = SDW_UNIQUE_ID(adr);
		mfg_id = SDW_MFG_ID(adr);
		part_id = SDW_PART_ID(adr);
		class_id = SDW_CLASS_ID(adr);

		comp_index = i - adr_index + offset;
		if (is_unique_device(link, sdw_version, mfg_id, part_id,
				     class_id, i)) {
			codec_str = "sdw:%01x:%04x:%04x:%02x";
			codec[comp_index].name =
				devm_kasprintf(dev, GFP_KERNEL, codec_str,
					       link_id, mfg_id, part_id,
					       class_id);
		} else {
			codec_str = "sdw:%01x:%04x:%04x:%02x:%01x";
			codec[comp_index].name =
				devm_kasprintf(dev, GFP_KERNEL, codec_str,
					       link_id, mfg_id, part_id,
					       class_id, unique_id);
		}

		if (!codec[comp_index].name)
			return -ENOMEM;

		codec_index = find_codec_info_part(adr);
		if (codec_index < 0)
			return codec_index;
		if (_codec_index != -1 && codec_index != _codec_index) {
			dev_dbg(dev, "Different devices on the same sdw link\n");
			break;
		}
		_codec_index = codec_index;

		codec[comp_index].dai_name =
			codec_info_list[codec_index].dais[dai_index].dai_name;

		codec_conf[*codec_conf_index].dlc = codec[comp_index];
		codec_conf[*codec_conf_index].name_prefix = link->adr_d[i].name_prefix;

		++*codec_conf_index;
	}

	return 0;
}

static int set_codec_init_func(struct snd_soc_card *card,
			       const struct snd_soc_acpi_link_adr *link,
			       struct snd_soc_dai_link *dai_links,
			       bool playback, int group_id, int adr_index, int dai_index)
{
	int i = adr_index;

	do {
		/*
		 * Initialize the codec. If codec is part of an aggregated
		 * group (group_id>0), initialize all codecs belonging to
		 * same group.
		 * The first link should start with link->adr_d[adr_index]
		 * because that is the device that we want to initialize and
		 * we should end immediately if it is not aggregated (group_id=0)
		 */
		for ( ; i < link->num_adr; i++) {
			int codec_index;

			codec_index = find_codec_info_part(link->adr_d[i].adr);

			if (codec_index < 0)
				return codec_index;

			/* The group_id is > 0 iff the codec is aggregated */
			if (link->adr_d[i].endpoints->group_id != group_id)
				continue;

			if (codec_info_list[codec_index].dais[dai_index].init)
				codec_info_list[codec_index].dais[dai_index].init(card,
						link,
						dai_links,
						&codec_info_list[codec_index],
						playback);
			if (!group_id)
				return 0;
		}
		i = 0;
		link++;
	} while (link->mask);

	return 0;
}

/*
 * check endpoint status in slaves and gather link ID for all slaves in
 * the same group to generate different CPU DAI. Now only support
 * one sdw link with all slaves set with only single group id.
 *
 * one slave on one sdw link with aggregated = 0
 * one sdw BE DAI <---> one-cpu DAI <---> one-codec DAI
 *
 * two or more slaves on one sdw link with aggregated = 0
 * one sdw BE DAI  <---> one-cpu DAI <---> multi-codec DAIs
 *
 * multiple links with multiple slaves with aggregated = 1
 * one sdw BE DAI  <---> 1 .. N CPU DAIs <----> 1 .. N codec DAIs
 */
static int get_slave_info(const struct snd_soc_acpi_link_adr *adr_link,
			  struct device *dev, int *cpu_dai_id, int *cpu_dai_num,
			  int *codec_num, unsigned int *group_id,
			  bool *group_generated, int adr_index)
{
	const struct snd_soc_acpi_adr_device *adr_d;
	const struct snd_soc_acpi_link_adr *adr_next;
	bool no_aggregation;
	int index = 0;
	int i;

	no_aggregation = sof_sdw_quirk & SOF_SDW_NO_AGGREGATION;
	adr_d = &adr_link->adr_d[adr_index];

	/* make sure the link mask has a single bit set */
	if (!is_power_of_2(adr_link->mask))
		return -EINVAL;

	cpu_dai_id[index++] = ffs(adr_link->mask) - 1;
	if (!adr_d->endpoints->aggregated || no_aggregation) {
		*cpu_dai_num = 1;
		*codec_num = 1;
		*group_id = 0;
		return 0;
	}

	*group_id = adr_d->endpoints->group_id;

	/* Count endpoints with the same group_id in the adr_link */
	*codec_num = 0;
	for (i = 0; i < adr_link->num_adr; i++) {
		if (adr_link->adr_d[i].endpoints->aggregated &&
		    adr_link->adr_d[i].endpoints->group_id == *group_id)
			(*codec_num)++;
	}

	/* gather other link ID of slaves in the same group */
	for (adr_next = adr_link + 1; adr_next && adr_next->num_adr;
		adr_next++) {
		const struct snd_soc_acpi_endpoint *endpoint;

		endpoint = adr_next->adr_d->endpoints;
		if (!endpoint->aggregated ||
		    endpoint->group_id != *group_id)
			continue;

		/* make sure the link mask has a single bit set */
		if (!is_power_of_2(adr_next->mask))
			return -EINVAL;

		if (index >= SDW_MAX_CPU_DAIS) {
			dev_err(dev, " cpu_dai_id array overflows");
			return -EINVAL;
		}

		cpu_dai_id[index++] = ffs(adr_next->mask) - 1;
		for (i = 0; i < adr_next->num_adr; i++) {
			if (adr_next->adr_d[i].endpoints->aggregated &&
			    adr_next->adr_d[i].endpoints->group_id == *group_id)
				(*codec_num)++;
		}
	}

	/*
	 * indicate CPU DAIs for this group have been generated
	 * to avoid generating CPU DAIs for this group again.
	 */
	group_generated[*group_id] = true;
	*cpu_dai_num = index;

	return 0;
}

static void set_dailink_map(struct snd_soc_dai_link_codec_ch_map *sdw_codec_ch_maps,
			    int codec_num, int cpu_num)
{
	int step;
	int i;

	step = codec_num / cpu_num;
	for (i = 0; i < codec_num; i++)
		sdw_codec_ch_maps[i].connected_cpu_id = i / step;
}

static const char * const type_strings[] = {"SimpleJack", "SmartAmp", "SmartMic"};

static int create_sdw_dailink(struct snd_soc_card *card,
			      struct device *dev, int *link_index,
			      struct snd_soc_dai_link *dai_links,
			      int sdw_be_num, int sdw_cpu_dai_num,
			      struct snd_soc_dai_link_component *cpus,
			      const struct snd_soc_acpi_link_adr *link,
			      int *cpu_id, bool *group_generated,
			      struct snd_soc_codec_conf *codec_conf,
			      int codec_count, int *link_id,
			      int *codec_conf_index,
			      bool *ignore_pch_dmic,
			      bool append_dai_type,
			      int adr_index,
			      int dai_index)
{
	const struct snd_soc_acpi_link_adr *link_next;
	struct snd_soc_dai_link_component *codecs;
	struct sof_sdw_codec_info *codec_info;
	int cpu_dai_id[SDW_MAX_CPU_DAIS];
	int cpu_dai_num, cpu_dai_index;
	unsigned int group_id;
	int codec_idx = 0;
	int codec_index;
	int codec_num;
	int stream;
	int i = 0;
	int ret;
	int k;

	ret = get_slave_info(link, dev, cpu_dai_id, &cpu_dai_num, &codec_num,
			     &group_id, group_generated, adr_index);
	if (ret)
		return ret;

	codecs = devm_kcalloc(dev, codec_num, sizeof(*codecs), GFP_KERNEL);
	if (!codecs)
		return -ENOMEM;

	/* generate codec name on different links in the same group */
	for (link_next = link; link_next && link_next->num_adr &&
	     i < cpu_dai_num; link_next++) {
		const struct snd_soc_acpi_endpoint *endpoints;

		endpoints = link_next->adr_d->endpoints;
		if (group_id && (!endpoints->aggregated ||
				 endpoints->group_id != group_id))
			continue;

		/* skip the link excluded by this processed group */
		if (cpu_dai_id[i] != ffs(link_next->mask) - 1)
			continue;

		ret = create_codec_dai_name(dev, link_next, codecs, codec_idx,
					    codec_conf, codec_count, codec_conf_index,
					    adr_index, dai_index);
		if (ret < 0)
			return ret;

		/* check next link to create codec dai in the processed group */
		i++;
		codec_idx += link_next->num_adr;
	}

	/* find codec info to create BE DAI */
	codec_index = find_codec_info_part(link->adr_d[adr_index].adr);
	if (codec_index < 0)
		return codec_index;
	codec_info = &codec_info_list[codec_index];

	if (codec_info->ignore_pch_dmic)
		*ignore_pch_dmic = true;

	cpu_dai_index = *cpu_id;
	for_each_pcm_streams(stream) {
		struct snd_soc_dai_link_codec_ch_map *sdw_codec_ch_maps;
		char *name, *cpu_name;
		int playback, capture;
		static const char * const sdw_stream_name[] = {
			"SDW%d-Playback",
			"SDW%d-Capture",
			"SDW%d-Playback-%s",
			"SDW%d-Capture-%s",
		};

		if (!codec_info->dais[dai_index].direction[stream])
			continue;

		*link_id = codec_info->dais[dai_index].dailink[stream];
		if (*link_id < 0) {
			dev_err(dev, "Invalid dailink id %d\n", *link_id);
			return -EINVAL;
		}

		sdw_codec_ch_maps = devm_kcalloc(dev, codec_num,
						 sizeof(*sdw_codec_ch_maps), GFP_KERNEL);
		if (!sdw_codec_ch_maps)
			return -ENOMEM;

		/* create stream name according to first link id */
		if (append_dai_type) {
			name = devm_kasprintf(dev, GFP_KERNEL,
					      sdw_stream_name[stream + 2], cpu_dai_id[0],
					      type_strings[codec_info->dais[dai_index].dai_type]);
		} else {
			name = devm_kasprintf(dev, GFP_KERNEL,
					      sdw_stream_name[stream], cpu_dai_id[0]);
		}
		if (!name)
			return -ENOMEM;

		/*
		 * generate CPU DAI name base on the sdw link ID and
		 * PIN ID with offset of 2 according to sdw dai driver.
		 */
		for (k = 0; k < cpu_dai_num; k++) {
			cpu_name = devm_kasprintf(dev, GFP_KERNEL,
						  "SDW%d Pin%d", cpu_dai_id[k],
						  sdw_pin_index[cpu_dai_id[k]]++);
			if (!cpu_name)
				return -ENOMEM;

			if (cpu_dai_index >= sdw_cpu_dai_num) {
				dev_err(dev, "invalid cpu dai index %d",
					cpu_dai_index);
				return -EINVAL;
			}

			cpus[cpu_dai_index++].dai_name = cpu_name;
		}

		/*
		 * We create sdw dai links at first stage, so link index should
		 * not be larger than sdw_be_num
		 */
		if (*link_index >= sdw_be_num) {
			dev_err(dev, "invalid dai link index %d", *link_index);
			return -EINVAL;
		}

		if (*cpu_id >= sdw_cpu_dai_num) {
			dev_err(dev, " invalid cpu dai index %d", *cpu_id);
			return -EINVAL;
		}

		playback = (stream == SNDRV_PCM_STREAM_PLAYBACK);
		capture = (stream == SNDRV_PCM_STREAM_CAPTURE);
		init_dai_link(dev, dai_links + *link_index, (*link_id)++, name,
			      playback, capture,
			      cpus + *cpu_id, cpu_dai_num,
			      codecs, codec_num,
			      NULL, &sdw_ops);

		/*
		 * SoundWire DAILINKs use 'stream' functions and Bank Switch operations
		 * based on wait_for_completion(), tag them as 'nonatomic'.
		 */
		dai_links[*link_index].nonatomic = true;

		set_dailink_map(sdw_codec_ch_maps, codec_num, cpu_dai_num);
		dai_links[*link_index].codec_ch_maps = sdw_codec_ch_maps;
		ret = set_codec_init_func(card, link, dai_links + (*link_index)++,
					  playback, group_id, adr_index, dai_index);
		if (ret < 0) {
			dev_err(dev, "failed to init codec %d", codec_index);
			return ret;
		}

		*cpu_id += cpu_dai_num;
	}

	return 0;
}

#define IDISP_CODEC_MASK	0x4

static int sof_card_codec_conf_alloc(struct device *dev,
				     struct snd_soc_acpi_mach_params *mach_params,
				     struct snd_soc_codec_conf **codec_conf,
				     int *codec_conf_count)
{
	const struct snd_soc_acpi_link_adr *adr_link;
	struct snd_soc_codec_conf *c_conf;
	int num_codecs = 0;
	int codec_index;
	int i;

	adr_link = mach_params->links;
	if (!adr_link)
		return -EINVAL;

	/* generate DAI links by each sdw link */
	for (; adr_link->num_adr; adr_link++) {
		for (i = 0; i < adr_link->num_adr; i++) {
			if (!adr_link->adr_d[i].name_prefix) {
				dev_err(dev, "codec 0x%llx does not have a name prefix\n",
					adr_link->adr_d[i].adr);
				return -EINVAL;
			}
			codec_index = find_codec_info_part(adr_link->adr_d[i].adr);
			if (codec_index < 0)
				return codec_index;
			num_codecs += codec_info_list[codec_index].dai_num;
		}
	}

	c_conf = devm_kzalloc(dev, num_codecs * sizeof(*c_conf), GFP_KERNEL);
	if (!c_conf)
		return -ENOMEM;

	*codec_conf = c_conf;
	*codec_conf_count = num_codecs;

	return 0;
}

static int sof_card_dai_links_create(struct device *dev,
				     struct snd_soc_acpi_mach *mach,
				     struct snd_soc_card *card)
{
	int ssp_num, sdw_be_num = 0, hdmi_num = 0, dmic_num;
	struct mc_private *ctx = snd_soc_card_get_drvdata(card);
	struct snd_soc_dai_link_component *idisp_components;
	struct snd_soc_dai_link_component *ssp_components;
	struct snd_soc_acpi_mach_params *mach_params;
	const struct snd_soc_acpi_link_adr *adr_link;
	struct snd_soc_dai_link_component *cpus;
	struct snd_soc_codec_conf *codec_conf;
	bool append_dai_type = false;
	bool ignore_pch_dmic = false;
	int codec_conf_count;
	int codec_conf_index = 0;
	bool group_generated[SDW_MAX_GROUPS];
	int ssp_codec_index, ssp_mask;
	struct snd_soc_dai_link *links;
	int num_links, link_index = 0;
	char *name, *cpu_name;
	int total_cpu_dai_num;
	int sdw_cpu_dai_num;
	int i, j, be_id = 0;
	int codec_index;
	int cpu_id = 0;
	int comp_num;
	int ret;

	mach_params = &mach->mach_params;

	/* allocate codec conf, will be populated when dailinks are created */
	ret = sof_card_codec_conf_alloc(dev, mach_params, &codec_conf, &codec_conf_count);
	if (ret < 0)
		return ret;

	/* reset amp_num to ensure amp_num++ starts from 0 in each probe */
	for (i = 0; i < ARRAY_SIZE(codec_info_list); i++)
		codec_info_list[i].amp_num = 0;

	if (mach_params->codec_mask & IDISP_CODEC_MASK) {
		ctx->idisp_codec = true;

		if (sof_sdw_quirk & SOF_SDW_TGL_HDMI)
			hdmi_num = SOF_TGL_HDMI_COUNT;
		else
			hdmi_num = SOF_PRE_TGL_HDMI_COUNT;
	}

	ssp_mask = SOF_SSP_GET_PORT(sof_sdw_quirk);
	/*
	 * on generic tgl platform, I2S or sdw mode is supported
	 * based on board rework. A ACPI device is registered in
	 * system only when I2S mode is supported, not sdw mode.
	 * Here check ACPI ID to confirm I2S is supported.
	 */
	ssp_codec_index = find_codec_info_acpi(mach->id);
	ssp_num = ssp_codec_index >= 0 ? hweight_long(ssp_mask) : 0;
	comp_num = hdmi_num + ssp_num;

	ret = get_sdw_dailink_info(dev, mach_params->links,
				   &sdw_be_num, &sdw_cpu_dai_num);
	if (ret < 0) {
		dev_err(dev, "failed to get sdw link info %d", ret);
		return ret;
	}

	/* enable dmic01 & dmic16k */
	dmic_num = (sof_sdw_quirk & SOF_SDW_PCH_DMIC || mach_params->dmic_num) ? 2 : 0;
	comp_num += dmic_num;

	if (sof_sdw_quirk & SOF_SSP_BT_OFFLOAD_PRESENT)
		comp_num++;

	dev_dbg(dev, "sdw %d, ssp %d, dmic %d, hdmi %d", sdw_be_num, ssp_num,
		dmic_num, ctx->idisp_codec ? hdmi_num : 0);

	/* allocate BE dailinks */
	num_links = comp_num + sdw_be_num;
	links = devm_kcalloc(dev, num_links, sizeof(*links), GFP_KERNEL);

	/* allocated CPU DAIs */
	total_cpu_dai_num = comp_num + sdw_cpu_dai_num;
	cpus = devm_kcalloc(dev, total_cpu_dai_num, sizeof(*cpus),
			    GFP_KERNEL);

	if (!links || !cpus)
		return -ENOMEM;

	/* SDW */
	if (!sdw_be_num)
		goto SSP;

	adr_link = mach_params->links;
	if (!adr_link)
		return -EINVAL;

	/*
	 * SoundWire Slaves aggregated in the same group may be
	 * located on different hardware links. Clear array to indicate
	 * CPU DAIs for this group have not been generated.
	 */
	for (i = 0; i < SDW_MAX_GROUPS; i++)
		group_generated[i] = false;

	for (i = 0; i < SDW_MAX_LINKS; i++)
		sdw_pin_index[i] = SDW_INTEL_BIDIR_PDI_BASE;

	for (; adr_link->num_adr; adr_link++) {
		/*
		 * If there are two or more different devices on the same sdw link, we have to
		 * append the codec type to the dai link name to prevent duplicated dai link name.
		 * The same type devices on the same sdw link will be in the same
		 * snd_soc_acpi_adr_device array. They won't be described in different adr_links.
		 */
		for (i = 0; i < adr_link->num_adr; i++) {
			/* find codec info to get dai_num */
			codec_index = find_codec_info_part(adr_link->adr_d[i].adr);
			if (codec_index < 0)
				return codec_index;
			if (codec_info_list[codec_index].dai_num > 1) {
				append_dai_type = true;
				goto out;
			}
			for (j = 0; j < i; j++) {
				if ((SDW_PART_ID(adr_link->adr_d[i].adr) !=
				    SDW_PART_ID(adr_link->adr_d[j].adr)) ||
				    (SDW_MFG_ID(adr_link->adr_d[i].adr) !=
				    SDW_MFG_ID(adr_link->adr_d[j].adr))) {
					append_dai_type = true;
					goto out;
				}
			}
		}
	}
out:

	/* generate DAI links by each sdw link */
	for (adr_link = mach_params->links ; adr_link->num_adr; adr_link++) {
		for (i = 0; i < adr_link->num_adr; i++) {
			const struct snd_soc_acpi_endpoint *endpoint;

			endpoint = adr_link->adr_d[i].endpoints;
			if (endpoint->aggregated && !endpoint->group_id) {
				dev_err(dev, "invalid group id on link %x",
					adr_link->mask);
				continue;
			}

			/* this group has been generated */
			if (endpoint->aggregated &&
			    group_generated[endpoint->group_id])
				continue;

			/* find codec info to get dai_num */
			codec_index = find_codec_info_part(adr_link->adr_d[i].adr);
			if (codec_index < 0)
				return codec_index;

			for (j = 0; j < codec_info_list[codec_index].dai_num ; j++) {
				ret = create_sdw_dailink(card, dev, &link_index, links, sdw_be_num,
							 sdw_cpu_dai_num, cpus, adr_link,
							 &cpu_id, group_generated,
							 codec_conf, codec_conf_count,
							 &be_id, &codec_conf_index,
							 &ignore_pch_dmic, append_dai_type, i, j);
				if (ret < 0) {
					dev_err(dev, "failed to create dai link %d", link_index);
					return ret;
				}
			}
		}
	}

SSP:
	/* SSP */
	if (!ssp_num)
		goto DMIC;

	for (i = 0, j = 0; ssp_mask; i++, ssp_mask >>= 1) {
		struct sof_sdw_codec_info *info;
		int playback, capture;
		char *codec_name;

		if (!(ssp_mask & 0x1))
			continue;

		name = devm_kasprintf(dev, GFP_KERNEL,
				      "SSP%d-Codec", i);
		if (!name)
			return -ENOMEM;

		cpu_name = devm_kasprintf(dev, GFP_KERNEL, "SSP%d Pin", i);
		if (!cpu_name)
			return -ENOMEM;

		ssp_components = devm_kzalloc(dev, sizeof(*ssp_components),
					      GFP_KERNEL);
		if (!ssp_components)
			return -ENOMEM;

		info = &codec_info_list[ssp_codec_index];
		codec_name = devm_kasprintf(dev, GFP_KERNEL, "i2c-%s:0%d",
					    info->acpi_id, j++);
		if (!codec_name)
			return -ENOMEM;

		ssp_components->name = codec_name;
		/* TODO: support multi codec dai on SSP when it is needed */
		ssp_components->dai_name = info->dais[0].dai_name;
		cpus[cpu_id].dai_name = cpu_name;

		playback = info->dais[0].direction[SNDRV_PCM_STREAM_PLAYBACK];
		capture = info->dais[0].direction[SNDRV_PCM_STREAM_CAPTURE];
		init_dai_link(dev, links + link_index, be_id, name,
			      playback, capture,
			      cpus + cpu_id, 1,
			      ssp_components, 1,
			      NULL, info->ops);

		ret = info->dais[0].init(card, NULL, links + link_index, info, 0);
		if (ret < 0)
			return ret;

		INC_ID(be_id, cpu_id, link_index);
	}

DMIC:
	/* dmic */
	if (dmic_num > 0) {
		if (ignore_pch_dmic) {
			dev_warn(dev, "Ignoring PCH DMIC\n");
			goto HDMI;
		}
		cpus[cpu_id].dai_name = "DMIC01 Pin";
		init_dai_link(dev, links + link_index, be_id, "dmic01",
			      0, 1, // DMIC only supports capture
			      cpus + cpu_id, 1,
			      dmic_component, 1,
			      sof_sdw_dmic_init, NULL);
		INC_ID(be_id, cpu_id, link_index);

		cpus[cpu_id].dai_name = "DMIC16k Pin";
		init_dai_link(dev, links + link_index, be_id, "dmic16k",
			      0, 1, // DMIC only supports capture
			      cpus + cpu_id, 1,
			      dmic_component, 1,
			      /* don't call sof_sdw_dmic_init() twice */
			      NULL, NULL);
		INC_ID(be_id, cpu_id, link_index);
	}

HDMI:
	/* HDMI */
	if (hdmi_num > 0) {
		idisp_components = devm_kcalloc(dev, hdmi_num,
						sizeof(*idisp_components),
						GFP_KERNEL);
		if (!idisp_components)
			return -ENOMEM;
	}

	for (i = 0; i < hdmi_num; i++) {
		name = devm_kasprintf(dev, GFP_KERNEL,
				      "iDisp%d", i + 1);
		if (!name)
			return -ENOMEM;

		if (ctx->idisp_codec) {
			idisp_components[i].name = "ehdaudio0D2";
			idisp_components[i].dai_name = devm_kasprintf(dev,
								      GFP_KERNEL,
								      "intel-hdmi-hifi%d",
								      i + 1);
			if (!idisp_components[i].dai_name)
				return -ENOMEM;
		} else {
			idisp_components[i] = asoc_dummy_dlc;
		}

		cpu_name = devm_kasprintf(dev, GFP_KERNEL,
					  "iDisp%d Pin", i + 1);
		if (!cpu_name)
			return -ENOMEM;

		cpus[cpu_id].dai_name = cpu_name;
		init_dai_link(dev, links + link_index, be_id, name,
			      1, 0, // HDMI only supports playback
			      cpus + cpu_id, 1,
			      idisp_components + i, 1,
			      sof_sdw_hdmi_init, NULL);
		INC_ID(be_id, cpu_id, link_index);
	}

	if (sof_sdw_quirk & SOF_SSP_BT_OFFLOAD_PRESENT) {
		int port = (sof_sdw_quirk & SOF_BT_OFFLOAD_SSP_MASK) >>
				SOF_BT_OFFLOAD_SSP_SHIFT;

		name = devm_kasprintf(dev, GFP_KERNEL, "SSP%d-BT", port);
		if (!name)
			return -ENOMEM;

		cpu_name = devm_kasprintf(dev, GFP_KERNEL, "SSP%d Pin", port);
		if (!cpu_name)
			return -ENOMEM;

		cpus[cpu_id].dai_name = cpu_name;
		init_dai_link(dev, links + link_index, be_id, name, 1, 1,
				cpus + cpu_id, 1, &asoc_dummy_dlc, 1, NULL, NULL);
	}

	card->dai_link = links;
	card->num_links = num_links;

	card->codec_conf = codec_conf;
	card->num_configs = codec_conf_count;

	return 0;
}

static int sof_sdw_card_late_probe(struct snd_soc_card *card)
{
	struct mc_private *ctx = snd_soc_card_get_drvdata(card);
	int ret = 0;
	int i;

	for (i = 0; i < ARRAY_SIZE(codec_info_list); i++) {
		if (codec_info_list[i].codec_card_late_probe) {
			ret = codec_info_list[i].codec_card_late_probe(card);

			if (ret < 0)
				return ret;
		}
	}

	if (ctx->idisp_codec)
		ret = sof_sdw_hdmi_card_late_probe(card);

	return ret;
}

/* SoC card */
static const char sdw_card_long_name[] = "Intel Soundwire SOF";

static struct snd_soc_card card_sof_sdw = {
	.name = "soundwire",
	.owner = THIS_MODULE,
	.late_probe = sof_sdw_card_late_probe,
};

/* helper to get the link that the codec DAI is used */
static struct snd_soc_dai_link *mc_find_codec_dai_used(struct snd_soc_card *card,
						       const char *dai_name)
{
	struct snd_soc_dai_link *link;
	int i;
	int j;

	for_each_card_prelinks(card, i, link) {
		for (j = 0; j < link->num_codecs; j++) {
			/* Check each codec in a link */
			if (!strcmp(link->codecs[j].dai_name, dai_name))
				return link;
		}
	}
	return NULL;
}

static void mc_dailink_exit_loop(struct snd_soc_card *card)
{
	struct snd_soc_dai_link *link;
	int ret;
	int i, j;

	for (i = 0; i < ARRAY_SIZE(codec_info_list); i++) {
		for (j = 0; j < codec_info_list[i].dai_num; j++) {
			/* Check each dai in codec_info_lis to see if it is used in the link */
			if (!codec_info_list[i].dais[j].exit)
				continue;
			/*
			 * We don't need to call .exit function if there is no matched
			 * dai link found.
			 */
			link = mc_find_codec_dai_used(card, codec_info_list[i].dais[j].dai_name);
			if (link) {
				/* Do the .exit function if the codec dai is used in the link */
				ret = codec_info_list[i].dais[j].exit(card, link);
				if (ret)
					dev_warn(card->dev,
						 "codec exit failed %d\n",
						 ret);
				break;
			}
		}
	}
}

static int mc_probe(struct platform_device *pdev)
{
	struct snd_soc_card *card = &card_sof_sdw;
	struct snd_soc_acpi_mach *mach;
	struct mc_private *ctx;
	int amp_num = 0, i;
	int ret;

	dev_dbg(&pdev->dev, "Entry\n");

	ctx = devm_kzalloc(&pdev->dev, sizeof(*ctx), GFP_KERNEL);
	if (!ctx)
		return -ENOMEM;

	dmi_check_system(sof_sdw_quirk_table);

	if (quirk_override != -1) {
		dev_info(&pdev->dev, "Overriding quirk 0x%lx => 0x%x\n",
			 sof_sdw_quirk, quirk_override);
		sof_sdw_quirk = quirk_override;
	}
	log_quirks(&pdev->dev);

	INIT_LIST_HEAD(&ctx->hdmi_pcm_list);

	card->dev = &pdev->dev;
	snd_soc_card_set_drvdata(card, ctx);

	mach = pdev->dev.platform_data;
	ret = sof_card_dai_links_create(&pdev->dev, mach,
					card);
	if (ret < 0)
		return ret;

	/*
	 * the default amp_num is zero for each codec and
	 * amp_num will only be increased for active amp
	 * codecs on used platform
	 */
	for (i = 0; i < ARRAY_SIZE(codec_info_list); i++)
		amp_num += codec_info_list[i].amp_num;

	card->components = devm_kasprintf(card->dev, GFP_KERNEL,
					  "cfg-spk:%d cfg-amp:%d",
					  (sof_sdw_quirk & SOF_SDW_FOUR_SPK)
					  ? 4 : 2, amp_num);
	if (!card->components)
		return -ENOMEM;

	if (mach->mach_params.dmic_num) {
		card->components = devm_kasprintf(card->dev, GFP_KERNEL,
						  "%s mic:dmic cfg-mics:%d",
						  card->components,
						  mach->mach_params.dmic_num);
		if (!card->components)
			return -ENOMEM;
	}

	card->long_name = sdw_card_long_name;

	/* Register the card */
	ret = devm_snd_soc_register_card(&pdev->dev, card);
	if (ret) {
		dev_err(card->dev, "snd_soc_register_card failed %d\n", ret);
		mc_dailink_exit_loop(card);
		return ret;
	}

	platform_set_drvdata(pdev, card);

	return ret;
}

static void mc_remove(struct platform_device *pdev)
{
	struct snd_soc_card *card = platform_get_drvdata(pdev);

	mc_dailink_exit_loop(card);
}

static struct platform_driver sof_sdw_driver = {
	.driver = {
		.name = "sof_sdw",
		.pm = &snd_soc_pm_ops,
	},
	.probe = mc_probe,
	.remove_new = mc_remove,
};

module_platform_driver(sof_sdw_driver);

MODULE_DESCRIPTION("ASoC SoundWire Generic Machine driver");
MODULE_AUTHOR("Bard Liao <yung-chuan.liao@linux.intel.com>");
MODULE_AUTHOR("Rander Wang <rander.wang@linux.intel.com>");
MODULE_AUTHOR("Pierre-Louis Bossart <pierre-louis.bossart@linux.intel.com>");
MODULE_LICENSE("GPL v2");
MODULE_ALIAS("platform:sof_sdw");
MODULE_IMPORT_NS(SND_SOC_INTEL_HDA_DSP_COMMON);
MODULE_IMPORT_NS(SND_SOC_INTEL_SOF_MAXIM_COMMON);<|MERGE_RESOLUTION|>--- conflicted
+++ resolved
@@ -476,11 +476,7 @@
 			DMI_MATCH(DMI_SYS_VENDOR, "Intel Corporation"),
 			DMI_MATCH(DMI_PRODUCT_NAME, "Lunar Lake Client Platform"),
 		},
-<<<<<<< HEAD
-		.driver_data = (void *)(RT711_JD2_100K),
-=======
 		.driver_data = (void *)(RT711_JD2),
->>>>>>> 982bd683
 	},
 	{}
 };
