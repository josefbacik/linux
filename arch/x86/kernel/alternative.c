#include <linux/module.h>
#include <linux/sched.h>
#include <linux/mutex.h>
#include <linux/list.h>
#include <linux/stringify.h>
#include <linux/kprobes.h>
#include <linux/mm.h>
#include <linux/vmalloc.h>
#include <linux/memory.h>
#include <linux/stop_machine.h>
#include <linux/slab.h>
#include <asm/alternative.h>
#include <asm/sections.h>
#include <asm/pgtable.h>
#include <asm/mce.h>
#include <asm/nmi.h>
#include <asm/vsyscall.h>
#include <asm/cacheflush.h>
#include <asm/tlbflush.h>
#include <asm/io.h>
#include <asm/fixmap.h>

#define MAX_PATCH_LEN (255-1)

#ifdef CONFIG_HOTPLUG_CPU
static int smp_alt_once;

static int __init bootonly(char *str)
{
	smp_alt_once = 1;
	return 1;
}
__setup("smp-alt-boot", bootonly);
#else
#define smp_alt_once 1
#endif

static int __initdata_or_module debug_alternative;

static int __init debug_alt(char *str)
{
	debug_alternative = 1;
	return 1;
}
__setup("debug-alternative", debug_alt);

static int noreplace_smp;

static int __init setup_noreplace_smp(char *str)
{
	noreplace_smp = 1;
	return 1;
}
__setup("noreplace-smp", setup_noreplace_smp);

#ifdef CONFIG_PARAVIRT
static int __initdata_or_module noreplace_paravirt = 0;

static int __init setup_noreplace_paravirt(char *str)
{
	noreplace_paravirt = 1;
	return 1;
}
__setup("noreplace-paravirt", setup_noreplace_paravirt);
#endif

#define DPRINTK(fmt, args...) if (debug_alternative) \
	printk(KERN_DEBUG fmt, args)

/*
 * Each GENERIC_NOPX is of X bytes, and defined as an array of bytes
 * that correspond to that nop. Getting from one nop to the next, we
 * add to the array the offset that is equal to the sum of all sizes of
 * nops preceding the one we are after.
 *
 * Note: The GENERIC_NOP5_ATOMIC is at the end, as it breaks the
 * nice symmetry of sizes of the previous nops.
 */
#if defined(GENERIC_NOP1) && !defined(CONFIG_X86_64)
static const unsigned char intelnops[] =
{
	GENERIC_NOP1,
	GENERIC_NOP2,
	GENERIC_NOP3,
	GENERIC_NOP4,
	GENERIC_NOP5,
	GENERIC_NOP6,
	GENERIC_NOP7,
	GENERIC_NOP8,
	GENERIC_NOP5_ATOMIC
};
static const unsigned char * const intel_nops[ASM_NOP_MAX+2] =
{
	NULL,
	intelnops,
	intelnops + 1,
	intelnops + 1 + 2,
	intelnops + 1 + 2 + 3,
	intelnops + 1 + 2 + 3 + 4,
	intelnops + 1 + 2 + 3 + 4 + 5,
	intelnops + 1 + 2 + 3 + 4 + 5 + 6,
	intelnops + 1 + 2 + 3 + 4 + 5 + 6 + 7,
	intelnops + 1 + 2 + 3 + 4 + 5 + 6 + 7 + 8,
};
#endif

#ifdef K8_NOP1
static const unsigned char k8nops[] =
{
	K8_NOP1,
	K8_NOP2,
	K8_NOP3,
	K8_NOP4,
	K8_NOP5,
	K8_NOP6,
	K8_NOP7,
	K8_NOP8,
	K8_NOP5_ATOMIC
};
static const unsigned char * const k8_nops[ASM_NOP_MAX+2] =
{
	NULL,
	k8nops,
	k8nops + 1,
	k8nops + 1 + 2,
	k8nops + 1 + 2 + 3,
	k8nops + 1 + 2 + 3 + 4,
	k8nops + 1 + 2 + 3 + 4 + 5,
	k8nops + 1 + 2 + 3 + 4 + 5 + 6,
	k8nops + 1 + 2 + 3 + 4 + 5 + 6 + 7,
	k8nops + 1 + 2 + 3 + 4 + 5 + 6 + 7 + 8,
};
#endif

#if defined(K7_NOP1) && !defined(CONFIG_X86_64)
static const unsigned char k7nops[] =
{
	K7_NOP1,
	K7_NOP2,
	K7_NOP3,
	K7_NOP4,
	K7_NOP5,
	K7_NOP6,
	K7_NOP7,
	K7_NOP8,
	K7_NOP5_ATOMIC
};
static const unsigned char * const k7_nops[ASM_NOP_MAX+2] =
{
	NULL,
	k7nops,
	k7nops + 1,
	k7nops + 1 + 2,
	k7nops + 1 + 2 + 3,
	k7nops + 1 + 2 + 3 + 4,
	k7nops + 1 + 2 + 3 + 4 + 5,
	k7nops + 1 + 2 + 3 + 4 + 5 + 6,
	k7nops + 1 + 2 + 3 + 4 + 5 + 6 + 7,
	k7nops + 1 + 2 + 3 + 4 + 5 + 6 + 7 + 8,
};
#endif

#ifdef P6_NOP1
static const unsigned char  __initconst_or_module p6nops[] =
{
	P6_NOP1,
	P6_NOP2,
	P6_NOP3,
	P6_NOP4,
	P6_NOP5,
	P6_NOP6,
	P6_NOP7,
	P6_NOP8,
	P6_NOP5_ATOMIC
};
static const unsigned char * const p6_nops[ASM_NOP_MAX+2] =
{
	NULL,
	p6nops,
	p6nops + 1,
	p6nops + 1 + 2,
	p6nops + 1 + 2 + 3,
	p6nops + 1 + 2 + 3 + 4,
	p6nops + 1 + 2 + 3 + 4 + 5,
	p6nops + 1 + 2 + 3 + 4 + 5 + 6,
	p6nops + 1 + 2 + 3 + 4 + 5 + 6 + 7,
	p6nops + 1 + 2 + 3 + 4 + 5 + 6 + 7 + 8,
};
#endif

/* Initialize these to a safe default */
#ifdef CONFIG_X86_64
const unsigned char * const *ideal_nops = p6_nops;
#else
const unsigned char * const *ideal_nops = intel_nops;
#endif

void __init arch_init_ideal_nops(void)
{
	switch (boot_cpu_data.x86_vendor) {
	case X86_VENDOR_INTEL:
		/*
		 * Due to a decoder implementation quirk, some
		 * specific Intel CPUs actually perform better with
		 * the "k8_nops" than with the SDM-recommended NOPs.
		 */
		if (boot_cpu_data.x86 == 6 &&
		    boot_cpu_data.x86_model >= 0x0f &&
		    boot_cpu_data.x86_model != 0x1c &&
		    boot_cpu_data.x86_model != 0x26 &&
		    boot_cpu_data.x86_model != 0x27 &&
		    boot_cpu_data.x86_model < 0x30) {
			ideal_nops = k8_nops;
		} else if (boot_cpu_has(X86_FEATURE_NOPL)) {
			   ideal_nops = p6_nops;
		} else {
#ifdef CONFIG_X86_64
			ideal_nops = k8_nops;
#else
			ideal_nops = intel_nops;
#endif
		}

	default:
#ifdef CONFIG_X86_64
		ideal_nops = k8_nops;
#else
		if (boot_cpu_has(X86_FEATURE_K8))
			ideal_nops = k8_nops;
		else if (boot_cpu_has(X86_FEATURE_K7))
			ideal_nops = k7_nops;
		else
			ideal_nops = intel_nops;
#endif
	}
}

/* Use this to add nops to a buffer, then text_poke the whole buffer. */
static void __init_or_module add_nops(void *insns, unsigned int len)
{
	while (len > 0) {
		unsigned int noplen = len;
		if (noplen > ASM_NOP_MAX)
			noplen = ASM_NOP_MAX;
		memcpy(insns, ideal_nops[noplen], noplen);
		insns += noplen;
		len -= noplen;
	}
}

extern struct alt_instr __alt_instructions[], __alt_instructions_end[];
extern s32 __smp_locks[], __smp_locks_end[];
extern char __vsyscall_0;
void *text_poke_early(void *addr, const void *opcode, size_t len);

/* Replace instructions with better alternatives for this CPU type.
   This runs before SMP is initialized to avoid SMP problems with
   self modifying code. This implies that asymmetric systems where
   APs have less capabilities than the boot processor are not handled.
   Tough. Make sure you disable such features by hand. */

void __init_or_module apply_alternatives(struct alt_instr *start,
					 struct alt_instr *end)
{
	struct alt_instr *a;
	u8 insnbuf[MAX_PATCH_LEN];

	DPRINTK("%s: alt table %p -> %p\n", __func__, start, end);
	/*
	 * The scan order should be from start to end. A later scanned
	 * alternative code can overwrite a previous scanned alternative code.
	 * Some kernel functions (e.g. memcpy, memset, etc) use this order to
	 * patch code.
	 *
	 * So be careful if you want to change the scan order to any other
	 * order.
	 */
	for (a = start; a < end; a++) {
		u8 *instr = a->instr;
		BUG_ON(a->replacementlen > a->instrlen);
		BUG_ON(a->instrlen > sizeof(insnbuf));
		BUG_ON(a->cpuid >= NCAPINTS*32);
		if (!boot_cpu_has(a->cpuid))
			continue;
#ifdef CONFIG_X86_64
		/* vsyscall code is not mapped yet. resolve it manually. */
		if (instr >= (u8 *)VSYSCALL_START && instr < (u8*)VSYSCALL_END) {
			instr = __va(instr - (u8*)VSYSCALL_START + (u8*)__pa_symbol(&__vsyscall_0));
			DPRINTK("%s: vsyscall fixup: %p => %p\n",
				__func__, a->instr, instr);
		}
#endif
		memcpy(insnbuf, a->replacement, a->replacementlen);
		if (*insnbuf == 0xe8 && a->replacementlen == 5)
		    *(s32 *)(insnbuf + 1) += a->replacement - a->instr;
		add_nops(insnbuf + a->replacementlen,
			 a->instrlen - a->replacementlen);
		text_poke_early(instr, insnbuf, a->instrlen);
	}
}

#ifdef CONFIG_SMP

static void alternatives_smp_lock(const s32 *start, const s32 *end,
				  u8 *text, u8 *text_end)
{
	const s32 *poff;

	mutex_lock(&text_mutex);
	for (poff = start; poff < end; poff++) {
		u8 *ptr = (u8 *)poff + *poff;

		if (!*poff || ptr < text || ptr >= text_end)
			continue;
		/* turn DS segment override prefix into lock prefix */
		if (*ptr == 0x3e)
			text_poke(ptr, ((unsigned char []){0xf0}), 1);
	};
	mutex_unlock(&text_mutex);
}

static void alternatives_smp_unlock(const s32 *start, const s32 *end,
				    u8 *text, u8 *text_end)
{
	const s32 *poff;

	if (noreplace_smp)
		return;

	mutex_lock(&text_mutex);
	for (poff = start; poff < end; poff++) {
		u8 *ptr = (u8 *)poff + *poff;

		if (!*poff || ptr < text || ptr >= text_end)
			continue;
		/* turn lock prefix into DS segment override prefix */
		if (*ptr == 0xf0)
			text_poke(ptr, ((unsigned char []){0x3E}), 1);
	};
	mutex_unlock(&text_mutex);
}

struct smp_alt_module {
	/* what is this ??? */
	struct module	*mod;
	char		*name;

	/* ptrs to lock prefixes */
	const s32	*locks;
	const s32	*locks_end;

	/* .text segment, needed to avoid patching init code ;) */
	u8		*text;
	u8		*text_end;

	struct list_head next;
};
static LIST_HEAD(smp_alt_modules);
static DEFINE_MUTEX(smp_alt);
static int smp_mode = 1;	/* protected by smp_alt */

void __init_or_module alternatives_smp_module_add(struct module *mod,
						  char *name,
						  void *locks, void *locks_end,
						  void *text,  void *text_end)
{
	struct smp_alt_module *smp;

	if (noreplace_smp)
		return;

	if (smp_alt_once) {
		if (boot_cpu_has(X86_FEATURE_UP))
			alternatives_smp_unlock(locks, locks_end,
						text, text_end);
		return;
	}

	smp = kzalloc(sizeof(*smp), GFP_KERNEL);
	if (NULL == smp)
		return; /* we'll run the (safe but slow) SMP code then ... */

	smp->mod	= mod;
	smp->name	= name;
	smp->locks	= locks;
	smp->locks_end	= locks_end;
	smp->text	= text;
	smp->text_end	= text_end;
	DPRINTK("%s: locks %p -> %p, text %p -> %p, name %s\n",
		__func__, smp->locks, smp->locks_end,
		smp->text, smp->text_end, smp->name);

	mutex_lock(&smp_alt);
	list_add_tail(&smp->next, &smp_alt_modules);
	if (boot_cpu_has(X86_FEATURE_UP))
		alternatives_smp_unlock(smp->locks, smp->locks_end,
					smp->text, smp->text_end);
	mutex_unlock(&smp_alt);
}

void __init_or_module alternatives_smp_module_del(struct module *mod)
{
	struct smp_alt_module *item;

	if (smp_alt_once || noreplace_smp)
		return;

	mutex_lock(&smp_alt);
	list_for_each_entry(item, &smp_alt_modules, next) {
		if (mod != item->mod)
			continue;
		list_del(&item->next);
		mutex_unlock(&smp_alt);
		DPRINTK("%s: %s\n", __func__, item->name);
		kfree(item);
		return;
	}
	mutex_unlock(&smp_alt);
}

bool skip_smp_alternatives;
void alternatives_smp_switch(int smp)
{
	struct smp_alt_module *mod;

#ifdef CONFIG_LOCKDEP
	/*
	 * Older binutils section handling bug prevented
	 * alternatives-replacement from working reliably.
	 *
	 * If this still occurs then you should see a hang
	 * or crash shortly after this line:
	 */
	printk("lockdep: fixing up alternatives.\n");
#endif

	if (noreplace_smp || smp_alt_once || skip_smp_alternatives)
		return;
	BUG_ON(!smp && (num_online_cpus() > 1));

	mutex_lock(&smp_alt);

	/*
	 * Avoid unnecessary switches because it forces JIT based VMs to
	 * throw away all cached translations, which can be quite costly.
	 */
	if (smp == smp_mode) {
		/* nothing */
	} else if (smp) {
		printk(KERN_INFO "SMP alternatives: switching to SMP code\n");
		clear_cpu_cap(&boot_cpu_data, X86_FEATURE_UP);
		clear_cpu_cap(&cpu_data(0), X86_FEATURE_UP);
		list_for_each_entry(mod, &smp_alt_modules, next)
			alternatives_smp_lock(mod->locks, mod->locks_end,
					      mod->text, mod->text_end);
	} else {
		printk(KERN_INFO "SMP alternatives: switching to UP code\n");
		set_cpu_cap(&boot_cpu_data, X86_FEATURE_UP);
		set_cpu_cap(&cpu_data(0), X86_FEATURE_UP);
		list_for_each_entry(mod, &smp_alt_modules, next)
			alternatives_smp_unlock(mod->locks, mod->locks_end,
						mod->text, mod->text_end);
	}
	smp_mode = smp;
	mutex_unlock(&smp_alt);
}

/* Return 1 if the address range is reserved for smp-alternatives */
int alternatives_text_reserved(void *start, void *end)
{
	struct smp_alt_module *mod;
	const s32 *poff;
	u8 *text_start = start;
	u8 *text_end = end;

	list_for_each_entry(mod, &smp_alt_modules, next) {
		if (mod->text > text_end || mod->text_end < text_start)
			continue;
		for (poff = mod->locks; poff < mod->locks_end; poff++) {
			const u8 *ptr = (const u8 *)poff + *poff;

			if (text_start <= ptr && text_end > ptr)
				return 1;
		}
	}

	return 0;
}
#endif

#ifdef CONFIG_PARAVIRT
void __init_or_module apply_paravirt(struct paravirt_patch_site *start,
				     struct paravirt_patch_site *end)
{
	struct paravirt_patch_site *p;
	char insnbuf[MAX_PATCH_LEN];

	if (noreplace_paravirt)
		return;

	for (p = start; p < end; p++) {
		unsigned int used;

		BUG_ON(p->len > MAX_PATCH_LEN);
		/* prep the buffer with the original instructions */
		memcpy(insnbuf, p->instr, p->len);
		used = pv_init_ops.patch(p->instrtype, p->clobbers, insnbuf,
					 (unsigned long)p->instr, p->len);

		BUG_ON(used > p->len);

		/* Pad the rest with nops */
		add_nops(insnbuf + used, p->len - used);
		text_poke_early(p->instr, insnbuf, p->len);
	}
}
extern struct paravirt_patch_site __start_parainstructions[],
	__stop_parainstructions[];
#endif	/* CONFIG_PARAVIRT */

void __init alternative_instructions(void)
{
	/* The patching is not fully atomic, so try to avoid local interruptions
	   that might execute the to be patched code.
	   Other CPUs are not running. */
	stop_nmi();

	/*
	 * Don't stop machine check exceptions while patching.
	 * MCEs only happen when something got corrupted and in this
	 * case we must do something about the corruption.
	 * Ignoring it is worse than a unlikely patching race.
	 * Also machine checks tend to be broadcast and if one CPU
	 * goes into machine check the others follow quickly, so we don't
	 * expect a machine check to cause undue problems during to code
	 * patching.
	 */

	apply_alternatives(__alt_instructions, __alt_instructions_end);

	/* switch to patch-once-at-boottime-only mode and free the
	 * tables in case we know the number of CPUs will never ever
	 * change */
#ifdef CONFIG_HOTPLUG_CPU
	if (num_possible_cpus() < 2)
		smp_alt_once = 1;
#endif

#ifdef CONFIG_SMP
	if (smp_alt_once) {
		if (1 == num_possible_cpus()) {
			printk(KERN_INFO "SMP alternatives: switching to UP code\n");
			set_cpu_cap(&boot_cpu_data, X86_FEATURE_UP);
			set_cpu_cap(&cpu_data(0), X86_FEATURE_UP);

			alternatives_smp_unlock(__smp_locks, __smp_locks_end,
						_text, _etext);
		}
	} else {
		alternatives_smp_module_add(NULL, "core kernel",
					    __smp_locks, __smp_locks_end,
					    _text, _etext);

		/* Only switch to UP mode if we don't immediately boot others */
		if (num_present_cpus() == 1 || setup_max_cpus <= 1)
			alternatives_smp_switch(0);
	}
#endif
 	apply_paravirt(__parainstructions, __parainstructions_end);

	if (smp_alt_once)
		free_init_pages("SMP alternatives",
				(unsigned long)__smp_locks,
				(unsigned long)__smp_locks_end);

	restart_nmi();
}

/**
 * text_poke_early - Update instructions on a live kernel at boot time
 * @addr: address to modify
 * @opcode: source of the copy
 * @len: length to copy
 *
 * When you use this code to patch more than one byte of an instruction
 * you need to make sure that other CPUs cannot execute this code in parallel.
 * Also no thread must be currently preempted in the middle of these
 * instructions. And on the local CPU you need to be protected again NMI or MCE
 * handlers seeing an inconsistent instruction while you patch.
 */
void *__init_or_module text_poke_early(void *addr, const void *opcode,
					      size_t len)
{
	unsigned long flags;
	local_irq_save(flags);
	memcpy(addr, opcode, len);
	sync_core();
	local_irq_restore(flags);
	/* Could also do a CLFLUSH here to speed up CPU recovery; but
	   that causes hangs on some VIA CPUs. */
	return addr;
}

/**
 * text_poke - Update instructions on a live kernel
 * @addr: address to modify
 * @opcode: source of the copy
 * @len: length to copy
 *
 * Only atomic text poke/set should be allowed when not doing early patching.
 * It means the size must be writable atomically and the address must be aligned
 * in a way that permits an atomic write. It also makes sure we fit on a single
 * page.
 *
 * Note: Must be called under text_mutex.
 */
void *__kprobes text_poke(void *addr, const void *opcode, size_t len)
{
	unsigned long flags;
	char *vaddr;
	struct page *pages[2];
	int i;

	if (!core_kernel_text((unsigned long)addr)) {
		pages[0] = vmalloc_to_page(addr);
		pages[1] = vmalloc_to_page(addr + PAGE_SIZE);
	} else {
		pages[0] = virt_to_page(addr);
		WARN_ON(!PageReserved(pages[0]));
		pages[1] = virt_to_page(addr + PAGE_SIZE);
	}
	BUG_ON(!pages[0]);
	local_irq_save(flags);
	set_fixmap(FIX_TEXT_POKE0, page_to_phys(pages[0]));
	if (pages[1])
		set_fixmap(FIX_TEXT_POKE1, page_to_phys(pages[1]));
	vaddr = (char *)fix_to_virt(FIX_TEXT_POKE0);
	memcpy(&vaddr[(unsigned long)addr & ~PAGE_MASK], opcode, len);
	clear_fixmap(FIX_TEXT_POKE0);
	if (pages[1])
		clear_fixmap(FIX_TEXT_POKE1);
	local_flush_tlb();
	sync_core();
	/* Could also do a CLFLUSH here to speed up CPU recovery; but
	   that causes hangs on some VIA CPUs. */
	for (i = 0; i < len; i++)
		BUG_ON(((char *)addr)[i] != ((char *)opcode)[i]);
	local_irq_restore(flags);
	return addr;
}

/*
 * Cross-modifying kernel text with stop_machine().
 * This code originally comes from immediate value.
 */
static atomic_t stop_machine_first;
static int wrote_text;

struct text_poke_params {
	struct text_poke_param *params;
	int nparams;
};

static int __kprobes stop_machine_text_poke(void *data)
{
	struct text_poke_params *tpp = data;
	struct text_poke_param *p;
	int i;

	if (atomic_dec_and_test(&stop_machine_first)) {
		for (i = 0; i < tpp->nparams; i++) {
			p = &tpp->params[i];
			text_poke(p->addr, p->opcode, p->len);
		}
		smp_wmb();	/* Make sure other cpus see that this has run */
		wrote_text = 1;
	} else {
		while (!wrote_text)
			cpu_relax();
		smp_mb();	/* Load wrote_text before following execution */
	}

	for (i = 0; i < tpp->nparams; i++) {
		p = &tpp->params[i];
		flush_icache_range((unsigned long)p->addr,
				   (unsigned long)p->addr + p->len);
	}
	/*
	 * Intel Archiecture Software Developer's Manual section 7.1.3 specifies
	 * that a core serializing instruction such as "cpuid" should be
	 * executed on _each_ core before the new instruction is made visible.
	 */
	sync_core();
	return 0;
}

/**
 * text_poke_smp - Update instructions on a live kernel on SMP
 * @addr: address to modify
 * @opcode: source of the copy
 * @len: length to copy
 *
 * Modify multi-byte instruction by using stop_machine() on SMP. This allows
 * user to poke/set multi-byte text on SMP. Only non-NMI/MCE code modifying
 * should be allowed, since stop_machine() does _not_ protect code against
 * NMI and MCE.
 *
 * Note: Must be called under get_online_cpus() and text_mutex.
 */
void *__kprobes text_poke_smp(void *addr, const void *opcode, size_t len)
{
	struct text_poke_params tpp;
	struct text_poke_param p;

	p.addr = addr;
	p.opcode = opcode;
	p.len = len;
	tpp.params = &p;
	tpp.nparams = 1;
	atomic_set(&stop_machine_first, 1);
	wrote_text = 0;
	/* Use __stop_machine() because the caller already got online_cpus. */
	__stop_machine(stop_machine_text_poke, (void *)&tpp, cpu_online_mask);
	return addr;
}

/**
 * text_poke_smp_batch - Update instructions on a live kernel on SMP
 * @params: an array of text_poke parameters
 * @n: the number of elements in params.
 *
 * Modify multi-byte instruction by using stop_machine() on SMP. Since the
 * stop_machine() is heavy task, it is better to aggregate text_poke requests
 * and do it once if possible.
 *
 * Note: Must be called under get_online_cpus() and text_mutex.
 */
void __kprobes text_poke_smp_batch(struct text_poke_param *params, int n)
{
	struct text_poke_params tpp = {.params = params, .nparams = n};

	atomic_set(&stop_machine_first, 1);
	wrote_text = 0;
	__stop_machine(stop_machine_text_poke, (void *)&tpp, NULL);
<<<<<<< HEAD
}

#if defined(CONFIG_DYNAMIC_FTRACE) || defined(CONFIG_JUMP_LABEL)

#ifdef CONFIG_X86_64
unsigned char ideal_nop5[5] = { 0x66, 0x66, 0x66, 0x66, 0x90 };
#else
unsigned char ideal_nop5[5] = { 0x3e, 0x8d, 0x74, 0x26, 0x00 };
#endif

void __init arch_init_ideal_nop5(void)
{
	/*
	 * There is no good nop for all x86 archs.  This selection
	 * algorithm should be unified with the one in find_nop_table(),
	 * but this should be good enough for now.
	 *
	 * For cases other than the ones below, use the safe (as in
	 * always functional) defaults above.
	 */
#ifdef CONFIG_X86_64
	/* Don't use these on 32 bits due to broken virtualizers */
	if (boot_cpu_data.x86_vendor == X86_VENDOR_INTEL)
		memcpy(ideal_nop5, p6_nops[5], 5);
#endif
}
#endif
=======
}
>>>>>>> 865be7a8
<|MERGE_RESOLUTION|>--- conflicted
+++ resolved
@@ -742,34 +742,4 @@
 	atomic_set(&stop_machine_first, 1);
 	wrote_text = 0;
 	__stop_machine(stop_machine_text_poke, (void *)&tpp, NULL);
-<<<<<<< HEAD
-}
-
-#if defined(CONFIG_DYNAMIC_FTRACE) || defined(CONFIG_JUMP_LABEL)
-
-#ifdef CONFIG_X86_64
-unsigned char ideal_nop5[5] = { 0x66, 0x66, 0x66, 0x66, 0x90 };
-#else
-unsigned char ideal_nop5[5] = { 0x3e, 0x8d, 0x74, 0x26, 0x00 };
-#endif
-
-void __init arch_init_ideal_nop5(void)
-{
-	/*
-	 * There is no good nop for all x86 archs.  This selection
-	 * algorithm should be unified with the one in find_nop_table(),
-	 * but this should be good enough for now.
-	 *
-	 * For cases other than the ones below, use the safe (as in
-	 * always functional) defaults above.
-	 */
-#ifdef CONFIG_X86_64
-	/* Don't use these on 32 bits due to broken virtualizers */
-	if (boot_cpu_data.x86_vendor == X86_VENDOR_INTEL)
-		memcpy(ideal_nop5, p6_nops[5], 5);
-#endif
-}
-#endif
-=======
-}
->>>>>>> 865be7a8
+}