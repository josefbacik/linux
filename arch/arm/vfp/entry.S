/* SPDX-License-Identifier: GPL-2.0-only */
/*
 *  linux/arch/arm/vfp/entry.S
 *
 *  Copyright (C) 2004 ARM Limited.
 *  Written by Deep Blue Solutions Limited.
 */
#include <linux/init.h>
#include <linux/linkage.h>
#include <asm/thread_info.h>
#include <asm/vfpmacros.h>
#include <asm/assembler.h>
#include <asm/asm-offsets.h>

@ VFP entry point.
@
@  r0  = instruction opcode (32-bit ARM or two 16-bit Thumb)
@  r2  = PC value to resume execution after successful emulation
@  r9  = normal "successful" return address
@  r10 = this threads thread_info structure
@  lr  = unrecognised instruction return address
@  IRQs enabled.
@
ENTRY(do_vfp)
	mov	r1, r10
<<<<<<< HEAD
	mov	r3, r9
	b	vfp_entry
=======
	str	lr, [sp, #-8]!
	add	r3, sp, #4
	str	r9, [r3]
	bl	vfp_entry
	ldr	pc, [sp], #8
>>>>>>> d99948b7
ENDPROC(do_vfp)<|MERGE_RESOLUTION|>--- conflicted
+++ resolved
@@ -23,14 +23,9 @@
 @
 ENTRY(do_vfp)
 	mov	r1, r10
-<<<<<<< HEAD
-	mov	r3, r9
-	b	vfp_entry
-=======
 	str	lr, [sp, #-8]!
 	add	r3, sp, #4
 	str	r9, [r3]
 	bl	vfp_entry
 	ldr	pc, [sp], #8
->>>>>>> d99948b7
 ENDPROC(do_vfp)