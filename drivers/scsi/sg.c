// SPDX-License-Identifier: GPL-2.0-or-later
/*
 *  History:
 *  Started: Aug 9 by Lawrence Foard (entropy@world.std.com),
 *           to allow user process control of SCSI devices.
 *  Development Sponsored by Killy Corp. NY NY
 *
 * Original driver (sg.c):
 *        Copyright (C) 1992 Lawrence Foard
 * Version 2 and 3 extensions to driver:
 *        Copyright (C) 1998 - 2014 Douglas Gilbert
 */

static int sg_version_num = 30536;	/* 2 digits for each component */
#define SG_VERSION_STR "3.5.36"

/*
 *  D. P. Gilbert (dgilbert@interlog.com), notes:
 *      - scsi logging is available via SCSI_LOG_TIMEOUT macros. First
 *        the kernel/module needs to be built with CONFIG_SCSI_LOGGING
 *        (otherwise the macros compile to empty statements).
 *
 */
#include <linux/module.h>

#include <linux/fs.h>
#include <linux/kernel.h>
#include <linux/sched.h>
#include <linux/string.h>
#include <linux/mm.h>
#include <linux/errno.h>
#include <linux/mtio.h>
#include <linux/ioctl.h>
#include <linux/major.h>
#include <linux/slab.h>
#include <linux/fcntl.h>
#include <linux/init.h>
#include <linux/poll.h>
#include <linux/moduleparam.h>
#include <linux/cdev.h>
#include <linux/idr.h>
#include <linux/seq_file.h>
#include <linux/blkdev.h>
#include <linux/delay.h>
#include <linux/blktrace_api.h>
#include <linux/mutex.h>
#include <linux/atomic.h>
#include <linux/ratelimit.h>
#include <linux/uio.h>
#include <linux/cred.h> /* for sg_check_file_access() */

#include <scsi/scsi.h>
#include <scsi/scsi_cmnd.h>
#include <scsi/scsi_dbg.h>
#include <scsi/scsi_device.h>
#include <scsi/scsi_driver.h>
#include <scsi/scsi_eh.h>
#include <scsi/scsi_host.h>
#include <scsi/scsi_ioctl.h>
#include <scsi/scsi_tcq.h>
#include <scsi/sg.h>

#include "scsi_logging.h"

#ifdef CONFIG_SCSI_PROC_FS
#include <linux/proc_fs.h>
static char *sg_version_date = "20140603";

static int sg_proc_init(void);
#endif

#define SG_ALLOW_DIO_DEF 0

#define SG_MAX_DEVS (1 << MINORBITS)

/* SG_MAX_CDB_SIZE should be 260 (spc4r37 section 3.1.30) however the type
 * of sg_io_hdr::cmd_len can only represent 255. All SCSI commands greater
 * than 16 bytes are "variable length" whose length is a multiple of 4
 */
#define SG_MAX_CDB_SIZE 252

#define SG_DEFAULT_TIMEOUT mult_frac(SG_DEFAULT_TIMEOUT_USER, HZ, USER_HZ)

static int sg_big_buff = SG_DEF_RESERVED_SIZE;
/* N.B. This variable is readable and writeable via
   /proc/scsi/sg/def_reserved_size . Each time sg_open() is called a buffer
   of this size (or less if there is not enough memory) will be reserved
   for use by this file descriptor. [Deprecated usage: this variable is also
   readable via /proc/sys/kernel/sg-big-buff if the sg driver is built into
   the kernel (i.e. it is not a module).] */
static int def_reserved_size = -1;	/* picks up init parameter */
static int sg_allow_dio = SG_ALLOW_DIO_DEF;

static int scatter_elem_sz = SG_SCATTER_SZ;
static int scatter_elem_sz_prev = SG_SCATTER_SZ;

#define SG_SECTOR_SZ 512

static int sg_add_device(struct device *);
static void sg_remove_device(struct device *);

static DEFINE_IDR(sg_index_idr);
static DEFINE_RWLOCK(sg_index_lock);	/* Also used to lock
							   file descriptor list for device */

static struct class_interface sg_interface = {
	.add_dev        = sg_add_device,
	.remove_dev     = sg_remove_device,
};

typedef struct sg_scatter_hold { /* holding area for scsi scatter gather info */
	unsigned short k_use_sg; /* Count of kernel scatter-gather pieces */
	unsigned sglist_len; /* size of malloc'd scatter-gather list ++ */
	unsigned bufflen;	/* Size of (aggregate) data buffer */
	struct page **pages;
	int page_order;
	char dio_in_use;	/* 0->indirect IO (or mmap), 1->dio */
	unsigned char cmd_opcode; /* first byte of command */
} Sg_scatter_hold;

struct sg_device;		/* forward declarations */
struct sg_fd;

typedef struct sg_request {	/* SG_MAX_QUEUE requests outstanding per file */
	struct list_head entry;	/* list entry */
	struct sg_fd *parentfp;	/* NULL -> not in use */
	Sg_scatter_hold data;	/* hold buffer, perhaps scatter list */
	sg_io_hdr_t header;	/* scsi command+info, see <scsi/sg.h> */
	unsigned char sense_b[SCSI_SENSE_BUFFERSIZE];
	char res_used;		/* 1 -> using reserve buffer, 0 -> not ... */
	char orphan;		/* 1 -> drop on sight, 0 -> normal */
	char sg_io_owned;	/* 1 -> packet belongs to SG_IO */
	/* done protected by rq_list_lock */
	char done;		/* 0->before bh, 1->before read, 2->read */
	struct request *rq;
	struct bio *bio;
	struct execute_work ew;
} Sg_request;

typedef struct sg_fd {		/* holds the state of a file descriptor */
	struct list_head sfd_siblings;  /* protected by device's sfd_lock */
	struct sg_device *parentdp;	/* owning device */
	wait_queue_head_t read_wait;	/* queue read until command done */
	rwlock_t rq_list_lock;	/* protect access to list in req_arr */
	struct mutex f_mutex;	/* protect against changes in this fd */
	int timeout;		/* defaults to SG_DEFAULT_TIMEOUT      */
	int timeout_user;	/* defaults to SG_DEFAULT_TIMEOUT_USER */
	Sg_scatter_hold reserve;	/* buffer held for this file descriptor */
	struct list_head rq_list; /* head of request list */
	struct fasync_struct *async_qp;	/* used by asynchronous notification */
	Sg_request req_arr[SG_MAX_QUEUE];	/* used as singly-linked list */
	char force_packid;	/* 1 -> pack_id input to read(), 0 -> ignored */
	char cmd_q;		/* 1 -> allow command queuing, 0 -> don't */
	unsigned char next_cmd_len; /* 0: automatic, >0: use on next write() */
	char keep_orphan;	/* 0 -> drop orphan (def), 1 -> keep for read() */
	char mmap_called;	/* 0 -> mmap() never called on this fd */
	char res_in_use;	/* 1 -> 'reserve' array in use */
	struct kref f_ref;
	struct execute_work ew;
} Sg_fd;

typedef struct sg_device { /* holds the state of each scsi generic device */
	struct scsi_device *device;
	wait_queue_head_t open_wait;    /* queue open() when O_EXCL present */
	struct mutex open_rel_lock;     /* held when in open() or release() */
	int sg_tablesize;	/* adapter's max scatter-gather table size */
	u32 index;		/* device index number */
	struct list_head sfds;
	rwlock_t sfd_lock;      /* protect access to sfd list */
	atomic_t detaching;     /* 0->device usable, 1->device detaching */
	bool exclude;		/* 1->open(O_EXCL) succeeded and is active */
	int open_cnt;		/* count of opens (perhaps < num(sfds) ) */
	char sgdebug;		/* 0->off, 1->sense, 9->dump dev, 10-> all devs */
	char name[DISK_NAME_LEN];
	struct cdev * cdev;	/* char_dev [sysfs: /sys/cdev/major/sg<n>] */
	struct kref d_ref;
} Sg_device;

/* tasklet or soft irq callback */
static enum rq_end_io_ret sg_rq_end_io(struct request *rq, blk_status_t status);
static int sg_start_req(Sg_request *srp, unsigned char *cmd);
static int sg_finish_rem_req(Sg_request * srp);
static int sg_build_indirect(Sg_scatter_hold * schp, Sg_fd * sfp, int buff_size);
static ssize_t sg_new_read(Sg_fd * sfp, char __user *buf, size_t count,
			   Sg_request * srp);
static ssize_t sg_new_write(Sg_fd *sfp, struct file *file,
			const char __user *buf, size_t count, int blocking,
			int read_only, int sg_io_owned, Sg_request **o_srp);
static int sg_common_write(Sg_fd * sfp, Sg_request * srp,
			   unsigned char *cmnd, int timeout, int blocking);
static int sg_read_oxfer(Sg_request * srp, char __user *outp, int num_read_xfer);
static void sg_remove_scat(Sg_fd * sfp, Sg_scatter_hold * schp);
static void sg_build_reserve(Sg_fd * sfp, int req_size);
static void sg_link_reserve(Sg_fd * sfp, Sg_request * srp, int size);
static void sg_unlink_reserve(Sg_fd * sfp, Sg_request * srp);
static Sg_fd *sg_add_sfp(Sg_device * sdp);
static void sg_remove_sfp(struct kref *);
static Sg_request *sg_get_rq_mark(Sg_fd * sfp, int pack_id, bool *busy);
static Sg_request *sg_add_request(Sg_fd * sfp);
static int sg_remove_request(Sg_fd * sfp, Sg_request * srp);
static Sg_device *sg_get_dev(int dev);
static void sg_device_destroy(struct kref *kref);

#define SZ_SG_HEADER sizeof(struct sg_header)
#define SZ_SG_IO_HDR sizeof(sg_io_hdr_t)
#define SZ_SG_IOVEC sizeof(sg_iovec_t)
#define SZ_SG_REQ_INFO sizeof(sg_req_info_t)

#define sg_printk(prefix, sdp, fmt, a...) \
	sdev_prefix_printk(prefix, (sdp)->device, (sdp)->name, fmt, ##a)

/*
 * The SCSI interfaces that use read() and write() as an asynchronous variant of
 * ioctl(..., SG_IO, ...) are fundamentally unsafe, since there are lots of ways
 * to trigger read() and write() calls from various contexts with elevated
 * privileges. This can lead to kernel memory corruption (e.g. if these
 * interfaces are called through splice()) and privilege escalation inside
 * userspace (e.g. if a process with access to such a device passes a file
 * descriptor to a SUID binary as stdin/stdout/stderr).
 *
 * This function provides protection for the legacy API by restricting the
 * calling context.
 */
static int sg_check_file_access(struct file *filp, const char *caller)
{
	if (filp->f_cred != current_real_cred()) {
		pr_err_once("%s: process %d (%s) changed security contexts after opening file descriptor, this is not allowed.\n",
			caller, task_tgid_vnr(current), current->comm);
		return -EPERM;
	}
	return 0;
}

static int sg_allow_access(struct file *filp, unsigned char *cmd)
{
	struct sg_fd *sfp = filp->private_data;

	if (sfp->parentdp->device->type == TYPE_SCANNER)
		return 0;
	if (!scsi_cmd_allowed(cmd, filp->f_mode & FMODE_WRITE))
		return -EPERM;
	return 0;
}

static int
open_wait(Sg_device *sdp, int flags)
{
	int retval = 0;

	if (flags & O_EXCL) {
		while (sdp->open_cnt > 0) {
			mutex_unlock(&sdp->open_rel_lock);
			retval = wait_event_interruptible(sdp->open_wait,
					(atomic_read(&sdp->detaching) ||
					 !sdp->open_cnt));
			mutex_lock(&sdp->open_rel_lock);

			if (retval) /* -ERESTARTSYS */
				return retval;
			if (atomic_read(&sdp->detaching))
				return -ENODEV;
		}
	} else {
		while (sdp->exclude) {
			mutex_unlock(&sdp->open_rel_lock);
			retval = wait_event_interruptible(sdp->open_wait,
					(atomic_read(&sdp->detaching) ||
					 !sdp->exclude));
			mutex_lock(&sdp->open_rel_lock);

			if (retval) /* -ERESTARTSYS */
				return retval;
			if (atomic_read(&sdp->detaching))
				return -ENODEV;
		}
	}

	return retval;
}

/* Returns 0 on success, else a negated errno value */
static int
sg_open(struct inode *inode, struct file *filp)
{
	int dev = iminor(inode);
	int flags = filp->f_flags;
	struct request_queue *q;
	Sg_device *sdp;
	Sg_fd *sfp;
	int retval;

	nonseekable_open(inode, filp);
	if ((flags & O_EXCL) && (O_RDONLY == (flags & O_ACCMODE)))
		return -EPERM; /* Can't lock it with read only access */
	sdp = sg_get_dev(dev);
	if (IS_ERR(sdp))
		return PTR_ERR(sdp);

	SCSI_LOG_TIMEOUT(3, sg_printk(KERN_INFO, sdp,
				      "sg_open: flags=0x%x\n", flags));

	/* This driver's module count bumped by fops_get in <linux/fs.h> */
	/* Prevent the device driver from vanishing while we sleep */
	retval = scsi_device_get(sdp->device);
	if (retval)
		goto sg_put;

	retval = scsi_autopm_get_device(sdp->device);
	if (retval)
		goto sdp_put;

	/* scsi_block_when_processing_errors() may block so bypass
	 * check if O_NONBLOCK. Permits SCSI commands to be issued
	 * during error recovery. Tread carefully. */
	if (!((flags & O_NONBLOCK) ||
	      scsi_block_when_processing_errors(sdp->device))) {
		retval = -ENXIO;
		/* we are in error recovery for this device */
		goto error_out;
	}

	mutex_lock(&sdp->open_rel_lock);
	if (flags & O_NONBLOCK) {
		if (flags & O_EXCL) {
			if (sdp->open_cnt > 0) {
				retval = -EBUSY;
				goto error_mutex_locked;
			}
		} else {
			if (sdp->exclude) {
				retval = -EBUSY;
				goto error_mutex_locked;
			}
		}
	} else {
		retval = open_wait(sdp, flags);
		if (retval) /* -ERESTARTSYS or -ENODEV */
			goto error_mutex_locked;
	}

	/* N.B. at this point we are holding the open_rel_lock */
	if (flags & O_EXCL)
		sdp->exclude = true;

	if (sdp->open_cnt < 1) {  /* no existing opens */
		sdp->sgdebug = 0;
		q = sdp->device->request_queue;
		sdp->sg_tablesize = queue_max_segments(q);
	}
	sfp = sg_add_sfp(sdp);
	if (IS_ERR(sfp)) {
		retval = PTR_ERR(sfp);
		goto out_undo;
	}

	filp->private_data = sfp;
	sdp->open_cnt++;
	mutex_unlock(&sdp->open_rel_lock);

	retval = 0;
sg_put:
	kref_put(&sdp->d_ref, sg_device_destroy);
	return retval;

out_undo:
	if (flags & O_EXCL) {
		sdp->exclude = false;   /* undo if error */
		wake_up_interruptible(&sdp->open_wait);
	}
error_mutex_locked:
	mutex_unlock(&sdp->open_rel_lock);
error_out:
	scsi_autopm_put_device(sdp->device);
sdp_put:
	scsi_device_put(sdp->device);
	goto sg_put;
}

/* Release resources associated with a successful sg_open()
 * Returns 0 on success, else a negated errno value */
static int
sg_release(struct inode *inode, struct file *filp)
{
	Sg_device *sdp;
	Sg_fd *sfp;

	if ((!(sfp = (Sg_fd *) filp->private_data)) || (!(sdp = sfp->parentdp)))
		return -ENXIO;
	SCSI_LOG_TIMEOUT(3, sg_printk(KERN_INFO, sdp, "sg_release\n"));

	mutex_lock(&sdp->open_rel_lock);
	scsi_autopm_put_device(sdp->device);
	kref_put(&sfp->f_ref, sg_remove_sfp);
	sdp->open_cnt--;

	/* possibly many open()s waiting on exlude clearing, start many;
	 * only open(O_EXCL)s wait on 0==open_cnt so only start one */
	if (sdp->exclude) {
		sdp->exclude = false;
		wake_up_interruptible_all(&sdp->open_wait);
	} else if (0 == sdp->open_cnt) {
		wake_up_interruptible(&sdp->open_wait);
	}
	mutex_unlock(&sdp->open_rel_lock);
	return 0;
}

static int get_sg_io_pack_id(int *pack_id, void __user *buf, size_t count)
{
	struct sg_header __user *old_hdr = buf;
	int reply_len;

	if (count >= SZ_SG_HEADER) {
		/* negative reply_len means v3 format, otherwise v1/v2 */
		if (get_user(reply_len, &old_hdr->reply_len))
			return -EFAULT;

		if (reply_len >= 0)
			return get_user(*pack_id, &old_hdr->pack_id);

		if (in_compat_syscall() &&
		    count >= sizeof(struct compat_sg_io_hdr)) {
			struct compat_sg_io_hdr __user *hp = buf;

			return get_user(*pack_id, &hp->pack_id);
		}

		if (count >= sizeof(struct sg_io_hdr)) {
			struct sg_io_hdr __user *hp = buf;

			return get_user(*pack_id, &hp->pack_id);
		}
	}

	/* no valid header was passed, so ignore the pack_id */
	*pack_id = -1;
	return 0;
}

static ssize_t
sg_read(struct file *filp, char __user *buf, size_t count, loff_t * ppos)
{
	Sg_device *sdp;
	Sg_fd *sfp;
	Sg_request *srp;
	int req_pack_id = -1;
	bool busy;
	sg_io_hdr_t *hp;
	struct sg_header *old_hdr;
	int retval;

	/*
	 * This could cause a response to be stranded. Close the associated
	 * file descriptor to free up any resources being held.
	 */
	retval = sg_check_file_access(filp, __func__);
	if (retval)
		return retval;

	if ((!(sfp = (Sg_fd *) filp->private_data)) || (!(sdp = sfp->parentdp)))
		return -ENXIO;
	SCSI_LOG_TIMEOUT(3, sg_printk(KERN_INFO, sdp,
				      "sg_read: count=%d\n", (int) count));

	if (sfp->force_packid)
		retval = get_sg_io_pack_id(&req_pack_id, buf, count);
	if (retval)
		return retval;

	srp = sg_get_rq_mark(sfp, req_pack_id, &busy);
	if (!srp) {		/* now wait on packet to arrive */
		if (filp->f_flags & O_NONBLOCK)
			return -EAGAIN;
		retval = wait_event_interruptible(sfp->read_wait,
			((srp = sg_get_rq_mark(sfp, req_pack_id, &busy)) ||
			(!busy && atomic_read(&sdp->detaching))));
		if (!srp)
			/* signal or detaching */
			return retval ? retval : -ENODEV;
	}
	if (srp->header.interface_id != '\0')
		return sg_new_read(sfp, buf, count, srp);

	hp = &srp->header;
	old_hdr = kzalloc(SZ_SG_HEADER, GFP_KERNEL);
	if (!old_hdr)
		return -ENOMEM;

	old_hdr->reply_len = (int) hp->timeout;
	old_hdr->pack_len = old_hdr->reply_len; /* old, strange behaviour */
	old_hdr->pack_id = hp->pack_id;
	old_hdr->twelve_byte =
	    ((srp->data.cmd_opcode >= 0xc0) && (12 == hp->cmd_len)) ? 1 : 0;
	old_hdr->target_status = hp->masked_status;
	old_hdr->host_status = hp->host_status;
	old_hdr->driver_status = hp->driver_status;
	if ((CHECK_CONDITION & hp->masked_status) ||
	    (srp->sense_b[0] & 0x70) == 0x70) {
		old_hdr->driver_status = DRIVER_SENSE;
		memcpy(old_hdr->sense_buffer, srp->sense_b,
		       sizeof (old_hdr->sense_buffer));
	}
	switch (hp->host_status) {
	/* This setup of 'result' is for backward compatibility and is best
	   ignored by the user who should use target, host + driver status */
	case DID_OK:
	case DID_PASSTHROUGH:
	case DID_SOFT_ERROR:
		old_hdr->result = 0;
		break;
	case DID_NO_CONNECT:
	case DID_BUS_BUSY:
	case DID_TIME_OUT:
		old_hdr->result = EBUSY;
		break;
	case DID_BAD_TARGET:
	case DID_ABORT:
	case DID_PARITY:
	case DID_RESET:
	case DID_BAD_INTR:
		old_hdr->result = EIO;
		break;
	case DID_ERROR:
		old_hdr->result = (srp->sense_b[0] == 0 && 
				  hp->masked_status == GOOD) ? 0 : EIO;
		break;
	default:
		old_hdr->result = EIO;
		break;
	}

	/* Now copy the result back to the user buffer.  */
	if (count >= SZ_SG_HEADER) {
		if (copy_to_user(buf, old_hdr, SZ_SG_HEADER)) {
			retval = -EFAULT;
			goto free_old_hdr;
		}
		buf += SZ_SG_HEADER;
		if (count > old_hdr->reply_len)
			count = old_hdr->reply_len;
		if (count > SZ_SG_HEADER) {
			if (sg_read_oxfer(srp, buf, count - SZ_SG_HEADER)) {
				retval = -EFAULT;
				goto free_old_hdr;
			}
		}
	} else
		count = (old_hdr->result == 0) ? 0 : -EIO;
	sg_finish_rem_req(srp);
	sg_remove_request(sfp, srp);
	retval = count;
free_old_hdr:
	kfree(old_hdr);
	return retval;
}

static ssize_t
sg_new_read(Sg_fd * sfp, char __user *buf, size_t count, Sg_request * srp)
{
	sg_io_hdr_t *hp = &srp->header;
	int err = 0, err2;
	int len;

	if (in_compat_syscall()) {
		if (count < sizeof(struct compat_sg_io_hdr)) {
			err = -EINVAL;
			goto err_out;
		}
	} else if (count < SZ_SG_IO_HDR) {
		err = -EINVAL;
		goto err_out;
	}
	hp->sb_len_wr = 0;
	if ((hp->mx_sb_len > 0) && hp->sbp) {
		if ((CHECK_CONDITION & hp->masked_status) ||
		    (srp->sense_b[0] & 0x70) == 0x70) {
			int sb_len = SCSI_SENSE_BUFFERSIZE;
			sb_len = (hp->mx_sb_len > sb_len) ? sb_len : hp->mx_sb_len;
			len = 8 + (int) srp->sense_b[7];	/* Additional sense length field */
			len = (len > sb_len) ? sb_len : len;
			if (copy_to_user(hp->sbp, srp->sense_b, len)) {
				err = -EFAULT;
				goto err_out;
			}
			hp->driver_status = DRIVER_SENSE;
			hp->sb_len_wr = len;
		}
	}
	if (hp->masked_status || hp->host_status || hp->driver_status)
		hp->info |= SG_INFO_CHECK;
	err = put_sg_io_hdr(hp, buf);
err_out:
	err2 = sg_finish_rem_req(srp);
	sg_remove_request(sfp, srp);
	return err ? : err2 ? : count;
}

static ssize_t
sg_write(struct file *filp, const char __user *buf, size_t count, loff_t * ppos)
{
	int mxsize, cmd_size, k;
	int input_size, blocking;
	unsigned char opcode;
	Sg_device *sdp;
	Sg_fd *sfp;
	Sg_request *srp;
	struct sg_header old_hdr;
	sg_io_hdr_t *hp;
	unsigned char cmnd[SG_MAX_CDB_SIZE];
	int retval;

	retval = sg_check_file_access(filp, __func__);
	if (retval)
		return retval;

	if ((!(sfp = (Sg_fd *) filp->private_data)) || (!(sdp = sfp->parentdp)))
		return -ENXIO;
	SCSI_LOG_TIMEOUT(3, sg_printk(KERN_INFO, sdp,
				      "sg_write: count=%d\n", (int) count));
	if (atomic_read(&sdp->detaching))
		return -ENODEV;
	if (!((filp->f_flags & O_NONBLOCK) ||
	      scsi_block_when_processing_errors(sdp->device)))
		return -ENXIO;

	if (count < SZ_SG_HEADER)
		return -EIO;
	if (copy_from_user(&old_hdr, buf, SZ_SG_HEADER))
		return -EFAULT;
	blocking = !(filp->f_flags & O_NONBLOCK);
	if (old_hdr.reply_len < 0)
		return sg_new_write(sfp, filp, buf, count,
				    blocking, 0, 0, NULL);
	if (count < (SZ_SG_HEADER + 6))
		return -EIO;	/* The minimum scsi command length is 6 bytes. */

	buf += SZ_SG_HEADER;
	if (get_user(opcode, buf))
		return -EFAULT;

	if (!(srp = sg_add_request(sfp))) {
		SCSI_LOG_TIMEOUT(1, sg_printk(KERN_INFO, sdp,
					      "sg_write: queue full\n"));
		return -EDOM;
	}
	mutex_lock(&sfp->f_mutex);
	if (sfp->next_cmd_len > 0) {
		cmd_size = sfp->next_cmd_len;
		sfp->next_cmd_len = 0;	/* reset so only this write() effected */
	} else {
		cmd_size = COMMAND_SIZE(opcode);	/* based on SCSI command group */
		if ((opcode >= 0xc0) && old_hdr.twelve_byte)
			cmd_size = 12;
	}
	mutex_unlock(&sfp->f_mutex);
	SCSI_LOG_TIMEOUT(4, sg_printk(KERN_INFO, sdp,
		"sg_write:   scsi opcode=0x%02x, cmd_size=%d\n", (int) opcode, cmd_size));
/* Determine buffer size.  */
	input_size = count - cmd_size;
	mxsize = (input_size > old_hdr.reply_len) ? input_size : old_hdr.reply_len;
	mxsize -= SZ_SG_HEADER;
	input_size -= SZ_SG_HEADER;
	if (input_size < 0) {
		sg_remove_request(sfp, srp);
		return -EIO;	/* User did not pass enough bytes for this command. */
	}
	hp = &srp->header;
	hp->interface_id = '\0';	/* indicator of old interface tunnelled */
	hp->cmd_len = (unsigned char) cmd_size;
	hp->iovec_count = 0;
	hp->mx_sb_len = 0;
	if (input_size > 0)
		hp->dxfer_direction = (old_hdr.reply_len > SZ_SG_HEADER) ?
		    SG_DXFER_TO_FROM_DEV : SG_DXFER_TO_DEV;
	else
		hp->dxfer_direction = (mxsize > 0) ? SG_DXFER_FROM_DEV : SG_DXFER_NONE;
	hp->dxfer_len = mxsize;
	if ((hp->dxfer_direction == SG_DXFER_TO_DEV) ||
	    (hp->dxfer_direction == SG_DXFER_TO_FROM_DEV))
		hp->dxferp = (char __user *)buf + cmd_size;
	else
		hp->dxferp = NULL;
	hp->sbp = NULL;
	hp->timeout = old_hdr.reply_len;	/* structure abuse ... */
	hp->flags = input_size;	/* structure abuse ... */
	hp->pack_id = old_hdr.pack_id;
	hp->usr_ptr = NULL;
	if (copy_from_user(cmnd, buf, cmd_size)) {
		sg_remove_request(sfp, srp);
		return -EFAULT;
	}
	/*
	 * SG_DXFER_TO_FROM_DEV is functionally equivalent to SG_DXFER_FROM_DEV,
	 * but is is possible that the app intended SG_DXFER_TO_DEV, because there
	 * is a non-zero input_size, so emit a warning.
	 */
	if (hp->dxfer_direction == SG_DXFER_TO_FROM_DEV) {
		printk_ratelimited(KERN_WARNING
				   "sg_write: data in/out %d/%d bytes "
				   "for SCSI command 0x%x-- guessing "
				   "data in;\n   program %s not setting "
				   "count and/or reply_len properly\n",
				   old_hdr.reply_len - (int)SZ_SG_HEADER,
				   input_size, (unsigned int) cmnd[0],
				   current->comm);
	}
	k = sg_common_write(sfp, srp, cmnd, sfp->timeout, blocking);
	return (k < 0) ? k : count;
}

static ssize_t
sg_new_write(Sg_fd *sfp, struct file *file, const char __user *buf,
		 size_t count, int blocking, int read_only, int sg_io_owned,
		 Sg_request **o_srp)
{
	int k;
	Sg_request *srp;
	sg_io_hdr_t *hp;
	unsigned char cmnd[SG_MAX_CDB_SIZE];
	int timeout;
	unsigned long ul_timeout;

	if (count < SZ_SG_IO_HDR)
		return -EINVAL;

	sfp->cmd_q = 1;	/* when sg_io_hdr seen, set command queuing on */
	if (!(srp = sg_add_request(sfp))) {
		SCSI_LOG_TIMEOUT(1, sg_printk(KERN_INFO, sfp->parentdp,
					      "sg_new_write: queue full\n"));
		return -EDOM;
	}
	srp->sg_io_owned = sg_io_owned;
	hp = &srp->header;
	if (get_sg_io_hdr(hp, buf)) {
		sg_remove_request(sfp, srp);
		return -EFAULT;
	}
	if (hp->interface_id != 'S') {
		sg_remove_request(sfp, srp);
		return -ENOSYS;
	}
	if (hp->flags & SG_FLAG_MMAP_IO) {
		if (hp->dxfer_len > sfp->reserve.bufflen) {
			sg_remove_request(sfp, srp);
			return -ENOMEM;	/* MMAP_IO size must fit in reserve buffer */
		}
		if (hp->flags & SG_FLAG_DIRECT_IO) {
			sg_remove_request(sfp, srp);
			return -EINVAL;	/* either MMAP_IO or DIRECT_IO (not both) */
		}
		if (sfp->res_in_use) {
			sg_remove_request(sfp, srp);
			return -EBUSY;	/* reserve buffer already being used */
		}
	}
	ul_timeout = msecs_to_jiffies(srp->header.timeout);
	timeout = (ul_timeout < INT_MAX) ? ul_timeout : INT_MAX;
	if ((!hp->cmdp) || (hp->cmd_len < 6) || (hp->cmd_len > sizeof (cmnd))) {
		sg_remove_request(sfp, srp);
		return -EMSGSIZE;
	}
	if (copy_from_user(cmnd, hp->cmdp, hp->cmd_len)) {
		sg_remove_request(sfp, srp);
		return -EFAULT;
	}
	if (read_only && sg_allow_access(file, cmnd)) {
		sg_remove_request(sfp, srp);
		return -EPERM;
	}
	k = sg_common_write(sfp, srp, cmnd, timeout, blocking);
	if (k < 0)
		return k;
	if (o_srp)
		*o_srp = srp;
	return count;
}

static int
sg_common_write(Sg_fd * sfp, Sg_request * srp,
		unsigned char *cmnd, int timeout, int blocking)
{
	int k, at_head;
	Sg_device *sdp = sfp->parentdp;
	sg_io_hdr_t *hp = &srp->header;

	srp->data.cmd_opcode = cmnd[0];	/* hold opcode of command */
	hp->status = 0;
	hp->masked_status = 0;
	hp->msg_status = 0;
	hp->info = 0;
	hp->host_status = 0;
	hp->driver_status = 0;
	hp->resid = 0;
	SCSI_LOG_TIMEOUT(4, sg_printk(KERN_INFO, sfp->parentdp,
			"sg_common_write:  scsi opcode=0x%02x, cmd_size=%d\n",
			(int) cmnd[0], (int) hp->cmd_len));

	if (hp->dxfer_len >= SZ_256M) {
		sg_remove_request(sfp, srp);
		return -EINVAL;
	}

	k = sg_start_req(srp, cmnd);
	if (k) {
		SCSI_LOG_TIMEOUT(1, sg_printk(KERN_INFO, sfp->parentdp,
			"sg_common_write: start_req err=%d\n", k));
		sg_finish_rem_req(srp);
		sg_remove_request(sfp, srp);
		return k;	/* probably out of space --> ENOMEM */
	}
	if (atomic_read(&sdp->detaching)) {
		if (srp->bio) {
			blk_mq_free_request(srp->rq);
			srp->rq = NULL;
		}

		sg_finish_rem_req(srp);
		sg_remove_request(sfp, srp);
		return -ENODEV;
	}

	hp->duration = jiffies_to_msecs(jiffies);
	if (hp->interface_id != '\0' &&	/* v3 (or later) interface */
	    (SG_FLAG_Q_AT_TAIL & hp->flags))
		at_head = 0;
	else
		at_head = 1;

	srp->rq->timeout = timeout;
	kref_get(&sfp->f_ref); /* sg_rq_end_io() does kref_put(). */
	srp->rq->end_io = sg_rq_end_io;
	blk_execute_rq_nowait(srp->rq, at_head);
	return 0;
}

static int srp_done(Sg_fd *sfp, Sg_request *srp)
{
	unsigned long flags;
	int ret;

	read_lock_irqsave(&sfp->rq_list_lock, flags);
	ret = srp->done;
	read_unlock_irqrestore(&sfp->rq_list_lock, flags);
	return ret;
}

static int max_sectors_bytes(struct request_queue *q)
{
	unsigned int max_sectors = queue_max_sectors(q);

	max_sectors = min_t(unsigned int, max_sectors, INT_MAX >> 9);

	return max_sectors << 9;
}

static void
sg_fill_request_table(Sg_fd *sfp, sg_req_info_t *rinfo)
{
	Sg_request *srp;
	int val;
	unsigned int ms;

	val = 0;
	list_for_each_entry(srp, &sfp->rq_list, entry) {
		if (val >= SG_MAX_QUEUE)
			break;
		rinfo[val].req_state = srp->done + 1;
		rinfo[val].problem =
			srp->header.masked_status &
			srp->header.host_status &
			srp->header.driver_status;
		if (srp->done)
			rinfo[val].duration =
				srp->header.duration;
		else {
			ms = jiffies_to_msecs(jiffies);
			rinfo[val].duration =
				(ms > srp->header.duration) ?
				(ms - srp->header.duration) : 0;
		}
		rinfo[val].orphan = srp->orphan;
		rinfo[val].sg_io_owned = srp->sg_io_owned;
		rinfo[val].pack_id = srp->header.pack_id;
		rinfo[val].usr_ptr = srp->header.usr_ptr;
		val++;
	}
}

#ifdef CONFIG_COMPAT
struct compat_sg_req_info { /* used by SG_GET_REQUEST_TABLE ioctl() */
	char req_state;
	char orphan;
	char sg_io_owned;
	char problem;
	int pack_id;
	compat_uptr_t usr_ptr;
	unsigned int duration;
	int unused;
};

static int put_compat_request_table(struct compat_sg_req_info __user *o,
				    struct sg_req_info *rinfo)
{
	int i;
	for (i = 0; i < SG_MAX_QUEUE; i++) {
		if (copy_to_user(o + i, rinfo + i, offsetof(sg_req_info_t, usr_ptr)) ||
		    put_user((uintptr_t)rinfo[i].usr_ptr, &o[i].usr_ptr) ||
		    put_user(rinfo[i].duration, &o[i].duration) ||
		    put_user(rinfo[i].unused, &o[i].unused))
			return -EFAULT;
	}
	return 0;
}
#endif

static long
sg_ioctl_common(struct file *filp, Sg_device *sdp, Sg_fd *sfp,
		unsigned int cmd_in, void __user *p)
{
	int __user *ip = p;
	int result, val, read_only;
	Sg_request *srp;
	unsigned long iflags;

	SCSI_LOG_TIMEOUT(3, sg_printk(KERN_INFO, sdp,
				   "sg_ioctl: cmd=0x%x\n", (int) cmd_in));
	read_only = (O_RDWR != (filp->f_flags & O_ACCMODE));

	switch (cmd_in) {
	case SG_IO:
		if (atomic_read(&sdp->detaching))
			return -ENODEV;
		if (!scsi_block_when_processing_errors(sdp->device))
			return -ENXIO;
		result = sg_new_write(sfp, filp, p, SZ_SG_IO_HDR,
				 1, read_only, 1, &srp);
		if (result < 0)
			return result;
		result = wait_event_interruptible(sfp->read_wait,
			srp_done(sfp, srp));
		write_lock_irq(&sfp->rq_list_lock);
		if (srp->done) {
			srp->done = 2;
			write_unlock_irq(&sfp->rq_list_lock);
			result = sg_new_read(sfp, p, SZ_SG_IO_HDR, srp);
			return (result < 0) ? result : 0;
		}
		srp->orphan = 1;
		write_unlock_irq(&sfp->rq_list_lock);
		return result;	/* -ERESTARTSYS because signal hit process */
	case SG_SET_TIMEOUT:
		result = get_user(val, ip);
		if (result)
			return result;
		if (val < 0)
			return -EIO;
		if (val >= mult_frac((s64)INT_MAX, USER_HZ, HZ))
			val = min_t(s64, mult_frac((s64)INT_MAX, USER_HZ, HZ),
				    INT_MAX);
		sfp->timeout_user = val;
		sfp->timeout = mult_frac(val, HZ, USER_HZ);

		return 0;
	case SG_GET_TIMEOUT:	/* N.B. User receives timeout as return value */
				/* strange ..., for backward compatibility */
		return sfp->timeout_user;
	case SG_SET_FORCE_LOW_DMA:
		/*
		 * N.B. This ioctl never worked properly, but failed to
		 * return an error value. So returning '0' to keep compability
		 * with legacy applications.
		 */
		return 0;
	case SG_GET_LOW_DMA:
		return put_user(0, ip);
	case SG_GET_SCSI_ID:
		{
			sg_scsi_id_t v;

			if (atomic_read(&sdp->detaching))
				return -ENODEV;
			memset(&v, 0, sizeof(v));
			v.host_no = sdp->device->host->host_no;
			v.channel = sdp->device->channel;
			v.scsi_id = sdp->device->id;
			v.lun = sdp->device->lun;
			v.scsi_type = sdp->device->type;
			v.h_cmd_per_lun = sdp->device->host->cmd_per_lun;
			v.d_queue_depth = sdp->device->queue_depth;
			if (copy_to_user(p, &v, sizeof(sg_scsi_id_t)))
				return -EFAULT;
			return 0;
		}
	case SG_SET_FORCE_PACK_ID:
		result = get_user(val, ip);
		if (result)
			return result;
		sfp->force_packid = val ? 1 : 0;
		return 0;
	case SG_GET_PACK_ID:
		read_lock_irqsave(&sfp->rq_list_lock, iflags);
		list_for_each_entry(srp, &sfp->rq_list, entry) {
			if ((1 == srp->done) && (!srp->sg_io_owned)) {
				read_unlock_irqrestore(&sfp->rq_list_lock,
						       iflags);
				return put_user(srp->header.pack_id, ip);
			}
		}
		read_unlock_irqrestore(&sfp->rq_list_lock, iflags);
		return put_user(-1, ip);
	case SG_GET_NUM_WAITING:
		read_lock_irqsave(&sfp->rq_list_lock, iflags);
		val = 0;
		list_for_each_entry(srp, &sfp->rq_list, entry) {
			if ((1 == srp->done) && (!srp->sg_io_owned))
				++val;
		}
		read_unlock_irqrestore(&sfp->rq_list_lock, iflags);
		return put_user(val, ip);
	case SG_GET_SG_TABLESIZE:
		return put_user(sdp->sg_tablesize, ip);
	case SG_SET_RESERVED_SIZE:
		result = get_user(val, ip);
		if (result)
			return result;
                if (val < 0)
                        return -EINVAL;
		val = min_t(int, val,
			    max_sectors_bytes(sdp->device->request_queue));
		mutex_lock(&sfp->f_mutex);
		if (val != sfp->reserve.bufflen) {
			if (sfp->mmap_called ||
			    sfp->res_in_use) {
				mutex_unlock(&sfp->f_mutex);
				return -EBUSY;
			}

			sg_remove_scat(sfp, &sfp->reserve);
			sg_build_reserve(sfp, val);
		}
		mutex_unlock(&sfp->f_mutex);
		return 0;
	case SG_GET_RESERVED_SIZE:
		val = min_t(int, sfp->reserve.bufflen,
			    max_sectors_bytes(sdp->device->request_queue));
		return put_user(val, ip);
	case SG_SET_COMMAND_Q:
		result = get_user(val, ip);
		if (result)
			return result;
		sfp->cmd_q = val ? 1 : 0;
		return 0;
	case SG_GET_COMMAND_Q:
		return put_user((int) sfp->cmd_q, ip);
	case SG_SET_KEEP_ORPHAN:
		result = get_user(val, ip);
		if (result)
			return result;
		sfp->keep_orphan = val;
		return 0;
	case SG_GET_KEEP_ORPHAN:
		return put_user((int) sfp->keep_orphan, ip);
	case SG_NEXT_CMD_LEN:
		result = get_user(val, ip);
		if (result)
			return result;
		if (val > SG_MAX_CDB_SIZE)
			return -ENOMEM;
		sfp->next_cmd_len = (val > 0) ? val : 0;
		return 0;
	case SG_GET_VERSION_NUM:
		return put_user(sg_version_num, ip);
	case SG_GET_ACCESS_COUNT:
		/* faked - we don't have a real access count anymore */
		val = (sdp->device ? 1 : 0);
		return put_user(val, ip);
	case SG_GET_REQUEST_TABLE:
		{
			sg_req_info_t *rinfo;

			rinfo = kcalloc(SG_MAX_QUEUE, SZ_SG_REQ_INFO,
					GFP_KERNEL);
			if (!rinfo)
				return -ENOMEM;
			read_lock_irqsave(&sfp->rq_list_lock, iflags);
			sg_fill_request_table(sfp, rinfo);
			read_unlock_irqrestore(&sfp->rq_list_lock, iflags);
	#ifdef CONFIG_COMPAT
			if (in_compat_syscall())
				result = put_compat_request_table(p, rinfo);
			else
	#endif
				result = copy_to_user(p, rinfo,
						      SZ_SG_REQ_INFO * SG_MAX_QUEUE);
			result = result ? -EFAULT : 0;
			kfree(rinfo);
			return result;
		}
	case SG_EMULATED_HOST:
		if (atomic_read(&sdp->detaching))
			return -ENODEV;
		return put_user(sdp->device->host->hostt->emulated, ip);
	case SCSI_IOCTL_SEND_COMMAND:
		if (atomic_read(&sdp->detaching))
			return -ENODEV;
		return scsi_ioctl(sdp->device, filp->f_mode & FMODE_WRITE,
				  cmd_in, p);
	case SG_SET_DEBUG:
		result = get_user(val, ip);
		if (result)
			return result;
		sdp->sgdebug = (char) val;
		return 0;
	case BLKSECTGET:
		return put_user(max_sectors_bytes(sdp->device->request_queue),
				ip);
	case BLKTRACESETUP:
		return blk_trace_setup(sdp->device->request_queue, sdp->name,
				       MKDEV(SCSI_GENERIC_MAJOR, sdp->index),
				       NULL, p);
	case BLKTRACESTART:
		return blk_trace_startstop(sdp->device->request_queue, 1);
	case BLKTRACESTOP:
		return blk_trace_startstop(sdp->device->request_queue, 0);
	case BLKTRACETEARDOWN:
		return blk_trace_remove(sdp->device->request_queue);
	case SCSI_IOCTL_GET_IDLUN:
	case SCSI_IOCTL_GET_BUS_NUMBER:
	case SCSI_IOCTL_PROBE_HOST:
	case SG_GET_TRANSFORM:
	case SG_SCSI_RESET:
		if (atomic_read(&sdp->detaching))
			return -ENODEV;
		break;
	default:
		if (read_only)
			return -EPERM;	/* don't know so take safe approach */
		break;
	}

	result = scsi_ioctl_block_when_processing_errors(sdp->device,
			cmd_in, filp->f_flags & O_NDELAY);
	if (result)
		return result;

	return -ENOIOCTLCMD;
}

static long
sg_ioctl(struct file *filp, unsigned int cmd_in, unsigned long arg)
{
	void __user *p = (void __user *)arg;
	Sg_device *sdp;
	Sg_fd *sfp;
	int ret;

	if ((!(sfp = (Sg_fd *) filp->private_data)) || (!(sdp = sfp->parentdp)))
		return -ENXIO;

	ret = sg_ioctl_common(filp, sdp, sfp, cmd_in, p);
	if (ret != -ENOIOCTLCMD)
		return ret;
	return scsi_ioctl(sdp->device, filp->f_mode & FMODE_WRITE, cmd_in, p);
}

static __poll_t
sg_poll(struct file *filp, poll_table * wait)
{
	__poll_t res = 0;
	Sg_device *sdp;
	Sg_fd *sfp;
	Sg_request *srp;
	int count = 0;
	unsigned long iflags;

	sfp = filp->private_data;
	if (!sfp)
		return EPOLLERR;
	sdp = sfp->parentdp;
	if (!sdp)
		return EPOLLERR;
	poll_wait(filp, &sfp->read_wait, wait);
	read_lock_irqsave(&sfp->rq_list_lock, iflags);
	list_for_each_entry(srp, &sfp->rq_list, entry) {
		/* if any read waiting, flag it */
		if ((0 == res) && (1 == srp->done) && (!srp->sg_io_owned))
			res = EPOLLIN | EPOLLRDNORM;
		++count;
	}
	read_unlock_irqrestore(&sfp->rq_list_lock, iflags);

	if (atomic_read(&sdp->detaching))
		res |= EPOLLHUP;
	else if (!sfp->cmd_q) {
		if (0 == count)
			res |= EPOLLOUT | EPOLLWRNORM;
	} else if (count < SG_MAX_QUEUE)
		res |= EPOLLOUT | EPOLLWRNORM;
	SCSI_LOG_TIMEOUT(3, sg_printk(KERN_INFO, sdp,
				      "sg_poll: res=0x%x\n", (__force u32) res));
	return res;
}

static int
sg_fasync(int fd, struct file *filp, int mode)
{
	Sg_device *sdp;
	Sg_fd *sfp;

	if ((!(sfp = (Sg_fd *) filp->private_data)) || (!(sdp = sfp->parentdp)))
		return -ENXIO;
	SCSI_LOG_TIMEOUT(3, sg_printk(KERN_INFO, sdp,
				      "sg_fasync: mode=%d\n", mode));

	return fasync_helper(fd, filp, mode, &sfp->async_qp);
}

static vm_fault_t
sg_vma_fault(struct vm_fault *vmf)
{
	struct vm_area_struct *vma = vmf->vma;
	Sg_fd *sfp;
	unsigned long offset, len, sa;
	Sg_scatter_hold *rsv_schp;
	int k, length;

	if ((NULL == vma) || (!(sfp = (Sg_fd *) vma->vm_private_data)))
		return VM_FAULT_SIGBUS;
	rsv_schp = &sfp->reserve;
	offset = vmf->pgoff << PAGE_SHIFT;
	if (offset >= rsv_schp->bufflen)
		return VM_FAULT_SIGBUS;
	SCSI_LOG_TIMEOUT(3, sg_printk(KERN_INFO, sfp->parentdp,
				      "sg_vma_fault: offset=%lu, scatg=%d\n",
				      offset, rsv_schp->k_use_sg));
	sa = vma->vm_start;
	length = 1 << (PAGE_SHIFT + rsv_schp->page_order);
	for (k = 0; k < rsv_schp->k_use_sg && sa < vma->vm_end; k++) {
		len = vma->vm_end - sa;
		len = (len < length) ? len : length;
		if (offset < len) {
			struct page *page = nth_page(rsv_schp->pages[k],
						     offset >> PAGE_SHIFT);
			get_page(page);	/* increment page count */
			vmf->page = page;
			return 0; /* success */
		}
		sa += len;
		offset -= len;
	}

	return VM_FAULT_SIGBUS;
}

static const struct vm_operations_struct sg_mmap_vm_ops = {
	.fault = sg_vma_fault,
};

static int
sg_mmap(struct file *filp, struct vm_area_struct *vma)
{
	Sg_fd *sfp;
	unsigned long req_sz, len, sa;
	Sg_scatter_hold *rsv_schp;
	int k, length;
	int ret = 0;

	if ((!filp) || (!vma) || (!(sfp = (Sg_fd *) filp->private_data)))
		return -ENXIO;
	req_sz = vma->vm_end - vma->vm_start;
	SCSI_LOG_TIMEOUT(3, sg_printk(KERN_INFO, sfp->parentdp,
				      "sg_mmap starting, vm_start=%p, len=%d\n",
				      (void *) vma->vm_start, (int) req_sz));
	if (vma->vm_pgoff)
		return -EINVAL;	/* want no offset */
	rsv_schp = &sfp->reserve;
	mutex_lock(&sfp->f_mutex);
	if (req_sz > rsv_schp->bufflen) {
		ret = -ENOMEM;	/* cannot map more than reserved buffer */
		goto out;
	}

	sa = vma->vm_start;
	length = 1 << (PAGE_SHIFT + rsv_schp->page_order);
	for (k = 0; k < rsv_schp->k_use_sg && sa < vma->vm_end; k++) {
		len = vma->vm_end - sa;
		len = (len < length) ? len : length;
		sa += len;
	}

	sfp->mmap_called = 1;
	vm_flags_set(vma, VM_IO | VM_DONTEXPAND | VM_DONTDUMP);
	vma->vm_private_data = sfp;
	vma->vm_ops = &sg_mmap_vm_ops;
out:
	mutex_unlock(&sfp->f_mutex);
	return ret;
}

static void
sg_rq_end_io_usercontext(struct work_struct *work)
{
	struct sg_request *srp = container_of(work, struct sg_request, ew.work);
	struct sg_fd *sfp = srp->parentfp;

	sg_finish_rem_req(srp);
	sg_remove_request(sfp, srp);
	kref_put(&sfp->f_ref, sg_remove_sfp);
}

/*
 * This function is a "bottom half" handler that is called by the mid
 * level when a command is completed (or has failed).
 */
static enum rq_end_io_ret
sg_rq_end_io(struct request *rq, blk_status_t status)
{
	struct scsi_cmnd *scmd = blk_mq_rq_to_pdu(rq);
	struct sg_request *srp = rq->end_io_data;
	Sg_device *sdp;
	Sg_fd *sfp;
	unsigned long iflags;
	unsigned int ms;
	char *sense;
	int result, resid, done = 1;

	if (WARN_ON(srp->done != 0))
		return RQ_END_IO_NONE;

	sfp = srp->parentfp;
	if (WARN_ON(sfp == NULL))
		return RQ_END_IO_NONE;

	sdp = sfp->parentdp;
	if (unlikely(atomic_read(&sdp->detaching)))
		pr_info("%s: device detaching\n", __func__);

	sense = scmd->sense_buffer;
	result = scmd->result;
	resid = scmd->resid_len;

	SCSI_LOG_TIMEOUT(4, sg_printk(KERN_INFO, sdp,
				      "sg_cmd_done: pack_id=%d, res=0x%x\n",
				      srp->header.pack_id, result));
	srp->header.resid = resid;
	ms = jiffies_to_msecs(jiffies);
	srp->header.duration = (ms > srp->header.duration) ?
				(ms - srp->header.duration) : 0;
	if (0 != result) {
		struct scsi_sense_hdr sshdr;

		srp->header.status = 0xff & result;
		srp->header.masked_status = sg_status_byte(result);
		srp->header.msg_status = COMMAND_COMPLETE;
		srp->header.host_status = host_byte(result);
		srp->header.driver_status = driver_byte(result);
		if ((sdp->sgdebug > 0) &&
		    ((CHECK_CONDITION == srp->header.masked_status) ||
		     (COMMAND_TERMINATED == srp->header.masked_status)))
			__scsi_print_sense(sdp->device, __func__, sense,
					   SCSI_SENSE_BUFFERSIZE);

		/* Following if statement is a patch supplied by Eric Youngdale */
		if (driver_byte(result) != 0
		    && scsi_normalize_sense(sense, SCSI_SENSE_BUFFERSIZE, &sshdr)
		    && !scsi_sense_is_deferred(&sshdr)
		    && sshdr.sense_key == UNIT_ATTENTION
		    && sdp->device->removable) {
			/* Detected possible disc change. Set the bit - this */
			/* may be used if there are filesystems using this device */
			sdp->device->changed = 1;
		}
	}

	if (scmd->sense_len)
		memcpy(srp->sense_b, scmd->sense_buffer, SCSI_SENSE_BUFFERSIZE);

	/* Rely on write phase to clean out srp status values, so no "else" */

	/*
	 * Free the request as soon as it is complete so that its resources
	 * can be reused without waiting for userspace to read() the
	 * result.  But keep the associated bio (if any) around until
	 * blk_rq_unmap_user() can be called from user context.
	 */
	srp->rq = NULL;
	blk_mq_free_request(rq);

	write_lock_irqsave(&sfp->rq_list_lock, iflags);
	if (unlikely(srp->orphan)) {
		if (sfp->keep_orphan)
			srp->sg_io_owned = 0;
		else
			done = 0;
	}
	srp->done = done;
	write_unlock_irqrestore(&sfp->rq_list_lock, iflags);

	if (likely(done)) {
		/* Now wake up any sg_read() that is waiting for this
		 * packet.
		 */
		wake_up_interruptible(&sfp->read_wait);
		kill_fasync(&sfp->async_qp, SIGPOLL, POLL_IN);
		kref_put(&sfp->f_ref, sg_remove_sfp);
	} else {
		INIT_WORK(&srp->ew.work, sg_rq_end_io_usercontext);
		schedule_work(&srp->ew.work);
	}
	return RQ_END_IO_NONE;
}

static const struct file_operations sg_fops = {
	.owner = THIS_MODULE,
	.read = sg_read,
	.write = sg_write,
	.poll = sg_poll,
	.unlocked_ioctl = sg_ioctl,
	.compat_ioctl = compat_ptr_ioctl,
	.open = sg_open,
	.mmap = sg_mmap,
	.release = sg_release,
	.fasync = sg_fasync,
	.llseek = no_llseek,
};

static struct class *sg_sysfs_class;

static int sg_sysfs_valid = 0;

static Sg_device *
sg_alloc(struct scsi_device *scsidp)
{
	struct request_queue *q = scsidp->request_queue;
	Sg_device *sdp;
	unsigned long iflags;
	int error;
	u32 k;

	sdp = kzalloc(sizeof(Sg_device), GFP_KERNEL);
	if (!sdp) {
		sdev_printk(KERN_WARNING, scsidp, "%s: kmalloc Sg_device "
			    "failure\n", __func__);
		return ERR_PTR(-ENOMEM);
	}

	idr_preload(GFP_KERNEL);
	write_lock_irqsave(&sg_index_lock, iflags);

	error = idr_alloc(&sg_index_idr, sdp, 0, SG_MAX_DEVS, GFP_NOWAIT);
	if (error < 0) {
		if (error == -ENOSPC) {
			sdev_printk(KERN_WARNING, scsidp,
				    "Unable to attach sg device type=%d, minor number exceeds %d\n",
				    scsidp->type, SG_MAX_DEVS - 1);
			error = -ENODEV;
		} else {
			sdev_printk(KERN_WARNING, scsidp, "%s: idr "
				    "allocation Sg_device failure: %d\n",
				    __func__, error);
		}
		goto out_unlock;
	}
	k = error;

	SCSI_LOG_TIMEOUT(3, sdev_printk(KERN_INFO, scsidp,
					"sg_alloc: dev=%d \n", k));
	sprintf(sdp->name, "sg%d", k);
	sdp->device = scsidp;
	mutex_init(&sdp->open_rel_lock);
	INIT_LIST_HEAD(&sdp->sfds);
	init_waitqueue_head(&sdp->open_wait);
	atomic_set(&sdp->detaching, 0);
	rwlock_init(&sdp->sfd_lock);
	sdp->sg_tablesize = queue_max_segments(q);
	sdp->index = k;
	kref_init(&sdp->d_ref);
	error = 0;

out_unlock:
	write_unlock_irqrestore(&sg_index_lock, iflags);
	idr_preload_end();

	if (error) {
		kfree(sdp);
		return ERR_PTR(error);
	}
	return sdp;
}

static int
sg_add_device(struct device *cl_dev)
{
	struct scsi_device *scsidp = to_scsi_device(cl_dev->parent);
	Sg_device *sdp = NULL;
	struct cdev * cdev = NULL;
	int error;
	unsigned long iflags;

<<<<<<< HEAD
	error = blk_get_queue(scsidp->request_queue);
	if (error)
		return error;
=======
	if (!blk_get_queue(scsidp->request_queue)) {
		pr_warn("%s: get scsi_device queue failed\n", __func__);
		return -ENODEV;
	}
>>>>>>> 54d21618

	error = -ENOMEM;
	cdev = cdev_alloc();
	if (!cdev) {
		pr_warn("%s: cdev_alloc failed\n", __func__);
		goto out;
	}
	cdev->owner = THIS_MODULE;
	cdev->ops = &sg_fops;

	sdp = sg_alloc(scsidp);
	if (IS_ERR(sdp)) {
		pr_warn("%s: sg_alloc failed\n", __func__);
		error = PTR_ERR(sdp);
		goto out;
	}

	error = cdev_add(cdev, MKDEV(SCSI_GENERIC_MAJOR, sdp->index), 1);
	if (error)
		goto cdev_add_err;

	sdp->cdev = cdev;
	if (sg_sysfs_valid) {
		struct device *sg_class_member;

		sg_class_member = device_create(sg_sysfs_class, cl_dev->parent,
						MKDEV(SCSI_GENERIC_MAJOR,
						      sdp->index),
						sdp, "%s", sdp->name);
		if (IS_ERR(sg_class_member)) {
			pr_err("%s: device_create failed\n", __func__);
			error = PTR_ERR(sg_class_member);
			goto cdev_add_err;
		}
		error = sysfs_create_link(&scsidp->sdev_gendev.kobj,
					  &sg_class_member->kobj, "generic");
		if (error)
			pr_err("%s: unable to make symlink 'generic' back "
			       "to sg%d\n", __func__, sdp->index);
	} else
		pr_warn("%s: sg_sys Invalid\n", __func__);

	sdev_printk(KERN_NOTICE, scsidp, "Attached scsi generic sg%d "
		    "type %d\n", sdp->index, scsidp->type);

	dev_set_drvdata(cl_dev, sdp);

	return 0;

cdev_add_err:
	write_lock_irqsave(&sg_index_lock, iflags);
	idr_remove(&sg_index_idr, sdp->index);
	write_unlock_irqrestore(&sg_index_lock, iflags);
	kfree(sdp);

out:
	if (cdev)
		cdev_del(cdev);
	blk_put_queue(scsidp->request_queue);
	return error;
}

static void
sg_device_destroy(struct kref *kref)
{
	struct sg_device *sdp = container_of(kref, struct sg_device, d_ref);
	struct request_queue *q = sdp->device->request_queue;
	unsigned long flags;

	/* CAUTION!  Note that the device can still be found via idr_find()
	 * even though the refcount is 0.  Therefore, do idr_remove() BEFORE
	 * any other cleanup.
	 */

	blk_trace_remove(q);
	blk_put_queue(q);

	write_lock_irqsave(&sg_index_lock, flags);
	idr_remove(&sg_index_idr, sdp->index);
	write_unlock_irqrestore(&sg_index_lock, flags);

	SCSI_LOG_TIMEOUT(3,
		sg_printk(KERN_INFO, sdp, "sg_device_destroy\n"));

	kfree(sdp);
}

static void
sg_remove_device(struct device *cl_dev)
{
	struct scsi_device *scsidp = to_scsi_device(cl_dev->parent);
	Sg_device *sdp = dev_get_drvdata(cl_dev);
	unsigned long iflags;
	Sg_fd *sfp;
	int val;

	if (!sdp)
		return;
	/* want sdp->detaching non-zero as soon as possible */
	val = atomic_inc_return(&sdp->detaching);
	if (val > 1)
		return; /* only want to do following once per device */

	SCSI_LOG_TIMEOUT(3, sg_printk(KERN_INFO, sdp,
				      "%s\n", __func__));

	read_lock_irqsave(&sdp->sfd_lock, iflags);
	list_for_each_entry(sfp, &sdp->sfds, sfd_siblings) {
		wake_up_interruptible_all(&sfp->read_wait);
		kill_fasync(&sfp->async_qp, SIGPOLL, POLL_HUP);
	}
	wake_up_interruptible_all(&sdp->open_wait);
	read_unlock_irqrestore(&sdp->sfd_lock, iflags);

	sysfs_remove_link(&scsidp->sdev_gendev.kobj, "generic");
	device_destroy(sg_sysfs_class, MKDEV(SCSI_GENERIC_MAJOR, sdp->index));
	cdev_del(sdp->cdev);
	sdp->cdev = NULL;

	kref_put(&sdp->d_ref, sg_device_destroy);
}

module_param_named(scatter_elem_sz, scatter_elem_sz, int, S_IRUGO | S_IWUSR);
module_param_named(def_reserved_size, def_reserved_size, int,
		   S_IRUGO | S_IWUSR);
module_param_named(allow_dio, sg_allow_dio, int, S_IRUGO | S_IWUSR);

MODULE_AUTHOR("Douglas Gilbert");
MODULE_DESCRIPTION("SCSI generic (sg) driver");
MODULE_LICENSE("GPL");
MODULE_VERSION(SG_VERSION_STR);
MODULE_ALIAS_CHARDEV_MAJOR(SCSI_GENERIC_MAJOR);

MODULE_PARM_DESC(scatter_elem_sz, "scatter gather element "
                "size (default: max(SG_SCATTER_SZ, PAGE_SIZE))");
MODULE_PARM_DESC(def_reserved_size, "size of buffer reserved for each fd");
MODULE_PARM_DESC(allow_dio, "allow direct I/O (default: 0 (disallow))");

#ifdef CONFIG_SYSCTL
#include <linux/sysctl.h>

static struct ctl_table sg_sysctls[] = {
	{
		.procname	= "sg-big-buff",
		.data		= &sg_big_buff,
		.maxlen		= sizeof(int),
		.mode		= 0444,
		.proc_handler	= proc_dointvec,
	},
	{}
};

static struct ctl_table_header *hdr;
static void register_sg_sysctls(void)
{
	if (!hdr)
		hdr = register_sysctl("kernel", sg_sysctls);
}

static void unregister_sg_sysctls(void)
{
	if (hdr)
		unregister_sysctl_table(hdr);
}
#else
#define register_sg_sysctls() do { } while (0)
#define unregister_sg_sysctls() do { } while (0)
#endif /* CONFIG_SYSCTL */

static int __init
init_sg(void)
{
	int rc;

	if (scatter_elem_sz < PAGE_SIZE) {
		scatter_elem_sz = PAGE_SIZE;
		scatter_elem_sz_prev = scatter_elem_sz;
	}
	if (def_reserved_size >= 0)
		sg_big_buff = def_reserved_size;
	else
		def_reserved_size = sg_big_buff;

	rc = register_chrdev_region(MKDEV(SCSI_GENERIC_MAJOR, 0), 
				    SG_MAX_DEVS, "sg");
	if (rc)
		return rc;
        sg_sysfs_class = class_create("scsi_generic");
        if ( IS_ERR(sg_sysfs_class) ) {
		rc = PTR_ERR(sg_sysfs_class);
		goto err_out;
        }
	sg_sysfs_valid = 1;
	rc = scsi_register_interface(&sg_interface);
	if (0 == rc) {
#ifdef CONFIG_SCSI_PROC_FS
		sg_proc_init();
#endif				/* CONFIG_SCSI_PROC_FS */
		return 0;
	}
	class_destroy(sg_sysfs_class);
	register_sg_sysctls();
err_out:
	unregister_chrdev_region(MKDEV(SCSI_GENERIC_MAJOR, 0), SG_MAX_DEVS);
	return rc;
}

static void __exit
exit_sg(void)
{
	unregister_sg_sysctls();
#ifdef CONFIG_SCSI_PROC_FS
	remove_proc_subtree("scsi/sg", NULL);
#endif				/* CONFIG_SCSI_PROC_FS */
	scsi_unregister_interface(&sg_interface);
	class_destroy(sg_sysfs_class);
	sg_sysfs_valid = 0;
	unregister_chrdev_region(MKDEV(SCSI_GENERIC_MAJOR, 0),
				 SG_MAX_DEVS);
	idr_destroy(&sg_index_idr);
}

static int
sg_start_req(Sg_request *srp, unsigned char *cmd)
{
	int res;
	struct request *rq;
	Sg_fd *sfp = srp->parentfp;
	sg_io_hdr_t *hp = &srp->header;
	int dxfer_len = (int) hp->dxfer_len;
	int dxfer_dir = hp->dxfer_direction;
	unsigned int iov_count = hp->iovec_count;
	Sg_scatter_hold *req_schp = &srp->data;
	Sg_scatter_hold *rsv_schp = &sfp->reserve;
	struct request_queue *q = sfp->parentdp->device->request_queue;
	struct rq_map_data *md, map_data;
	int rw = hp->dxfer_direction == SG_DXFER_TO_DEV ? ITER_SOURCE : ITER_DEST;
	struct scsi_cmnd *scmd;

	SCSI_LOG_TIMEOUT(4, sg_printk(KERN_INFO, sfp->parentdp,
				      "sg_start_req: dxfer_len=%d\n",
				      dxfer_len));

	/*
	 * NOTE
	 *
	 * With scsi-mq enabled, there are a fixed number of preallocated
	 * requests equal in number to shost->can_queue.  If all of the
	 * preallocated requests are already in use, then scsi_alloc_request()
	 * will sleep until an active command completes, freeing up a request.
	 * Although waiting in an asynchronous interface is less than ideal, we
	 * do not want to use BLK_MQ_REQ_NOWAIT here because userspace might
	 * not expect an EWOULDBLOCK from this condition.
	 */
	rq = scsi_alloc_request(q, hp->dxfer_direction == SG_DXFER_TO_DEV ?
			REQ_OP_DRV_OUT : REQ_OP_DRV_IN, 0);
	if (IS_ERR(rq))
		return PTR_ERR(rq);
	scmd = blk_mq_rq_to_pdu(rq);

	if (hp->cmd_len > sizeof(scmd->cmnd)) {
		blk_mq_free_request(rq);
		return -EINVAL;
	}

	memcpy(scmd->cmnd, cmd, hp->cmd_len);
	scmd->cmd_len = hp->cmd_len;

	srp->rq = rq;
	rq->end_io_data = srp;
	scmd->allowed = SG_DEFAULT_RETRIES;

	if ((dxfer_len <= 0) || (dxfer_dir == SG_DXFER_NONE))
		return 0;

	if (sg_allow_dio && hp->flags & SG_FLAG_DIRECT_IO &&
	    dxfer_dir != SG_DXFER_UNKNOWN && !iov_count &&
	    blk_rq_aligned(q, (unsigned long)hp->dxferp, dxfer_len))
		md = NULL;
	else
		md = &map_data;

	if (md) {
		mutex_lock(&sfp->f_mutex);
		if (dxfer_len <= rsv_schp->bufflen &&
		    !sfp->res_in_use) {
			sfp->res_in_use = 1;
			sg_link_reserve(sfp, srp, dxfer_len);
		} else if (hp->flags & SG_FLAG_MMAP_IO) {
			res = -EBUSY; /* sfp->res_in_use == 1 */
			if (dxfer_len > rsv_schp->bufflen)
				res = -ENOMEM;
			mutex_unlock(&sfp->f_mutex);
			return res;
		} else {
			res = sg_build_indirect(req_schp, sfp, dxfer_len);
			if (res) {
				mutex_unlock(&sfp->f_mutex);
				return res;
			}
		}
		mutex_unlock(&sfp->f_mutex);

		md->pages = req_schp->pages;
		md->page_order = req_schp->page_order;
		md->nr_entries = req_schp->k_use_sg;
		md->offset = 0;
		md->null_mapped = hp->dxferp ? 0 : 1;
		if (dxfer_dir == SG_DXFER_TO_FROM_DEV)
			md->from_user = 1;
		else
			md->from_user = 0;
	}

	res = blk_rq_map_user_io(rq, md, hp->dxferp, hp->dxfer_len,
			GFP_ATOMIC, iov_count, iov_count, 1, rw);
	if (!res) {
		srp->bio = rq->bio;

		if (!md) {
			req_schp->dio_in_use = 1;
			hp->info |= SG_INFO_DIRECT_IO;
		}
	}
	return res;
}

static int
sg_finish_rem_req(Sg_request *srp)
{
	int ret = 0;

	Sg_fd *sfp = srp->parentfp;
	Sg_scatter_hold *req_schp = &srp->data;

	SCSI_LOG_TIMEOUT(4, sg_printk(KERN_INFO, sfp->parentdp,
				      "sg_finish_rem_req: res_used=%d\n",
				      (int) srp->res_used));
	if (srp->bio)
		ret = blk_rq_unmap_user(srp->bio);

	if (srp->rq)
		blk_mq_free_request(srp->rq);

	if (srp->res_used)
		sg_unlink_reserve(sfp, srp);
	else
		sg_remove_scat(sfp, req_schp);

	return ret;
}

static int
sg_build_sgat(Sg_scatter_hold * schp, const Sg_fd * sfp, int tablesize)
{
	int sg_bufflen = tablesize * sizeof(struct page *);
	gfp_t gfp_flags = GFP_ATOMIC | __GFP_NOWARN;

	schp->pages = kzalloc(sg_bufflen, gfp_flags);
	if (!schp->pages)
		return -ENOMEM;
	schp->sglist_len = sg_bufflen;
	return tablesize;	/* number of scat_gath elements allocated */
}

static int
sg_build_indirect(Sg_scatter_hold * schp, Sg_fd * sfp, int buff_size)
{
	int ret_sz = 0, i, k, rem_sz, num, mx_sc_elems;
	int sg_tablesize = sfp->parentdp->sg_tablesize;
	int blk_size = buff_size, order;
	gfp_t gfp_mask = GFP_ATOMIC | __GFP_COMP | __GFP_NOWARN | __GFP_ZERO;

	if (blk_size < 0)
		return -EFAULT;
	if (0 == blk_size)
		++blk_size;	/* don't know why */
	/* round request up to next highest SG_SECTOR_SZ byte boundary */
	blk_size = ALIGN(blk_size, SG_SECTOR_SZ);
	SCSI_LOG_TIMEOUT(4, sg_printk(KERN_INFO, sfp->parentdp,
		"sg_build_indirect: buff_size=%d, blk_size=%d\n",
		buff_size, blk_size));

	/* N.B. ret_sz carried into this block ... */
	mx_sc_elems = sg_build_sgat(schp, sfp, sg_tablesize);
	if (mx_sc_elems < 0)
		return mx_sc_elems;	/* most likely -ENOMEM */

	num = scatter_elem_sz;
	if (unlikely(num != scatter_elem_sz_prev)) {
		if (num < PAGE_SIZE) {
			scatter_elem_sz = PAGE_SIZE;
			scatter_elem_sz_prev = PAGE_SIZE;
		} else
			scatter_elem_sz_prev = num;
	}

	order = get_order(num);
retry:
	ret_sz = 1 << (PAGE_SHIFT + order);

	for (k = 0, rem_sz = blk_size; rem_sz > 0 && k < mx_sc_elems;
	     k++, rem_sz -= ret_sz) {

		num = (rem_sz > scatter_elem_sz_prev) ?
			scatter_elem_sz_prev : rem_sz;

		schp->pages[k] = alloc_pages(gfp_mask, order);
		if (!schp->pages[k])
			goto out;

		if (num == scatter_elem_sz_prev) {
			if (unlikely(ret_sz > scatter_elem_sz_prev)) {
				scatter_elem_sz = ret_sz;
				scatter_elem_sz_prev = ret_sz;
			}
		}

		SCSI_LOG_TIMEOUT(5, sg_printk(KERN_INFO, sfp->parentdp,
				 "sg_build_indirect: k=%d, num=%d, ret_sz=%d\n",
				 k, num, ret_sz));
	}		/* end of for loop */

	schp->page_order = order;
	schp->k_use_sg = k;
	SCSI_LOG_TIMEOUT(5, sg_printk(KERN_INFO, sfp->parentdp,
			 "sg_build_indirect: k_use_sg=%d, rem_sz=%d\n",
			 k, rem_sz));

	schp->bufflen = blk_size;
	if (rem_sz > 0)	/* must have failed */
		return -ENOMEM;
	return 0;
out:
	for (i = 0; i < k; i++)
		__free_pages(schp->pages[i], order);

	if (--order >= 0)
		goto retry;

	return -ENOMEM;
}

static void
sg_remove_scat(Sg_fd * sfp, Sg_scatter_hold * schp)
{
	SCSI_LOG_TIMEOUT(4, sg_printk(KERN_INFO, sfp->parentdp,
			 "sg_remove_scat: k_use_sg=%d\n", schp->k_use_sg));
	if (schp->pages && schp->sglist_len > 0) {
		if (!schp->dio_in_use) {
			int k;

			for (k = 0; k < schp->k_use_sg && schp->pages[k]; k++) {
				SCSI_LOG_TIMEOUT(5,
					sg_printk(KERN_INFO, sfp->parentdp,
					"sg_remove_scat: k=%d, pg=0x%p\n",
					k, schp->pages[k]));
				__free_pages(schp->pages[k], schp->page_order);
			}

			kfree(schp->pages);
		}
	}
	memset(schp, 0, sizeof (*schp));
}

static int
sg_read_oxfer(Sg_request * srp, char __user *outp, int num_read_xfer)
{
	Sg_scatter_hold *schp = &srp->data;
	int k, num;

	SCSI_LOG_TIMEOUT(4, sg_printk(KERN_INFO, srp->parentfp->parentdp,
			 "sg_read_oxfer: num_read_xfer=%d\n",
			 num_read_xfer));
	if ((!outp) || (num_read_xfer <= 0))
		return 0;

	num = 1 << (PAGE_SHIFT + schp->page_order);
	for (k = 0; k < schp->k_use_sg && schp->pages[k]; k++) {
		if (num > num_read_xfer) {
			if (copy_to_user(outp, page_address(schp->pages[k]),
					   num_read_xfer))
				return -EFAULT;
			break;
		} else {
			if (copy_to_user(outp, page_address(schp->pages[k]),
					   num))
				return -EFAULT;
			num_read_xfer -= num;
			if (num_read_xfer <= 0)
				break;
			outp += num;
		}
	}

	return 0;
}

static void
sg_build_reserve(Sg_fd * sfp, int req_size)
{
	Sg_scatter_hold *schp = &sfp->reserve;

	SCSI_LOG_TIMEOUT(4, sg_printk(KERN_INFO, sfp->parentdp,
			 "sg_build_reserve: req_size=%d\n", req_size));
	do {
		if (req_size < PAGE_SIZE)
			req_size = PAGE_SIZE;
		if (0 == sg_build_indirect(schp, sfp, req_size))
			return;
		else
			sg_remove_scat(sfp, schp);
		req_size >>= 1;	/* divide by 2 */
	} while (req_size > (PAGE_SIZE / 2));
}

static void
sg_link_reserve(Sg_fd * sfp, Sg_request * srp, int size)
{
	Sg_scatter_hold *req_schp = &srp->data;
	Sg_scatter_hold *rsv_schp = &sfp->reserve;
	int k, num, rem;

	srp->res_used = 1;
	SCSI_LOG_TIMEOUT(4, sg_printk(KERN_INFO, sfp->parentdp,
			 "sg_link_reserve: size=%d\n", size));
	rem = size;

	num = 1 << (PAGE_SHIFT + rsv_schp->page_order);
	for (k = 0; k < rsv_schp->k_use_sg; k++) {
		if (rem <= num) {
			req_schp->k_use_sg = k + 1;
			req_schp->sglist_len = rsv_schp->sglist_len;
			req_schp->pages = rsv_schp->pages;

			req_schp->bufflen = size;
			req_schp->page_order = rsv_schp->page_order;
			break;
		} else
			rem -= num;
	}

	if (k >= rsv_schp->k_use_sg)
		SCSI_LOG_TIMEOUT(1, sg_printk(KERN_INFO, sfp->parentdp,
				 "sg_link_reserve: BAD size\n"));
}

static void
sg_unlink_reserve(Sg_fd * sfp, Sg_request * srp)
{
	Sg_scatter_hold *req_schp = &srp->data;

	SCSI_LOG_TIMEOUT(4, sg_printk(KERN_INFO, srp->parentfp->parentdp,
				      "sg_unlink_reserve: req->k_use_sg=%d\n",
				      (int) req_schp->k_use_sg));
	req_schp->k_use_sg = 0;
	req_schp->bufflen = 0;
	req_schp->pages = NULL;
	req_schp->page_order = 0;
	req_schp->sglist_len = 0;
	srp->res_used = 0;
	/* Called without mutex lock to avoid deadlock */
	sfp->res_in_use = 0;
}

static Sg_request *
sg_get_rq_mark(Sg_fd * sfp, int pack_id, bool *busy)
{
	Sg_request *resp;
	unsigned long iflags;

	*busy = false;
	write_lock_irqsave(&sfp->rq_list_lock, iflags);
	list_for_each_entry(resp, &sfp->rq_list, entry) {
		/* look for requests that are not SG_IO owned */
		if ((!resp->sg_io_owned) &&
		    ((-1 == pack_id) || (resp->header.pack_id == pack_id))) {
			switch (resp->done) {
			case 0: /* request active */
				*busy = true;
				break;
			case 1: /* request done; response ready to return */
				resp->done = 2;	/* guard against other readers */
				write_unlock_irqrestore(&sfp->rq_list_lock, iflags);
				return resp;
			case 2: /* response already being returned */
				break;
			}
		}
	}
	write_unlock_irqrestore(&sfp->rq_list_lock, iflags);
	return NULL;
}

/* always adds to end of list */
static Sg_request *
sg_add_request(Sg_fd * sfp)
{
	int k;
	unsigned long iflags;
	Sg_request *rp = sfp->req_arr;

	write_lock_irqsave(&sfp->rq_list_lock, iflags);
	if (!list_empty(&sfp->rq_list)) {
		if (!sfp->cmd_q)
			goto out_unlock;

		for (k = 0; k < SG_MAX_QUEUE; ++k, ++rp) {
			if (!rp->parentfp)
				break;
		}
		if (k >= SG_MAX_QUEUE)
			goto out_unlock;
	}
	memset(rp, 0, sizeof (Sg_request));
	rp->parentfp = sfp;
	rp->header.duration = jiffies_to_msecs(jiffies);
	list_add_tail(&rp->entry, &sfp->rq_list);
	write_unlock_irqrestore(&sfp->rq_list_lock, iflags);
	return rp;
out_unlock:
	write_unlock_irqrestore(&sfp->rq_list_lock, iflags);
	return NULL;
}

/* Return of 1 for found; 0 for not found */
static int
sg_remove_request(Sg_fd * sfp, Sg_request * srp)
{
	unsigned long iflags;
	int res = 0;

	if (!sfp || !srp || list_empty(&sfp->rq_list))
		return res;
	write_lock_irqsave(&sfp->rq_list_lock, iflags);
	if (!list_empty(&srp->entry)) {
		list_del(&srp->entry);
		srp->parentfp = NULL;
		res = 1;
	}
	write_unlock_irqrestore(&sfp->rq_list_lock, iflags);

	/*
	 * If the device is detaching, wakeup any readers in case we just
	 * removed the last response, which would leave nothing for them to
	 * return other than -ENODEV.
	 */
	if (unlikely(atomic_read(&sfp->parentdp->detaching)))
		wake_up_interruptible_all(&sfp->read_wait);

	return res;
}

static Sg_fd *
sg_add_sfp(Sg_device * sdp)
{
	Sg_fd *sfp;
	unsigned long iflags;
	int bufflen;

	sfp = kzalloc(sizeof(*sfp), GFP_ATOMIC | __GFP_NOWARN);
	if (!sfp)
		return ERR_PTR(-ENOMEM);

	init_waitqueue_head(&sfp->read_wait);
	rwlock_init(&sfp->rq_list_lock);
	INIT_LIST_HEAD(&sfp->rq_list);
	kref_init(&sfp->f_ref);
	mutex_init(&sfp->f_mutex);
	sfp->timeout = SG_DEFAULT_TIMEOUT;
	sfp->timeout_user = SG_DEFAULT_TIMEOUT_USER;
	sfp->force_packid = SG_DEF_FORCE_PACK_ID;
	sfp->cmd_q = SG_DEF_COMMAND_Q;
	sfp->keep_orphan = SG_DEF_KEEP_ORPHAN;
	sfp->parentdp = sdp;
	write_lock_irqsave(&sdp->sfd_lock, iflags);
	if (atomic_read(&sdp->detaching)) {
		write_unlock_irqrestore(&sdp->sfd_lock, iflags);
		kfree(sfp);
		return ERR_PTR(-ENODEV);
	}
	list_add_tail(&sfp->sfd_siblings, &sdp->sfds);
	write_unlock_irqrestore(&sdp->sfd_lock, iflags);
	SCSI_LOG_TIMEOUT(3, sg_printk(KERN_INFO, sdp,
				      "sg_add_sfp: sfp=0x%p\n", sfp));
	if (unlikely(sg_big_buff != def_reserved_size))
		sg_big_buff = def_reserved_size;

	bufflen = min_t(int, sg_big_buff,
			max_sectors_bytes(sdp->device->request_queue));
	sg_build_reserve(sfp, bufflen);
	SCSI_LOG_TIMEOUT(3, sg_printk(KERN_INFO, sdp,
				      "sg_add_sfp: bufflen=%d, k_use_sg=%d\n",
				      sfp->reserve.bufflen,
				      sfp->reserve.k_use_sg));

	kref_get(&sdp->d_ref);
	__module_get(THIS_MODULE);
	return sfp;
}

static void
sg_remove_sfp_usercontext(struct work_struct *work)
{
	struct sg_fd *sfp = container_of(work, struct sg_fd, ew.work);
	struct sg_device *sdp = sfp->parentdp;
	Sg_request *srp;
	unsigned long iflags;

	/* Cleanup any responses which were never read(). */
	write_lock_irqsave(&sfp->rq_list_lock, iflags);
	while (!list_empty(&sfp->rq_list)) {
		srp = list_first_entry(&sfp->rq_list, Sg_request, entry);
		sg_finish_rem_req(srp);
		list_del(&srp->entry);
		srp->parentfp = NULL;
	}
	write_unlock_irqrestore(&sfp->rq_list_lock, iflags);

	if (sfp->reserve.bufflen > 0) {
		SCSI_LOG_TIMEOUT(6, sg_printk(KERN_INFO, sdp,
				"sg_remove_sfp:    bufflen=%d, k_use_sg=%d\n",
				(int) sfp->reserve.bufflen,
				(int) sfp->reserve.k_use_sg));
		sg_remove_scat(sfp, &sfp->reserve);
	}

	SCSI_LOG_TIMEOUT(6, sg_printk(KERN_INFO, sdp,
			"sg_remove_sfp: sfp=0x%p\n", sfp));
	kfree(sfp);

	scsi_device_put(sdp->device);
	kref_put(&sdp->d_ref, sg_device_destroy);
	module_put(THIS_MODULE);
}

static void
sg_remove_sfp(struct kref *kref)
{
	struct sg_fd *sfp = container_of(kref, struct sg_fd, f_ref);
	struct sg_device *sdp = sfp->parentdp;
	unsigned long iflags;

	write_lock_irqsave(&sdp->sfd_lock, iflags);
	list_del(&sfp->sfd_siblings);
	write_unlock_irqrestore(&sdp->sfd_lock, iflags);

	INIT_WORK(&sfp->ew.work, sg_remove_sfp_usercontext);
	schedule_work(&sfp->ew.work);
}

#ifdef CONFIG_SCSI_PROC_FS
static int
sg_idr_max_id(int id, void *p, void *data)
{
	int *k = data;

	if (*k < id)
		*k = id;

	return 0;
}

static int
sg_last_dev(void)
{
	int k = -1;
	unsigned long iflags;

	read_lock_irqsave(&sg_index_lock, iflags);
	idr_for_each(&sg_index_idr, sg_idr_max_id, &k);
	read_unlock_irqrestore(&sg_index_lock, iflags);
	return k + 1;		/* origin 1 */
}
#endif

/* must be called with sg_index_lock held */
static Sg_device *sg_lookup_dev(int dev)
{
	return idr_find(&sg_index_idr, dev);
}

static Sg_device *
sg_get_dev(int dev)
{
	struct sg_device *sdp;
	unsigned long flags;

	read_lock_irqsave(&sg_index_lock, flags);
	sdp = sg_lookup_dev(dev);
	if (!sdp)
		sdp = ERR_PTR(-ENXIO);
	else if (atomic_read(&sdp->detaching)) {
		/* If sdp->detaching, then the refcount may already be 0, in
		 * which case it would be a bug to do kref_get().
		 */
		sdp = ERR_PTR(-ENODEV);
	} else
		kref_get(&sdp->d_ref);
	read_unlock_irqrestore(&sg_index_lock, flags);

	return sdp;
}

#ifdef CONFIG_SCSI_PROC_FS
static int sg_proc_seq_show_int(struct seq_file *s, void *v);

static int sg_proc_single_open_adio(struct inode *inode, struct file *file);
static ssize_t sg_proc_write_adio(struct file *filp, const char __user *buffer,
			          size_t count, loff_t *off);
static const struct proc_ops adio_proc_ops = {
	.proc_open	= sg_proc_single_open_adio,
	.proc_read	= seq_read,
	.proc_lseek	= seq_lseek,
	.proc_write	= sg_proc_write_adio,
	.proc_release	= single_release,
};

static int sg_proc_single_open_dressz(struct inode *inode, struct file *file);
static ssize_t sg_proc_write_dressz(struct file *filp, 
		const char __user *buffer, size_t count, loff_t *off);
static const struct proc_ops dressz_proc_ops = {
	.proc_open	= sg_proc_single_open_dressz,
	.proc_read	= seq_read,
	.proc_lseek	= seq_lseek,
	.proc_write	= sg_proc_write_dressz,
	.proc_release	= single_release,
};

static int sg_proc_seq_show_version(struct seq_file *s, void *v);
static int sg_proc_seq_show_devhdr(struct seq_file *s, void *v);
static int sg_proc_seq_show_dev(struct seq_file *s, void *v);
static void * dev_seq_start(struct seq_file *s, loff_t *pos);
static void * dev_seq_next(struct seq_file *s, void *v, loff_t *pos);
static void dev_seq_stop(struct seq_file *s, void *v);
static const struct seq_operations dev_seq_ops = {
	.start = dev_seq_start,
	.next  = dev_seq_next,
	.stop  = dev_seq_stop,
	.show  = sg_proc_seq_show_dev,
};

static int sg_proc_seq_show_devstrs(struct seq_file *s, void *v);
static const struct seq_operations devstrs_seq_ops = {
	.start = dev_seq_start,
	.next  = dev_seq_next,
	.stop  = dev_seq_stop,
	.show  = sg_proc_seq_show_devstrs,
};

static int sg_proc_seq_show_debug(struct seq_file *s, void *v);
static const struct seq_operations debug_seq_ops = {
	.start = dev_seq_start,
	.next  = dev_seq_next,
	.stop  = dev_seq_stop,
	.show  = sg_proc_seq_show_debug,
};

static int
sg_proc_init(void)
{
	struct proc_dir_entry *p;

	p = proc_mkdir("scsi/sg", NULL);
	if (!p)
		return 1;

	proc_create("allow_dio", S_IRUGO | S_IWUSR, p, &adio_proc_ops);
	proc_create_seq("debug", S_IRUGO, p, &debug_seq_ops);
	proc_create("def_reserved_size", S_IRUGO | S_IWUSR, p, &dressz_proc_ops);
	proc_create_single("device_hdr", S_IRUGO, p, sg_proc_seq_show_devhdr);
	proc_create_seq("devices", S_IRUGO, p, &dev_seq_ops);
	proc_create_seq("device_strs", S_IRUGO, p, &devstrs_seq_ops);
	proc_create_single("version", S_IRUGO, p, sg_proc_seq_show_version);
	return 0;
}


static int sg_proc_seq_show_int(struct seq_file *s, void *v)
{
	seq_printf(s, "%d\n", *((int *)s->private));
	return 0;
}

static int sg_proc_single_open_adio(struct inode *inode, struct file *file)
{
	return single_open(file, sg_proc_seq_show_int, &sg_allow_dio);
}

static ssize_t 
sg_proc_write_adio(struct file *filp, const char __user *buffer,
		   size_t count, loff_t *off)
{
	int err;
	unsigned long num;

	if (!capable(CAP_SYS_ADMIN) || !capable(CAP_SYS_RAWIO))
		return -EACCES;
	err = kstrtoul_from_user(buffer, count, 0, &num);
	if (err)
		return err;
	sg_allow_dio = num ? 1 : 0;
	return count;
}

static int sg_proc_single_open_dressz(struct inode *inode, struct file *file)
{
	return single_open(file, sg_proc_seq_show_int, &sg_big_buff);
}

static ssize_t 
sg_proc_write_dressz(struct file *filp, const char __user *buffer,
		     size_t count, loff_t *off)
{
	int err;
	unsigned long k = ULONG_MAX;

	if (!capable(CAP_SYS_ADMIN) || !capable(CAP_SYS_RAWIO))
		return -EACCES;

	err = kstrtoul_from_user(buffer, count, 0, &k);
	if (err)
		return err;
	if (k <= 1048576) {	/* limit "big buff" to 1 MB */
		sg_big_buff = k;
		return count;
	}
	return -ERANGE;
}

static int sg_proc_seq_show_version(struct seq_file *s, void *v)
{
	seq_printf(s, "%d\t%s [%s]\n", sg_version_num, SG_VERSION_STR,
		   sg_version_date);
	return 0;
}

static int sg_proc_seq_show_devhdr(struct seq_file *s, void *v)
{
	seq_puts(s, "host\tchan\tid\tlun\ttype\topens\tqdepth\tbusy\tonline\n");
	return 0;
}

struct sg_proc_deviter {
	loff_t	index;
	size_t	max;
};

static void * dev_seq_start(struct seq_file *s, loff_t *pos)
{
	struct sg_proc_deviter * it = kmalloc(sizeof(*it), GFP_KERNEL);

	s->private = it;
	if (! it)
		return NULL;

	it->index = *pos;
	it->max = sg_last_dev();
	if (it->index >= it->max)
		return NULL;
	return it;
}

static void * dev_seq_next(struct seq_file *s, void *v, loff_t *pos)
{
	struct sg_proc_deviter * it = s->private;

	*pos = ++it->index;
	return (it->index < it->max) ? it : NULL;
}

static void dev_seq_stop(struct seq_file *s, void *v)
{
	kfree(s->private);
}

static int sg_proc_seq_show_dev(struct seq_file *s, void *v)
{
	struct sg_proc_deviter * it = (struct sg_proc_deviter *) v;
	Sg_device *sdp;
	struct scsi_device *scsidp;
	unsigned long iflags;

	read_lock_irqsave(&sg_index_lock, iflags);
	sdp = it ? sg_lookup_dev(it->index) : NULL;
	if ((NULL == sdp) || (NULL == sdp->device) ||
	    (atomic_read(&sdp->detaching)))
		seq_puts(s, "-1\t-1\t-1\t-1\t-1\t-1\t-1\t-1\t-1\n");
	else {
		scsidp = sdp->device;
		seq_printf(s, "%d\t%d\t%d\t%llu\t%d\t%d\t%d\t%d\t%d\n",
			      scsidp->host->host_no, scsidp->channel,
			      scsidp->id, scsidp->lun, (int) scsidp->type,
			      1,
			      (int) scsidp->queue_depth,
			      (int) scsi_device_busy(scsidp),
			      (int) scsi_device_online(scsidp));
	}
	read_unlock_irqrestore(&sg_index_lock, iflags);
	return 0;
}

static int sg_proc_seq_show_devstrs(struct seq_file *s, void *v)
{
	struct sg_proc_deviter * it = (struct sg_proc_deviter *) v;
	Sg_device *sdp;
	struct scsi_device *scsidp;
	unsigned long iflags;

	read_lock_irqsave(&sg_index_lock, iflags);
	sdp = it ? sg_lookup_dev(it->index) : NULL;
	scsidp = sdp ? sdp->device : NULL;
	if (sdp && scsidp && (!atomic_read(&sdp->detaching)))
		seq_printf(s, "%8.8s\t%16.16s\t%4.4s\n",
			   scsidp->vendor, scsidp->model, scsidp->rev);
	else
		seq_puts(s, "<no active device>\n");
	read_unlock_irqrestore(&sg_index_lock, iflags);
	return 0;
}

/* must be called while holding sg_index_lock */
static void sg_proc_debug_helper(struct seq_file *s, Sg_device * sdp)
{
	int k, new_interface, blen, usg;
	Sg_request *srp;
	Sg_fd *fp;
	const sg_io_hdr_t *hp;
	const char * cp;
	unsigned int ms;

	k = 0;
	list_for_each_entry(fp, &sdp->sfds, sfd_siblings) {
		k++;
		read_lock(&fp->rq_list_lock); /* irqs already disabled */
		seq_printf(s, "   FD(%d): timeout=%dms bufflen=%d "
			   "(res)sgat=%d low_dma=%d\n", k,
			   jiffies_to_msecs(fp->timeout),
			   fp->reserve.bufflen,
			   (int) fp->reserve.k_use_sg, 0);
		seq_printf(s, "   cmd_q=%d f_packid=%d k_orphan=%d closed=0\n",
			   (int) fp->cmd_q, (int) fp->force_packid,
			   (int) fp->keep_orphan);
		list_for_each_entry(srp, &fp->rq_list, entry) {
			hp = &srp->header;
			new_interface = (hp->interface_id == '\0') ? 0 : 1;
			if (srp->res_used) {
				if (new_interface &&
				    (SG_FLAG_MMAP_IO & hp->flags))
					cp = "     mmap>> ";
				else
					cp = "     rb>> ";
			} else {
				if (SG_INFO_DIRECT_IO_MASK & hp->info)
					cp = "     dio>> ";
				else
					cp = "     ";
			}
			seq_puts(s, cp);
			blen = srp->data.bufflen;
			usg = srp->data.k_use_sg;
			seq_puts(s, srp->done ?
				 ((1 == srp->done) ?  "rcv:" : "fin:")
				  : "act:");
			seq_printf(s, " id=%d blen=%d",
				   srp->header.pack_id, blen);
			if (srp->done)
				seq_printf(s, " dur=%d", hp->duration);
			else {
				ms = jiffies_to_msecs(jiffies);
				seq_printf(s, " t_o/elap=%d/%d",
					(new_interface ? hp->timeout :
						  jiffies_to_msecs(fp->timeout)),
					(ms > hp->duration ? ms - hp->duration : 0));
			}
			seq_printf(s, "ms sgat=%d op=0x%02x\n", usg,
				   (int) srp->data.cmd_opcode);
		}
		if (list_empty(&fp->rq_list))
			seq_puts(s, "     No requests active\n");
		read_unlock(&fp->rq_list_lock);
	}
}

static int sg_proc_seq_show_debug(struct seq_file *s, void *v)
{
	struct sg_proc_deviter * it = (struct sg_proc_deviter *) v;
	Sg_device *sdp;
	unsigned long iflags;

	if (it && (0 == it->index))
		seq_printf(s, "max_active_device=%d  def_reserved_size=%d\n",
			   (int)it->max, sg_big_buff);

	read_lock_irqsave(&sg_index_lock, iflags);
	sdp = it ? sg_lookup_dev(it->index) : NULL;
	if (NULL == sdp)
		goto skip;
	read_lock(&sdp->sfd_lock);
	if (!list_empty(&sdp->sfds)) {
		seq_printf(s, " >>> device=%s ", sdp->name);
		if (atomic_read(&sdp->detaching))
			seq_puts(s, "detaching pending close ");
		else if (sdp->device) {
			struct scsi_device *scsidp = sdp->device;

			seq_printf(s, "%d:%d:%d:%llu   em=%d",
				   scsidp->host->host_no,
				   scsidp->channel, scsidp->id,
				   scsidp->lun,
				   scsidp->host->hostt->emulated);
		}
		seq_printf(s, " sg_tablesize=%d excl=%d open_cnt=%d\n",
			   sdp->sg_tablesize, sdp->exclude, sdp->open_cnt);
		sg_proc_debug_helper(s, sdp);
	}
	read_unlock(&sdp->sfd_lock);
skip:
	read_unlock_irqrestore(&sg_index_lock, iflags);
	return 0;
}

#endif				/* CONFIG_SCSI_PROC_FS */

module_init(init_sg);
module_exit(exit_sg);<|MERGE_RESOLUTION|>--- conflicted
+++ resolved
@@ -1497,16 +1497,10 @@
 	int error;
 	unsigned long iflags;
 
-<<<<<<< HEAD
-	error = blk_get_queue(scsidp->request_queue);
-	if (error)
-		return error;
-=======
 	if (!blk_get_queue(scsidp->request_queue)) {
 		pr_warn("%s: get scsi_device queue failed\n", __func__);
 		return -ENODEV;
 	}
->>>>>>> 54d21618
 
 	error = -ENOMEM;
 	cdev = cdev_alloc();
