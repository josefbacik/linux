--- conflicted
+++ resolved
@@ -250,12 +250,8 @@
 
 	p2wi->rstc = devm_reset_control_get_exclusive(dev, NULL);
 	if (IS_ERR(p2wi->rstc)) {
-<<<<<<< HEAD
-		dev_err(dev, "failed to retrieve reset controller: %d\n", ret);
-=======
 		dev_err(dev, "failed to retrieve reset controller: %pe\n",
 			p2wi->rstc);
->>>>>>> 982bd683
 		return PTR_ERR(p2wi->rstc);
 	}
 
