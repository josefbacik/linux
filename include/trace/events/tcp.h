--- conflicted
+++ resolved
@@ -8,24 +8,6 @@
 #include <linux/tcp.h>
 #include <linux/tracepoint.h>
 #include <net/ipv6.h>
-
-<<<<<<< HEAD
-=======
-#define tcp_state_name(state)	{ state, #state }
-#define show_tcp_state_name(val)			\
-	__print_symbolic(val,				\
-		tcp_state_name(TCP_ESTABLISHED),	\
-		tcp_state_name(TCP_SYN_SENT),		\
-		tcp_state_name(TCP_SYN_RECV),		\
-		tcp_state_name(TCP_FIN_WAIT1),		\
-		tcp_state_name(TCP_FIN_WAIT2),		\
-		tcp_state_name(TCP_TIME_WAIT),		\
-		tcp_state_name(TCP_CLOSE),		\
-		tcp_state_name(TCP_CLOSE_WAIT),		\
-		tcp_state_name(TCP_LAST_ACK),		\
-		tcp_state_name(TCP_LISTEN),		\
-		tcp_state_name(TCP_CLOSING),		\
-		tcp_state_name(TCP_NEW_SYN_RECV))
 
 #define TP_STORE_V4MAPPED(__entry, saddr, daddr)		\
 	do {							\
@@ -56,7 +38,6 @@
 	TP_STORE_V4MAPPED(__entry, saddr, daddr)
 #endif
 
->>>>>>> 2758b3e3
 /*
  * tcp event with arguments sk and skb
  *
