/*
 * This file is part of wl1271
 *
 * Copyright (C) 2009 Nokia Corporation
 *
 * Contact: Luciano Coelho <luciano.coelho@nokia.com>
 *
 * This program is free software; you can redistribute it and/or
 * modify it under the terms of the GNU General Public License
 * version 2 as published by the Free Software Foundation.
 *
 * This program is distributed in the hope that it will be useful, but
 * WITHOUT ANY WARRANTY; without even the implied warranty of
 * MERCHANTABILITY or FITNESS FOR A PARTICULAR PURPOSE.  See the GNU
 * General Public License for more details.
 *
 * You should have received a copy of the GNU General Public License
 * along with this program; if not, write to the Free Software
 * Foundation, Inc., 51 Franklin St, Fifth Floor, Boston, MA
 * 02110-1301 USA
 *
 */

#include <linux/gfp.h>
#include <linux/sched.h>

#include "wlcore.h"
#include "debug.h"
#include "acx.h"
#include "rx.h"
#include "tx.h"
#include "io.h"
#include "hw_ops.h"

/*
 * TODO: this is here just for now, it must be removed when the data
 * operations are in place.
 */
#include "../wl12xx/reg.h"

static u32 wlcore_rx_get_buf_size(struct wl1271 *wl,
				  u32 rx_pkt_desc)
{
	if (wl->quirks & WLCORE_QUIRK_RX_BLOCKSIZE_ALIGN)
		return (rx_pkt_desc & ALIGNED_RX_BUF_SIZE_MASK) >>
		       ALIGNED_RX_BUF_SIZE_SHIFT;

	return (rx_pkt_desc & RX_BUF_SIZE_MASK) >> RX_BUF_SIZE_SHIFT_DIV;
}

static u32 wlcore_rx_get_align_buf_size(struct wl1271 *wl, u32 pkt_len)
{
	if (wl->quirks & WLCORE_QUIRK_RX_BLOCKSIZE_ALIGN)
		return ALIGN(pkt_len, WL12XX_BUS_BLOCK_SIZE);

	return pkt_len;
}

static void wl1271_rx_status(struct wl1271 *wl,
			     struct wl1271_rx_descriptor *desc,
			     struct ieee80211_rx_status *status,
			     u8 beacon)
{
	memset(status, 0, sizeof(struct ieee80211_rx_status));

	if ((desc->flags & WL1271_RX_DESC_BAND_MASK) == WL1271_RX_DESC_BAND_BG)
		status->band = IEEE80211_BAND_2GHZ;
	else
		status->band = IEEE80211_BAND_5GHZ;

	status->rate_idx = wlcore_rate_to_idx(wl, desc->rate, status->band);

	/* 11n support */
	if (desc->rate <= wl->hw_min_ht_rate)
		status->flag |= RX_FLAG_HT;

	status->signal = desc->rssi;

	/*
	 * FIXME: In wl1251, the SNR should be divided by two.  In wl1271 we
	 * need to divide by two for now, but TI has been discussing about
	 * changing it.  This needs to be rechecked.
	 */
	wl->noise = desc->rssi - (desc->snr >> 1);

	status->freq = ieee80211_channel_to_frequency(desc->channel,
						      status->band);

	if (desc->flags & WL1271_RX_DESC_ENCRYPT_MASK) {
		u8 desc_err_code = desc->status & WL1271_RX_DESC_STATUS_MASK;

		status->flag |= RX_FLAG_IV_STRIPPED | RX_FLAG_MMIC_STRIPPED |
				RX_FLAG_DECRYPTED;

		if (unlikely(desc_err_code == WL1271_RX_DESC_MIC_FAIL)) {
			status->flag |= RX_FLAG_MMIC_ERROR;
			wl1271_warning("Michael MIC error");
		}
	}
}

static int wl1271_rx_handle_data(struct wl1271 *wl, u8 *data, u32 length,
				 enum wl_rx_buf_align rx_align, u8 *hlid)
{
	struct wl1271_rx_descriptor *desc;
	struct sk_buff *skb;
	struct ieee80211_hdr *hdr;
	u8 *buf;
	u8 beacon = 0;
	u8 is_data = 0;
	u8 reserved = 0;
	u16 seq_num;
	u32 pkt_data_len;

	/*
	 * In PLT mode we seem to get frames and mac80211 warns about them,
	 * workaround this by not retrieving them at all.
	 */
	if (unlikely(wl->plt))
		return -EINVAL;

	pkt_data_len = wlcore_hw_get_rx_packet_len(wl, data, length);
	if (!pkt_data_len) {
		wl1271_error("Invalid packet arrived from HW. length %d",
			     length);
		return -EINVAL;
	}

	if (rx_align == WLCORE_RX_BUF_UNALIGNED)
		reserved = RX_BUF_ALIGN;

	/* the data read starts with the descriptor */
	desc = (struct wl1271_rx_descriptor *) data;

	if (desc->packet_class == WL12XX_RX_CLASS_LOGGER) {
		size_t len = length - sizeof(*desc);
		wl12xx_copy_fwlog(wl, data + sizeof(*desc), len);
		wake_up_interruptible(&wl->fwlog_waitq);
		return 0;
	}

	switch (desc->status & WL1271_RX_DESC_STATUS_MASK) {
	/* discard corrupted packets */
	case WL1271_RX_DESC_DRIVER_RX_Q_FAIL:
	case WL1271_RX_DESC_DECRYPT_FAIL:
		wl1271_warning("corrupted packet in RX with status: 0x%x",
			       desc->status & WL1271_RX_DESC_STATUS_MASK);
		return -EINVAL;
	case WL1271_RX_DESC_SUCCESS:
	case WL1271_RX_DESC_MIC_FAIL:
		break;
	default:
		wl1271_error("invalid RX descriptor status: 0x%x",
			     desc->status & WL1271_RX_DESC_STATUS_MASK);
		return -EINVAL;
	}

	/* skb length not including rx descriptor */
	skb = __dev_alloc_skb(pkt_data_len + reserved, GFP_KERNEL);
	if (!skb) {
		wl1271_error("Couldn't allocate RX frame");
		return -ENOMEM;
	}

	/* reserve the unaligned payload(if any) */
	skb_reserve(skb, reserved);

	buf = skb_put(skb, pkt_data_len);

	/*
	 * Copy packets from aggregation buffer to the skbs without rx
	 * descriptor and with packet payload aligned care. In case of unaligned
	 * packets copy the packets in offset of 2 bytes guarantee IP header
	 * payload aligned to 4 bytes.
	 */
	memcpy(buf, data + sizeof(*desc), pkt_data_len);
	if (rx_align == WLCORE_RX_BUF_PADDED)
		skb_pull(skb, RX_BUF_ALIGN);

	*hlid = desc->hlid;

	hdr = (struct ieee80211_hdr *)skb->data;
	if (ieee80211_is_beacon(hdr->frame_control))
		beacon = 1;
	if (ieee80211_is_data_present(hdr->frame_control))
		is_data = 1;

	wl1271_rx_status(wl, desc, IEEE80211_SKB_RXCB(skb), beacon);
	wlcore_hw_set_rx_csum(wl, desc, skb);

	seq_num = (le16_to_cpu(hdr->seq_ctrl) & IEEE80211_SCTL_SEQ) >> 4;
	wl1271_debug(DEBUG_RX, "rx skb 0x%p: %d B %s seq %d hlid %d", skb,
		     skb->len - desc->pad_len,
		     beacon ? "beacon" : "",
		     seq_num, *hlid);

	skb_queue_tail(&wl->deferred_rx_queue, skb);
	queue_work(wl->freezable_wq, &wl->netstack_work);

	return is_data;
}

<<<<<<< HEAD
void wl12xx_rx(struct wl1271 *wl, struct wl_fw_status_1 *status)
=======
int wlcore_rx(struct wl1271 *wl, struct wl_fw_status_1 *status)
>>>>>>> 42fb0b02
{
	unsigned long active_hlids[BITS_TO_LONGS(WL12XX_MAX_LINKS)] = {0};
	u32 buf_size;
	u32 fw_rx_counter = status->fw_rx_counter % wl->num_rx_desc;
	u32 drv_rx_counter = wl->rx_counter % wl->num_rx_desc;
	u32 rx_counter;
	u32 pkt_len, align_pkt_len;
	u32 pkt_offset, des;
	u8 hlid;
	enum wl_rx_buf_align rx_align;
	int ret = 0;

	while (drv_rx_counter != fw_rx_counter) {
		buf_size = 0;
		rx_counter = drv_rx_counter;
		while (rx_counter != fw_rx_counter) {
			des = le32_to_cpu(status->rx_pkt_descs[rx_counter]);
			pkt_len = wlcore_rx_get_buf_size(wl, des);
			align_pkt_len = wlcore_rx_get_align_buf_size(wl,
								     pkt_len);
			if (buf_size + align_pkt_len > WL1271_AGGR_BUFFER_SIZE)
				break;
			buf_size += align_pkt_len;
			rx_counter++;
			rx_counter %= wl->num_rx_desc;
		}

		if (buf_size == 0) {
			wl1271_warning("received empty data");
			break;
		}

		/* Read all available packets at once */
		des = le32_to_cpu(status->rx_pkt_descs[drv_rx_counter]);
		ret = wlcore_hw_prepare_read(wl, des, buf_size);
		if (ret < 0)
			goto out;

		ret = wlcore_read_data(wl, REG_SLV_MEM_DATA, wl->aggr_buf,
				       buf_size, true);
		if (ret < 0)
			goto out;

		/* Split data into separate packets */
		pkt_offset = 0;
		while (pkt_offset < buf_size) {
			des = le32_to_cpu(status->rx_pkt_descs[drv_rx_counter]);
			pkt_len = wlcore_rx_get_buf_size(wl, des);
			rx_align = wlcore_hw_get_rx_buf_align(wl, des);

			/*
			 * the handle data call can only fail in memory-outage
			 * conditions, in that case the received frame will just
			 * be dropped.
			 */
			if (wl1271_rx_handle_data(wl,
						  wl->aggr_buf + pkt_offset,
						  pkt_len, rx_align,
						  &hlid) == 1) {
				if (hlid < WL12XX_MAX_LINKS)
					__set_bit(hlid, active_hlids);
				else
					WARN(1,
					     "hlid exceeded WL12XX_MAX_LINKS "
					     "(%d)\n", hlid);
			}

			wl->rx_counter++;
			drv_rx_counter++;
			drv_rx_counter %= wl->num_rx_desc;
			pkt_offset += wlcore_rx_get_align_buf_size(wl, pkt_len);
		}
	}

	/*
	 * Write the driver's packet counter to the FW. This is only required
	 * for older hardware revisions
	 */
	if (wl->quirks & WLCORE_QUIRK_END_OF_TRANSACTION) {
		ret = wlcore_write32(wl, WL12XX_REG_RX_DRIVER_COUNTER,
				     wl->rx_counter);
		if (ret < 0)
			goto out;
	}

	wl12xx_rearm_rx_streaming(wl, active_hlids);

out:
	return ret;
}

#ifdef CONFIG_PM
int wl1271_rx_filter_enable(struct wl1271 *wl,
			    int index, bool enable,
			    struct wl12xx_rx_filter *filter)
{
	int ret;

	if (wl->rx_filter_enabled[index] == enable) {
		wl1271_warning("Request to enable an already "
			     "enabled rx filter %d", index);
		return 0;
	}

	ret = wl1271_acx_set_rx_filter(wl, index, enable, filter);

	if (ret) {
		wl1271_error("Failed to %s rx data filter %d (err=%d)",
			     enable ? "enable" : "disable", index, ret);
		return ret;
	}

	wl->rx_filter_enabled[index] = enable;

	return 0;
}

int wl1271_rx_filter_clear_all(struct wl1271 *wl)
{
	int i, ret = 0;

	for (i = 0; i < WL1271_MAX_RX_FILTERS; i++) {
		if (!wl->rx_filter_enabled[i])
			continue;
		ret = wl1271_rx_filter_enable(wl, i, 0, NULL);
		if (ret)
			goto out;
	}

out:
	return ret;
}
#endif /* CONFIG_PM */<|MERGE_RESOLUTION|>--- conflicted
+++ resolved
@@ -200,11 +200,7 @@
 	return is_data;
 }
 
-<<<<<<< HEAD
-void wl12xx_rx(struct wl1271 *wl, struct wl_fw_status_1 *status)
-=======
 int wlcore_rx(struct wl1271 *wl, struct wl_fw_status_1 *status)
->>>>>>> 42fb0b02
 {
 	unsigned long active_hlids[BITS_TO_LONGS(WL12XX_MAX_LINKS)] = {0};
 	u32 buf_size;
