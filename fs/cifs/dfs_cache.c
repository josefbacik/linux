--- conflicted
+++ resolved
@@ -1258,8 +1258,6 @@
 	spin_unlock(&vol_list_lock);
 
 	kref_put(&vi->refcnt, vol_release);
-<<<<<<< HEAD
-=======
 }
 
 /**
@@ -1298,7 +1296,6 @@
 	*prefix_len = &it->it_name[strlen(it->it_name)] - *prefix;
 
 	return 0;
->>>>>>> 04d5ce62
 }
 
 /* Get all tcons that are within a DFS namespace and can be refreshed */
@@ -1398,7 +1395,6 @@
 		return ERR_CAST(rpath);
 
 	down_read(&htable_rw_lock);
-<<<<<<< HEAD
 
 	ce = lookup_cache_entry(rpath, NULL);
 	if (IS_ERR(ce)) {
@@ -1407,16 +1403,6 @@
 		goto out;
 	}
 
-=======
-
-	ce = lookup_cache_entry(rpath, NULL);
-	if (IS_ERR(ce)) {
-		up_read(&htable_rw_lock);
-		ses = ERR_CAST(ce);
-		goto out;
-	}
-
->>>>>>> 04d5ce62
 	rc = setup_referral(path, ce, &ref, get_tgt_name(ce));
 	if (rc) {
 		up_read(&htable_rw_lock);
