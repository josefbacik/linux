// SPDX-License-Identifier: GPL-2.0-only
/*
 * Copyright (c) 2008-2009 Patrick McHardy <kaber@trash.net>
 *
 * Development of this code funded by Astaro AG (http://www.astaro.com/)
 */

#include <linux/kernel.h>
#include <linux/init.h>
#include <linux/module.h>
#include <linux/netlink.h>
#include <linux/netfilter.h>
#include <linux/netfilter/nf_tables.h>
#include <net/netfilter/nf_tables_core.h>
#include <net/netfilter/nf_tables.h>
#include <net/netfilter/nf_tables_offload.h>

void nft_immediate_eval(const struct nft_expr *expr,
			struct nft_regs *regs,
			const struct nft_pktinfo *pkt)
{
	const struct nft_immediate_expr *priv = nft_expr_priv(expr);

	nft_data_copy(&regs->data[priv->dreg], &priv->data, priv->dlen);
}

static const struct nla_policy nft_immediate_policy[NFTA_IMMEDIATE_MAX + 1] = {
	[NFTA_IMMEDIATE_DREG]	= { .type = NLA_U32 },
	[NFTA_IMMEDIATE_DATA]	= { .type = NLA_NESTED },
};

static enum nft_data_types nft_reg_to_type(const struct nlattr *nla)
{
	enum nft_data_types type;
	u8 reg;

	reg = ntohl(nla_get_be32(nla));
	if (reg == NFT_REG_VERDICT)
		type = NFT_DATA_VERDICT;
	else
		type = NFT_DATA_VALUE;

	return type;
}

static int nft_immediate_init(const struct nft_ctx *ctx,
			      const struct nft_expr *expr,
			      const struct nlattr * const tb[])
{
	struct nft_immediate_expr *priv = nft_expr_priv(expr);
	struct nft_data_desc desc = {
		.size	= sizeof(priv->data),
	};
	int err;

	if (tb[NFTA_IMMEDIATE_DREG] == NULL ||
	    tb[NFTA_IMMEDIATE_DATA] == NULL)
		return -EINVAL;

	desc.type = nft_reg_to_type(tb[NFTA_IMMEDIATE_DREG]);
	err = nft_data_init(ctx, &priv->data, &desc, tb[NFTA_IMMEDIATE_DATA]);
	if (err < 0)
		return err;

	priv->dlen = desc.len;

	err = nft_parse_register_store(ctx, tb[NFTA_IMMEDIATE_DREG],
				       &priv->dreg, &priv->data, desc.type,
				       desc.len);
	if (err < 0)
		goto err1;

	if (priv->dreg == NFT_REG_VERDICT) {
		struct nft_chain *chain = priv->data.verdict.chain;

		switch (priv->data.verdict.code) {
		case NFT_JUMP:
		case NFT_GOTO:
			err = nf_tables_bind_chain(ctx, chain);
			if (err < 0)
				return err;
			break;
		default:
			break;
		}
	}

	return 0;

err1:
	nft_data_release(&priv->data, desc.type);
	return err;
}

static void nft_immediate_activate(const struct nft_ctx *ctx,
				   const struct nft_expr *expr)
{
	const struct nft_immediate_expr *priv = nft_expr_priv(expr);
	const struct nft_data *data = &priv->data;
	struct nft_ctx chain_ctx;
	struct nft_chain *chain;
	struct nft_rule *rule;

	if (priv->dreg == NFT_REG_VERDICT) {
		switch (data->verdict.code) {
		case NFT_JUMP:
		case NFT_GOTO:
			chain = data->verdict.chain;
			if (!nft_chain_binding(chain))
				break;

			chain_ctx = *ctx;
			chain_ctx.chain = chain;

			list_for_each_entry(rule, &chain->rules, list)
				nft_rule_expr_activate(&chain_ctx, rule);

			nft_clear(ctx->net, chain);
			break;
		default:
			break;
		}
	}

	return nft_data_hold(&priv->data, nft_dreg_to_type(priv->dreg));
}

static void nft_immediate_chain_deactivate(const struct nft_ctx *ctx,
					   struct nft_chain *chain,
					   enum nft_trans_phase phase)
{
	struct nft_ctx chain_ctx;
	struct nft_rule *rule;

	chain_ctx = *ctx;
	chain_ctx.chain = chain;

	list_for_each_entry(rule, &chain->rules, list)
		nft_rule_expr_deactivate(&chain_ctx, rule, phase);
}

static void nft_immediate_deactivate(const struct nft_ctx *ctx,
				     const struct nft_expr *expr,
				     enum nft_trans_phase phase)
{
	const struct nft_immediate_expr *priv = nft_expr_priv(expr);
	const struct nft_data *data = &priv->data;
<<<<<<< HEAD
	struct nft_ctx chain_ctx;
	struct nft_chain *chain;
	struct nft_rule *rule;
=======
	struct nft_chain *chain;
>>>>>>> 54d21618

	if (priv->dreg == NFT_REG_VERDICT) {
		switch (data->verdict.code) {
		case NFT_JUMP:
		case NFT_GOTO:
			chain = data->verdict.chain;
			if (!nft_chain_binding(chain))
				break;

<<<<<<< HEAD
			chain_ctx = *ctx;
			chain_ctx.chain = chain;

			list_for_each_entry(rule, &chain->rules, list)
				nft_rule_expr_deactivate(&chain_ctx, rule, phase);

			switch (phase) {
			case NFT_TRANS_PREPARE_ERROR:
				nf_tables_unbind_chain(ctx, chain);
				fallthrough;
			case NFT_TRANS_PREPARE:
				nft_deactivate_next(ctx->net, chain);
				break;
			default:
=======
			switch (phase) {
			case NFT_TRANS_PREPARE_ERROR:
				nf_tables_unbind_chain(ctx, chain);
				nft_deactivate_next(ctx->net, chain);
				break;
			case NFT_TRANS_PREPARE:
				nft_immediate_chain_deactivate(ctx, chain, phase);
				nft_deactivate_next(ctx->net, chain);
				break;
			default:
				nft_immediate_chain_deactivate(ctx, chain, phase);
>>>>>>> 54d21618
				nft_chain_del(chain);
				chain->bound = false;
				nft_use_dec(&chain->table->use);
				break;
			}
			break;
		default:
			break;
		}
	}

	if (phase == NFT_TRANS_COMMIT)
		return;

	return nft_data_release(&priv->data, nft_dreg_to_type(priv->dreg));
}

static void nft_immediate_destroy(const struct nft_ctx *ctx,
				  const struct nft_expr *expr)
{
	const struct nft_immediate_expr *priv = nft_expr_priv(expr);
	const struct nft_data *data = &priv->data;
	struct nft_rule *rule, *n;
	struct nft_ctx chain_ctx;
	struct nft_chain *chain;

	if (priv->dreg != NFT_REG_VERDICT)
		return;

	switch (data->verdict.code) {
	case NFT_JUMP:
	case NFT_GOTO:
		chain = data->verdict.chain;

		if (!nft_chain_binding(chain))
<<<<<<< HEAD
			break;

		/* Rule construction failed, but chain is already bound:
		 * let the transaction records release this chain and its rules.
		 */
		if (chain->bound) {
			nft_use_dec(&chain->use);
=======
>>>>>>> 54d21618
			break;
		}

<<<<<<< HEAD
=======
		/* Rule construction failed, but chain is already bound:
		 * let the transaction records release this chain and its rules.
		 */
		if (chain->bound) {
			nft_use_dec(&chain->use);
			break;
		}

>>>>>>> 54d21618
		/* Rule has been deleted, release chain and its rules. */
		chain_ctx = *ctx;
		chain_ctx.chain = chain;

		nft_use_dec(&chain->use);
		list_for_each_entry_safe(rule, n, &chain->rules, list) {
			nft_use_dec(&chain->use);
			list_del(&rule->list);
			nf_tables_rule_destroy(&chain_ctx, rule);
		}
		nf_tables_chain_destroy(&chain_ctx);
		break;
	default:
		break;
	}
}

static int nft_immediate_dump(struct sk_buff *skb,
			      const struct nft_expr *expr, bool reset)
{
	const struct nft_immediate_expr *priv = nft_expr_priv(expr);

	if (nft_dump_register(skb, NFTA_IMMEDIATE_DREG, priv->dreg))
		goto nla_put_failure;

	return nft_data_dump(skb, NFTA_IMMEDIATE_DATA, &priv->data,
			     nft_dreg_to_type(priv->dreg), priv->dlen);

nla_put_failure:
	return -1;
}

static int nft_immediate_validate(const struct nft_ctx *ctx,
				  const struct nft_expr *expr,
				  const struct nft_data **d)
{
	const struct nft_immediate_expr *priv = nft_expr_priv(expr);
	struct nft_ctx *pctx = (struct nft_ctx *)ctx;
	const struct nft_data *data;
	int err;

	if (priv->dreg != NFT_REG_VERDICT)
		return 0;

	data = &priv->data;

	switch (data->verdict.code) {
	case NFT_JUMP:
	case NFT_GOTO:
		pctx->level++;
		err = nft_chain_validate(ctx, data->verdict.chain);
		if (err < 0)
			return err;
		pctx->level--;
		break;
	default:
		break;
	}

	return 0;
}

static int nft_immediate_offload_verdict(struct nft_offload_ctx *ctx,
					 struct nft_flow_rule *flow,
					 const struct nft_immediate_expr *priv)
{
	struct flow_action_entry *entry;
	const struct nft_data *data;

	entry = &flow->rule->action.entries[ctx->num_actions++];

	data = &priv->data;
	switch (data->verdict.code) {
	case NF_ACCEPT:
		entry->id = FLOW_ACTION_ACCEPT;
		break;
	case NF_DROP:
		entry->id = FLOW_ACTION_DROP;
		break;
	default:
		return -EOPNOTSUPP;
	}

	return 0;
}

static int nft_immediate_offload(struct nft_offload_ctx *ctx,
				 struct nft_flow_rule *flow,
				 const struct nft_expr *expr)
{
	const struct nft_immediate_expr *priv = nft_expr_priv(expr);

	if (priv->dreg == NFT_REG_VERDICT)
		return nft_immediate_offload_verdict(ctx, flow, priv);

	memcpy(&ctx->regs[priv->dreg].data, &priv->data, sizeof(priv->data));

	return 0;
}

static bool nft_immediate_offload_action(const struct nft_expr *expr)
{
	const struct nft_immediate_expr *priv = nft_expr_priv(expr);

	if (priv->dreg == NFT_REG_VERDICT)
		return true;

	return false;
}

static bool nft_immediate_reduce(struct nft_regs_track *track,
				 const struct nft_expr *expr)
{
	const struct nft_immediate_expr *priv = nft_expr_priv(expr);

	if (priv->dreg != NFT_REG_VERDICT)
		nft_reg_track_cancel(track, priv->dreg, priv->dlen);

	return false;
}

static const struct nft_expr_ops nft_imm_ops = {
	.type		= &nft_imm_type,
	.size		= NFT_EXPR_SIZE(sizeof(struct nft_immediate_expr)),
	.eval		= nft_immediate_eval,
	.init		= nft_immediate_init,
	.activate	= nft_immediate_activate,
	.deactivate	= nft_immediate_deactivate,
	.destroy	= nft_immediate_destroy,
	.dump		= nft_immediate_dump,
	.validate	= nft_immediate_validate,
	.reduce		= nft_immediate_reduce,
	.offload	= nft_immediate_offload,
	.offload_action	= nft_immediate_offload_action,
};

struct nft_expr_type nft_imm_type __read_mostly = {
	.name		= "immediate",
	.ops		= &nft_imm_ops,
	.policy		= nft_immediate_policy,
	.maxattr	= NFTA_IMMEDIATE_MAX,
	.owner		= THIS_MODULE,
};<|MERGE_RESOLUTION|>--- conflicted
+++ resolved
@@ -145,13 +145,7 @@
 {
 	const struct nft_immediate_expr *priv = nft_expr_priv(expr);
 	const struct nft_data *data = &priv->data;
-<<<<<<< HEAD
-	struct nft_ctx chain_ctx;
 	struct nft_chain *chain;
-	struct nft_rule *rule;
-=======
-	struct nft_chain *chain;
->>>>>>> 54d21618
 
 	if (priv->dreg == NFT_REG_VERDICT) {
 		switch (data->verdict.code) {
@@ -161,22 +155,6 @@
 			if (!nft_chain_binding(chain))
 				break;
 
-<<<<<<< HEAD
-			chain_ctx = *ctx;
-			chain_ctx.chain = chain;
-
-			list_for_each_entry(rule, &chain->rules, list)
-				nft_rule_expr_deactivate(&chain_ctx, rule, phase);
-
-			switch (phase) {
-			case NFT_TRANS_PREPARE_ERROR:
-				nf_tables_unbind_chain(ctx, chain);
-				fallthrough;
-			case NFT_TRANS_PREPARE:
-				nft_deactivate_next(ctx->net, chain);
-				break;
-			default:
-=======
 			switch (phase) {
 			case NFT_TRANS_PREPARE_ERROR:
 				nf_tables_unbind_chain(ctx, chain);
@@ -188,7 +166,6 @@
 				break;
 			default:
 				nft_immediate_chain_deactivate(ctx, chain, phase);
->>>>>>> 54d21618
 				nft_chain_del(chain);
 				chain->bound = false;
 				nft_use_dec(&chain->table->use);
@@ -224,7 +201,6 @@
 		chain = data->verdict.chain;
 
 		if (!nft_chain_binding(chain))
-<<<<<<< HEAD
 			break;
 
 		/* Rule construction failed, but chain is already bound:
@@ -232,22 +208,9 @@
 		 */
 		if (chain->bound) {
 			nft_use_dec(&chain->use);
-=======
->>>>>>> 54d21618
-			break;
-		}
-
-<<<<<<< HEAD
-=======
-		/* Rule construction failed, but chain is already bound:
-		 * let the transaction records release this chain and its rules.
-		 */
-		if (chain->bound) {
-			nft_use_dec(&chain->use);
-			break;
-		}
-
->>>>>>> 54d21618
+			break;
+		}
+
 		/* Rule has been deleted, release chain and its rules. */
 		chain_ctx = *ctx;
 		chain_ctx.chain = chain;
