config ARM
	bool
	default y
	select ARCH_BINFMT_ELF_RANDOMIZE_PIE
	select ARCH_HAS_ATOMIC64_DEC_IF_POSITIVE
	select ARCH_HAS_TICK_BROADCAST if GENERIC_CLOCKEVENTS_BROADCAST
	select ARCH_HAVE_CUSTOM_GPIO_H
	select ARCH_MIGHT_HAVE_PC_PARPORT
	select ARCH_USE_BUILTIN_BSWAP
	select ARCH_USE_CMPXCHG_LOCKREF
	select ARCH_WANT_IPC_PARSE_VERSION
	select BUILDTIME_EXTABLE_SORT if MMU
	select CLONE_BACKWARDS
	select CPU_PM if (SUSPEND || CPU_IDLE)
	select DCACHE_WORD_ACCESS if HAVE_EFFICIENT_UNALIGNED_ACCESS
	select GENERIC_ATOMIC64 if (CPU_V7M || CPU_V6 || !CPU_32v6K || !AEABI)
	select GENERIC_CLOCKEVENTS_BROADCAST if SMP
	select GENERIC_IDLE_POLL_SETUP
	select GENERIC_IRQ_PROBE
	select GENERIC_IRQ_SHOW
	select GENERIC_PCI_IOMAP
	select GENERIC_SCHED_CLOCK
	select GENERIC_SMP_IDLE_THREAD
	select GENERIC_STRNCPY_FROM_USER
	select GENERIC_STRNLEN_USER
	select HARDIRQS_SW_RESEND
	select HAVE_ARCH_JUMP_LABEL if !XIP_KERNEL
	select HAVE_ARCH_KGDB
	select HAVE_ARCH_SECCOMP_FILTER if (AEABI && !OABI_COMPAT)
	select HAVE_ARCH_TRACEHOOK
	select HAVE_BPF_JIT
	select HAVE_CONTEXT_TRACKING
	select HAVE_C_RECORDMCOUNT
	select HAVE_CC_STACKPROTECTOR
	select HAVE_DEBUG_KMEMLEAK
	select HAVE_DMA_API_DEBUG
	select HAVE_DMA_ATTRS
	select HAVE_DMA_CONTIGUOUS if MMU
	select HAVE_DYNAMIC_FTRACE if (!XIP_KERNEL)
	select HAVE_EFFICIENT_UNALIGNED_ACCESS if (CPU_V6 || CPU_V6K || CPU_V7) && MMU
	select HAVE_FTRACE_MCOUNT_RECORD if (!XIP_KERNEL)
	select HAVE_FUNCTION_GRAPH_TRACER if (!THUMB2_KERNEL)
	select HAVE_FUNCTION_TRACER if (!XIP_KERNEL)
	select HAVE_GENERIC_DMA_COHERENT
	select HAVE_HW_BREAKPOINT if (PERF_EVENTS && (CPU_V6 || CPU_V6K || CPU_V7))
	select HAVE_IDE if PCI || ISA || PCMCIA
	select HAVE_IRQ_TIME_ACCOUNTING
	select HAVE_KERNEL_GZIP
	select HAVE_KERNEL_LZ4
	select HAVE_KERNEL_LZMA
	select HAVE_KERNEL_LZO
	select HAVE_KERNEL_XZ
	select HAVE_KPROBES if !XIP_KERNEL
	select HAVE_KRETPROBES if (HAVE_KPROBES)
	select HAVE_MEMBLOCK
	select HAVE_MOD_ARCH_SPECIFIC if ARM_UNWIND
	select HAVE_OPROFILE if (HAVE_PERF_EVENTS)
	select HAVE_PERF_EVENTS
	select HAVE_PERF_REGS
	select HAVE_PERF_USER_STACK_DUMP
	select HAVE_REGS_AND_STACK_ACCESS_API
	select HAVE_SYSCALL_TRACEPOINTS
	select HAVE_UID16
	select HAVE_VIRT_CPU_ACCOUNTING_GEN
	select IRQ_FORCED_THREADING
	select KTIME_SCALAR
	select MODULES_USE_ELF_REL
	select NO_BOOTMEM
	select OLD_SIGACTION
	select OLD_SIGSUSPEND3
	select PERF_USE_VMALLOC
	select RTC_LIB
	select SYS_SUPPORTS_APM_EMULATION
	# Above selects are sorted alphabetically; please add new ones
	# according to that.  Thanks.
	help
	  The ARM series is a line of low-power-consumption RISC chip designs
	  licensed by ARM Ltd and targeted at embedded applications and
	  handhelds such as the Compaq IPAQ.  ARM-based PCs are no longer
	  manufactured, but legacy ARM-based PC hardware remains popular in
	  Europe.  There is an ARM Linux project with a web page at
	  <http://www.arm.linux.org.uk/>.

config ARM_HAS_SG_CHAIN
	bool

config NEED_SG_DMA_LENGTH
	bool

config ARM_DMA_USE_IOMMU
	bool
	select ARM_HAS_SG_CHAIN
	select NEED_SG_DMA_LENGTH

if ARM_DMA_USE_IOMMU

config ARM_DMA_IOMMU_ALIGNMENT
	int "Maximum PAGE_SIZE order of alignment for DMA IOMMU buffers"
	range 4 9
	default 8
	help
	  DMA mapping framework by default aligns all buffers to the smallest
	  PAGE_SIZE order which is greater than or equal to the requested buffer
	  size. This works well for buffers up to a few hundreds kilobytes, but
	  for larger buffers it just a waste of address space. Drivers which has
	  relatively small addressing window (like 64Mib) might run out of
	  virtual space with just a few allocations.

	  With this parameter you can specify the maximum PAGE_SIZE order for
	  DMA IOMMU buffers. Larger buffers will be aligned only to this
	  specified order. The order is expressed as a power of two multiplied
	  by the PAGE_SIZE.

endif

config HAVE_PWM
	bool

config MIGHT_HAVE_PCI
	bool

config SYS_SUPPORTS_APM_EMULATION
	bool

config HAVE_TCM
	bool
	select GENERIC_ALLOCATOR

config HAVE_PROC_CPU
	bool

config NO_IOPORT
	bool

config EISA
	bool
	---help---
	  The Extended Industry Standard Architecture (EISA) bus was
	  developed as an open alternative to the IBM MicroChannel bus.

	  The EISA bus provided some of the features of the IBM MicroChannel
	  bus while maintaining backward compatibility with cards made for
	  the older ISA bus.  The EISA bus saw limited use between 1988 and
	  1995 when it was made obsolete by the PCI bus.

	  Say Y here if you are building a kernel for an EISA-based machine.

	  Otherwise, say N.

config SBUS
	bool

config STACKTRACE_SUPPORT
	bool
	default y

config HAVE_LATENCYTOP_SUPPORT
	bool
	depends on !SMP
	default y

config LOCKDEP_SUPPORT
	bool
	default y

config TRACE_IRQFLAGS_SUPPORT
	bool
	default y

config RWSEM_GENERIC_SPINLOCK
	bool
	default y

config RWSEM_XCHGADD_ALGORITHM
	bool

config ARCH_HAS_ILOG2_U32
	bool

config ARCH_HAS_ILOG2_U64
	bool

config ARCH_HAS_CPUFREQ
	bool
	help
	  Internal node to signify that the ARCH has CPUFREQ support
	  and that the relevant menu configurations are displayed for
	  it.

config ARCH_HAS_BANDGAP
	bool

config GENERIC_HWEIGHT
	bool
	default y

config GENERIC_CALIBRATE_DELAY
	bool
	default y

config ARCH_MAY_HAVE_PC_FDC
	bool

config ZONE_DMA
	bool

config NEED_DMA_MAP_STATE
       def_bool y

config ARCH_HAS_DMA_SET_COHERENT_MASK
	bool

config GENERIC_ISA_DMA
	bool

config FIQ
	bool

config NEED_RET_TO_USER
	bool

config ARCH_MTD_XIP
	bool

config VECTORS_BASE
	hex
	default 0xffff0000 if MMU || CPU_HIGH_VECTOR
	default DRAM_BASE if REMAP_VECTORS_TO_RAM
	default 0x00000000
	help
	  The base address of exception vectors.  This must be two pages
	  in size.

config ARM_PATCH_PHYS_VIRT
	bool "Patch physical to virtual translations at runtime" if EMBEDDED
	default y
	depends on !XIP_KERNEL && MMU
	depends on !ARCH_REALVIEW || !SPARSEMEM
	help
	  Patch phys-to-virt and virt-to-phys translation functions at
	  boot and module load time according to the position of the
	  kernel in system memory.

	  This can only be used with non-XIP MMU kernels where the base
	  of physical memory is at a 16MB boundary.

	  Only disable this option if you know that you do not require
	  this feature (eg, building a kernel for a single machine) and
	  you need to shrink the kernel to the minimal size.

config NEED_MACH_GPIO_H
	bool
	help
	  Select this when mach/gpio.h is required to provide special
	  definitions for this platform. The need for mach/gpio.h should
	  be avoided when possible.

config NEED_MACH_IO_H
	bool
	help
	  Select this when mach/io.h is required to provide special
	  definitions for this platform.  The need for mach/io.h should
	  be avoided when possible.

config NEED_MACH_MEMORY_H
	bool
	help
	  Select this when mach/memory.h is required to provide special
	  definitions for this platform.  The need for mach/memory.h should
	  be avoided when possible.

config PHYS_OFFSET
	hex "Physical address of main memory" if MMU
	depends on !ARM_PATCH_PHYS_VIRT && !NEED_MACH_MEMORY_H
	default DRAM_BASE if !MMU
	help
	  Please provide the physical address corresponding to the
	  location of main memory in your system.

config GENERIC_BUG
	def_bool y
	depends on BUG

source "init/Kconfig"

source "kernel/Kconfig.freezer"

menu "System Type"

config MMU
	bool "MMU-based Paged Memory Management Support"
	default y
	help
	  Select if you want MMU-based virtualised addressing space
	  support by paged memory management. If unsure, say 'Y'.

#
# The "ARM system type" choice list is ordered alphabetically by option
# text.  Please add new entries in the option alphabetic order.
#
choice
	prompt "ARM system type"
	default ARCH_VERSATILE if !MMU
	default ARCH_MULTIPLATFORM if MMU

config ARCH_MULTIPLATFORM
	bool "Allow multiple platforms to be selected"
	depends on MMU
	select ARM_PATCH_PHYS_VIRT
	select AUTO_ZRELADDR
	select COMMON_CLK
	select MULTI_IRQ_HANDLER
	select SPARSE_IRQ
	select USE_OF

config ARCH_INTEGRATOR
	bool "ARM Ltd. Integrator family"
	select ARCH_HAS_CPUFREQ
	select ARM_AMBA
	select ARM_PATCH_PHYS_VIRT
	select AUTO_ZRELADDR
	select COMMON_CLK
	select COMMON_CLK_VERSATILE
	select GENERIC_CLOCKEVENTS
	select HAVE_TCM
	select ICST
	select MULTI_IRQ_HANDLER
	select NEED_MACH_MEMORY_H
	select PLAT_VERSATILE
	select SPARSE_IRQ
	select USE_OF
	select VERSATILE_FPGA_IRQ
	help
	  Support for ARM's Integrator platform.

config ARCH_REALVIEW
	bool "ARM Ltd. RealView family"
	select ARCH_WANT_OPTIONAL_GPIOLIB
	select ARM_AMBA
	select ARM_TIMER_SP804
	select COMMON_CLK
	select COMMON_CLK_VERSATILE
	select GENERIC_CLOCKEVENTS
	select GPIO_PL061 if GPIOLIB
	select ICST
	select NEED_MACH_MEMORY_H
	select PLAT_VERSATILE
	select PLAT_VERSATILE_CLCD
	help
	  This enables support for ARM Ltd RealView boards.

config ARCH_VERSATILE
	bool "ARM Ltd. Versatile family"
	select ARCH_WANT_OPTIONAL_GPIOLIB
	select ARM_AMBA
	select ARM_TIMER_SP804
	select ARM_VIC
	select CLKDEV_LOOKUP
	select GENERIC_CLOCKEVENTS
	select HAVE_MACH_CLKDEV
	select ICST
	select PLAT_VERSATILE
	select PLAT_VERSATILE_CLCD
	select PLAT_VERSATILE_CLOCK
	select VERSATILE_FPGA_IRQ
	help
	  This enables support for ARM Ltd Versatile board.

config ARCH_AT91
	bool "Atmel AT91"
	select ARCH_REQUIRE_GPIOLIB
	select CLKDEV_LOOKUP
	select IRQ_DOMAIN
	select NEED_MACH_GPIO_H
	select NEED_MACH_IO_H if PCCARD
	select PINCTRL
	select PINCTRL_AT91 if USE_OF
	help
	  This enables support for systems based on Atmel
	  AT91RM9200 and AT91SAM9* processors.

config ARCH_CLPS711X
	bool "Cirrus Logic CLPS711x/EP721x/EP731x-based"
	select ARCH_REQUIRE_GPIOLIB
	select AUTO_ZRELADDR
	select CLKSRC_MMIO
	select COMMON_CLK
	select CPU_ARM720T
	select GENERIC_CLOCKEVENTS
	select MFD_SYSCON
	select MULTI_IRQ_HANDLER
	select SPARSE_IRQ
	help
	  Support for Cirrus Logic 711x/721x/731x based boards.

config ARCH_GEMINI
	bool "Cortina Systems Gemini"
	select ARCH_REQUIRE_GPIOLIB
	select CLKSRC_MMIO
	select CPU_FA526
	select GENERIC_CLOCKEVENTS
	help
	  Support for the Cortina Systems Gemini family SoCs

config ARCH_EBSA110
	bool "EBSA-110"
	select ARCH_USES_GETTIMEOFFSET
	select CPU_SA110
	select ISA
	select NEED_MACH_IO_H
	select NEED_MACH_MEMORY_H
	select NO_IOPORT
	help
	  This is an evaluation board for the StrongARM processor available
	  from Digital. It has limited hardware on-board, including an
	  Ethernet interface, two PCMCIA sockets, two serial ports and a
	  parallel port.

config ARCH_EFM32
	bool "Energy Micro efm32"
	depends on !MMU
	select ARCH_REQUIRE_GPIOLIB
	select ARM_NVIC
<<<<<<< HEAD
	# CLKSRC_MMIO is wrong here, but needed until a proper fix is merged,
	# i.e. CLKSRC_EFM32 selecting CLKSRC_MMIO
	select CLKSRC_MMIO
=======
>>>>>>> d5d5ce95
	select CLKSRC_OF
	select COMMON_CLK
	select CPU_V7M
	select GENERIC_CLOCKEVENTS
	select NO_DMA
	select NO_IOPORT
	select SPARSE_IRQ
	select USE_OF
	help
	  Support for Energy Micro's (now Silicon Labs) efm32 Giant Gecko
	  processors.

config ARCH_EP93XX
	bool "EP93xx-based"
	select ARCH_HAS_HOLES_MEMORYMODEL
	select ARCH_REQUIRE_GPIOLIB
	select ARCH_USES_GETTIMEOFFSET
	select ARM_AMBA
	select ARM_VIC
	select CLKDEV_LOOKUP
	select CPU_ARM920T
	select NEED_MACH_MEMORY_H
	help
	  This enables support for the Cirrus EP93xx series of CPUs.

config ARCH_FOOTBRIDGE
	bool "FootBridge"
	select CPU_SA110
	select FOOTBRIDGE
	select GENERIC_CLOCKEVENTS
	select HAVE_IDE
	select NEED_MACH_IO_H if !MMU
	select NEED_MACH_MEMORY_H
	help
	  Support for systems based on the DC21285 companion chip
	  ("FootBridge"), such as the Simtec CATS and the Rebel NetWinder.

config ARCH_NETX
	bool "Hilscher NetX based"
	select ARM_VIC
	select CLKSRC_MMIO
	select CPU_ARM926T
	select GENERIC_CLOCKEVENTS
	help
	  This enables support for systems based on the Hilscher NetX Soc

config ARCH_IOP13XX
	bool "IOP13xx-based"
	depends on MMU
	select CPU_XSC3
	select NEED_MACH_MEMORY_H
	select NEED_RET_TO_USER
	select PCI
	select PLAT_IOP
	select VMSPLIT_1G
	help
	  Support for Intel's IOP13XX (XScale) family of processors.

config ARCH_IOP32X
	bool "IOP32x-based"
	depends on MMU
	select ARCH_REQUIRE_GPIOLIB
	select CPU_XSCALE
	select GPIO_IOP
	select NEED_RET_TO_USER
	select PCI
	select PLAT_IOP
	help
	  Support for Intel's 80219 and IOP32X (XScale) family of
	  processors.

config ARCH_IOP33X
	bool "IOP33x-based"
	depends on MMU
	select ARCH_REQUIRE_GPIOLIB
	select CPU_XSCALE
	select GPIO_IOP
	select NEED_RET_TO_USER
	select PCI
	select PLAT_IOP
	help
	  Support for Intel's IOP33X (XScale) family of processors.

config ARCH_IXP4XX
	bool "IXP4xx-based"
	depends on MMU
	select ARCH_HAS_DMA_SET_COHERENT_MASK
	select ARCH_SUPPORTS_BIG_ENDIAN
	select ARCH_REQUIRE_GPIOLIB
	select CLKSRC_MMIO
	select CPU_XSCALE
	select DMABOUNCE if PCI
	select GENERIC_CLOCKEVENTS
	select MIGHT_HAVE_PCI
	select NEED_MACH_IO_H
	select USB_EHCI_BIG_ENDIAN_DESC
	select USB_EHCI_BIG_ENDIAN_MMIO
	help
	  Support for Intel's IXP4XX (XScale) family of processors.

config ARCH_DOVE
	bool "Marvell Dove"
	select ARCH_REQUIRE_GPIOLIB
	select CPU_PJ4
	select GENERIC_CLOCKEVENTS
	select MIGHT_HAVE_PCI
	select MVEBU_MBUS
	select PINCTRL
	select PINCTRL_DOVE
	select PLAT_ORION_LEGACY
	select USB_ARCH_HAS_EHCI
	help
	  Support for the Marvell Dove SoC 88AP510

config ARCH_KIRKWOOD
	bool "Marvell Kirkwood"
	select ARCH_HAS_CPUFREQ
	select ARCH_REQUIRE_GPIOLIB
	select CPU_FEROCEON
	select GENERIC_CLOCKEVENTS
	select MVEBU_MBUS
	select PCI
	select PCI_QUIRKS
	select PINCTRL
	select PINCTRL_KIRKWOOD
	select PLAT_ORION_LEGACY
	help
	  Support for the following Marvell Kirkwood series SoCs:
	  88F6180, 88F6192 and 88F6281.

config ARCH_MV78XX0
	bool "Marvell MV78xx0"
	select ARCH_REQUIRE_GPIOLIB
	select CPU_FEROCEON
	select GENERIC_CLOCKEVENTS
	select MVEBU_MBUS
	select PCI
	select PLAT_ORION_LEGACY
	help
	  Support for the following Marvell MV78xx0 series SoCs:
	  MV781x0, MV782x0.

config ARCH_ORION5X
	bool "Marvell Orion"
	depends on MMU
	select ARCH_REQUIRE_GPIOLIB
	select CPU_FEROCEON
	select GENERIC_CLOCKEVENTS
	select MVEBU_MBUS
	select PCI
	select PLAT_ORION_LEGACY
	help
	  Support for the following Marvell Orion 5x series SoCs:
	  Orion-1 (5181), Orion-VoIP (5181L), Orion-NAS (5182),
	  Orion-2 (5281), Orion-1-90 (6183).

config ARCH_MMP
	bool "Marvell PXA168/910/MMP2"
	depends on MMU
	select ARCH_REQUIRE_GPIOLIB
	select CLKDEV_LOOKUP
	select GENERIC_ALLOCATOR
	select GENERIC_CLOCKEVENTS
	select GPIO_PXA
	select IRQ_DOMAIN
	select MULTI_IRQ_HANDLER
	select PINCTRL
	select PLAT_PXA
	select SPARSE_IRQ
	help
	  Support for Marvell's PXA168/PXA910(MMP) and MMP2 processor line.

config ARCH_KS8695
	bool "Micrel/Kendin KS8695"
	select ARCH_REQUIRE_GPIOLIB
	select CLKSRC_MMIO
	select CPU_ARM922T
	select GENERIC_CLOCKEVENTS
	select NEED_MACH_MEMORY_H
	help
	  Support for Micrel/Kendin KS8695 "Centaur" (ARM922T) based
	  System-on-Chip devices.

config ARCH_W90X900
	bool "Nuvoton W90X900 CPU"
	select ARCH_REQUIRE_GPIOLIB
	select CLKDEV_LOOKUP
	select CLKSRC_MMIO
	select CPU_ARM926T
	select GENERIC_CLOCKEVENTS
	help
	  Support for Nuvoton (Winbond logic dept.) ARM9 processor,
	  At present, the w90x900 has been renamed nuc900, regarding
	  the ARM series product line, you can login the following
	  link address to know more.

	  <http://www.nuvoton.com/hq/enu/ProductAndSales/ProductLines/
		ConsumerElectronicsIC/ARMMicrocontroller/ARMMicrocontroller>

config ARCH_LPC32XX
	bool "NXP LPC32XX"
	select ARCH_REQUIRE_GPIOLIB
	select ARM_AMBA
	select CLKDEV_LOOKUP
	select CLKSRC_MMIO
	select CPU_ARM926T
	select GENERIC_CLOCKEVENTS
	select HAVE_IDE
	select HAVE_PWM
	select USB_ARCH_HAS_OHCI
	select USE_OF
	help
	  Support for the NXP LPC32XX family of processors

config ARCH_PXA
	bool "PXA2xx/PXA3xx-based"
	depends on MMU
	select ARCH_HAS_CPUFREQ
	select ARCH_MTD_XIP
	select ARCH_REQUIRE_GPIOLIB
	select ARM_CPU_SUSPEND if PM
	select AUTO_ZRELADDR
	select CLKDEV_LOOKUP
	select CLKSRC_MMIO
	select GENERIC_CLOCKEVENTS
	select GPIO_PXA
	select HAVE_IDE
	select MULTI_IRQ_HANDLER
	select PLAT_PXA
	select SPARSE_IRQ
	help
	  Support for Intel/Marvell's PXA2xx/PXA3xx processor line.

<<<<<<< HEAD
config ARCH_MSM
	bool "Qualcomm MSM (non-multiplatform)"
=======
config ARCH_MSM_NODT
	bool "Qualcomm MSM"
	select ARCH_MSM
>>>>>>> d5d5ce95
	select ARCH_REQUIRE_GPIOLIB
	select COMMON_CLK
	select GENERIC_CLOCKEVENTS
	help
	  Support for Qualcomm MSM/QSD based systems.  This runs on the
	  apps processor of the MSM/QSD and depends on a shared memory
	  interface to the modem processor which runs the baseband
	  stack and controls some vital subsystems
	  (clock and power control, etc).

config ARCH_SHMOBILE_LEGACY
	bool "Renesas ARM SoCs (non-multiplatform)"
	select ARCH_SHMOBILE
	select ARM_PATCH_PHYS_VIRT
	select CLKDEV_LOOKUP
	select GENERIC_CLOCKEVENTS
	select HAVE_ARM_SCU if SMP
	select HAVE_ARM_TWD if SMP
	select HAVE_MACH_CLKDEV
	select HAVE_SMP
	select MIGHT_HAVE_CACHE_L2X0
	select MULTI_IRQ_HANDLER
	select NO_IOPORT
	select PINCTRL
	select PM_GENERIC_DOMAINS if PM
	select SPARSE_IRQ
	help
	  Support for Renesas ARM SoC platforms using a non-multiplatform
	  kernel. This includes the SH-Mobile, R-Mobile, EMMA-Mobile, R-Car
	  and RZ families.

config ARCH_RPC
	bool "RiscPC"
	select ARCH_ACORN
	select ARCH_MAY_HAVE_PC_FDC
	select ARCH_SPARSEMEM_ENABLE
	select ARCH_USES_GETTIMEOFFSET
	select FIQ
	select HAVE_IDE
	select HAVE_PATA_PLATFORM
	select ISA_DMA_API
	select NEED_MACH_IO_H
	select NEED_MACH_MEMORY_H
	select NO_IOPORT
	select VIRT_TO_BUS
	help
	  On the Acorn Risc-PC, Linux can support the internal IDE disk and
	  CD-ROM interface, serial and parallel port, and the floppy drive.

config ARCH_SA1100
	bool "SA1100-based"
	select ARCH_HAS_CPUFREQ
	select ARCH_MTD_XIP
	select ARCH_REQUIRE_GPIOLIB
	select ARCH_SPARSEMEM_ENABLE
	select CLKDEV_LOOKUP
	select CLKSRC_MMIO
	select CPU_FREQ
	select CPU_SA1100
	select GENERIC_CLOCKEVENTS
	select HAVE_IDE
	select ISA
	select NEED_MACH_MEMORY_H
	select SPARSE_IRQ
	help
	  Support for StrongARM 11x0 based boards.

config ARCH_S3C24XX
	bool "Samsung S3C24XX SoCs"
	select ARCH_HAS_CPUFREQ
	select ARCH_REQUIRE_GPIOLIB
	select CLKDEV_LOOKUP
	select CLKSRC_SAMSUNG_PWM
	select GENERIC_CLOCKEVENTS
	select GPIO_SAMSUNG
	select HAVE_S3C2410_I2C if I2C
	select HAVE_S3C2410_WATCHDOG if WATCHDOG
	select HAVE_S3C_RTC if RTC_CLASS
	select MULTI_IRQ_HANDLER
	select NEED_MACH_IO_H
	select SAMSUNG_ATAGS
	help
	  Samsung S3C2410, S3C2412, S3C2413, S3C2416, S3C2440, S3C2442, S3C2443
	  and S3C2450 SoCs based systems, such as the Simtec Electronics BAST
	  (<http://www.simtec.co.uk/products/EB110ITX/>), the IPAQ 1940 or the
	  Samsung SMDK2410 development board (and derivatives).

config ARCH_S3C64XX
	bool "Samsung S3C64XX"
	select ARCH_HAS_CPUFREQ
	select ARCH_REQUIRE_GPIOLIB
	select ARM_AMBA
	select ARM_VIC
	select CLKDEV_LOOKUP
	select CLKSRC_SAMSUNG_PWM
	select COMMON_CLK
	select CPU_V6K
	select GENERIC_CLOCKEVENTS
	select GPIO_SAMSUNG
	select HAVE_S3C2410_I2C if I2C
	select HAVE_S3C2410_WATCHDOG if WATCHDOG
	select HAVE_TCM
	select NO_IOPORT
	select PLAT_SAMSUNG
	select PM_GENERIC_DOMAINS
	select S3C_DEV_NAND
	select S3C_GPIO_TRACK
	select SAMSUNG_ATAGS
	select SAMSUNG_WAKEMASK
	select SAMSUNG_WDT_RESET
	select USB_ARCH_HAS_OHCI
	help
	  Samsung S3C64XX series based systems

config ARCH_S5P64X0
	bool "Samsung S5P6440 S5P6450"
	select CLKDEV_LOOKUP
	select CLKSRC_SAMSUNG_PWM
	select CPU_V6
	select GENERIC_CLOCKEVENTS
	select GPIO_SAMSUNG
	select HAVE_S3C2410_I2C if I2C
	select HAVE_S3C2410_WATCHDOG if WATCHDOG
	select HAVE_S3C_RTC if RTC_CLASS
	select NEED_MACH_GPIO_H
	select SAMSUNG_ATAGS
	select SAMSUNG_WDT_RESET
	help
	  Samsung S5P64X0 CPU based systems, such as the Samsung SMDK6440,
	  SMDK6450.

config ARCH_S5PC100
	bool "Samsung S5PC100"
	select ARCH_REQUIRE_GPIOLIB
	select CLKDEV_LOOKUP
	select CLKSRC_SAMSUNG_PWM
	select CPU_V7
	select GENERIC_CLOCKEVENTS
	select GPIO_SAMSUNG
	select HAVE_S3C2410_I2C if I2C
	select HAVE_S3C2410_WATCHDOG if WATCHDOG
	select HAVE_S3C_RTC if RTC_CLASS
	select NEED_MACH_GPIO_H
	select SAMSUNG_ATAGS
	select SAMSUNG_WDT_RESET
	help
	  Samsung S5PC100 series based systems

config ARCH_S5PV210
	bool "Samsung S5PV210/S5PC110"
	select ARCH_HAS_CPUFREQ
	select ARCH_HAS_HOLES_MEMORYMODEL
	select ARCH_SPARSEMEM_ENABLE
	select CLKDEV_LOOKUP
	select CLKSRC_SAMSUNG_PWM
	select CPU_V7
	select GENERIC_CLOCKEVENTS
	select GPIO_SAMSUNG
	select HAVE_S3C2410_I2C if I2C
	select HAVE_S3C2410_WATCHDOG if WATCHDOG
	select HAVE_S3C_RTC if RTC_CLASS
	select NEED_MACH_GPIO_H
	select NEED_MACH_MEMORY_H
	select SAMSUNG_ATAGS
	help
	  Samsung S5PV210/S5PC110 series based systems

config ARCH_EXYNOS
	bool "Samsung EXYNOS"
	select ARCH_HAS_CPUFREQ
	select ARCH_HAS_HOLES_MEMORYMODEL
	select ARCH_REQUIRE_GPIOLIB
	select ARCH_SPARSEMEM_ENABLE
	select ARM_GIC
	select COMMON_CLK
	select CPU_V7
	select GENERIC_CLOCKEVENTS
	select HAVE_S3C2410_I2C if I2C
	select HAVE_S3C2410_WATCHDOG if WATCHDOG
	select HAVE_S3C_RTC if RTC_CLASS
	select NEED_MACH_MEMORY_H
	select SPARSE_IRQ
	select USE_OF
	help
	  Support for SAMSUNG's EXYNOS SoCs (EXYNOS4/5)

config ARCH_DAVINCI
	bool "TI DaVinci"
	select ARCH_HAS_HOLES_MEMORYMODEL
	select ARCH_REQUIRE_GPIOLIB
	select CLKDEV_LOOKUP
	select GENERIC_ALLOCATOR
	select GENERIC_CLOCKEVENTS
	select GENERIC_IRQ_CHIP
	select HAVE_IDE
	select TI_PRIV_EDMA
	select USE_OF
	select ZONE_DMA
	help
	  Support for TI's DaVinci platform.

config ARCH_OMAP1
	bool "TI OMAP1"
	depends on MMU
	select ARCH_HAS_CPUFREQ
	select ARCH_HAS_HOLES_MEMORYMODEL
	select ARCH_OMAP
	select ARCH_REQUIRE_GPIOLIB
	select CLKDEV_LOOKUP
	select CLKSRC_MMIO
	select GENERIC_CLOCKEVENTS
	select GENERIC_IRQ_CHIP
	select HAVE_IDE
	select IRQ_DOMAIN
	select NEED_MACH_IO_H if PCCARD
	select NEED_MACH_MEMORY_H
	help
	  Support for older TI OMAP1 (omap7xx, omap15xx or omap16xx)

endchoice

menu "Multiple platform selection"
	depends on ARCH_MULTIPLATFORM

comment "CPU Core family selection"

config ARCH_MULTI_V4T
	bool "ARMv4T based platforms (ARM720T, ARM920T, ...)"
	depends on !ARCH_MULTI_V6_V7
	select ARCH_MULTI_V4_V5
	select CPU_ARM920T if !(CPU_ARM7TDMI || CPU_ARM720T || \
		CPU_ARM740T || CPU_ARM9TDMI || CPU_ARM922T || \
		CPU_ARM925T || CPU_ARM940T)

config ARCH_MULTI_V5
	bool "ARMv5 based platforms (ARM926T, XSCALE, PJ1, ...)"
	depends on !ARCH_MULTI_V6_V7
	select ARCH_MULTI_V4_V5
	select CPU_ARM926T if (!CPU_ARM946E || CPU_ARM1020 || \
		CPU_ARM1020E || CPU_ARM1022 || CPU_ARM1026 || \
		CPU_XSCALE || CPU_XSC3 || CPU_MOHAWK || CPU_FEROCEON)

config ARCH_MULTI_V4_V5
	bool

config ARCH_MULTI_V6
	bool "ARMv6 based platforms (ARM11)"
	select ARCH_MULTI_V6_V7
	select CPU_V6

config ARCH_MULTI_V7
	bool "ARMv7 based platforms (Cortex-A, PJ4, Scorpion, Krait)"
	default y
	select ARCH_MULTI_V6_V7
	select CPU_V7

config ARCH_MULTI_V6_V7
	bool

config ARCH_MULTI_CPU_AUTO
	def_bool !(ARCH_MULTI_V4 || ARCH_MULTI_V4T || ARCH_MULTI_V6_V7)
	select ARCH_MULTI_V5

endmenu

#
# This is sorted alphabetically by mach-* pathname.  However, plat-*
# Kconfigs may be included either alphabetically (according to the
# plat- suffix) or along side the corresponding mach-* source.
#
source "arch/arm/mach-mvebu/Kconfig"

source "arch/arm/mach-at91/Kconfig"

source "arch/arm/mach-bcm/Kconfig"

source "arch/arm/mach-bcm2835/Kconfig"

source "arch/arm/mach-berlin/Kconfig"

source "arch/arm/mach-clps711x/Kconfig"

source "arch/arm/mach-cns3xxx/Kconfig"

source "arch/arm/mach-davinci/Kconfig"

source "arch/arm/mach-dove/Kconfig"

source "arch/arm/mach-ep93xx/Kconfig"

source "arch/arm/mach-footbridge/Kconfig"

source "arch/arm/mach-gemini/Kconfig"

source "arch/arm/mach-highbank/Kconfig"

source "arch/arm/mach-hisi/Kconfig"

source "arch/arm/mach-integrator/Kconfig"

source "arch/arm/mach-iop32x/Kconfig"

source "arch/arm/mach-iop33x/Kconfig"

source "arch/arm/mach-iop13xx/Kconfig"

source "arch/arm/mach-ixp4xx/Kconfig"

source "arch/arm/mach-keystone/Kconfig"

source "arch/arm/mach-kirkwood/Kconfig"

source "arch/arm/mach-ks8695/Kconfig"

source "arch/arm/mach-msm/Kconfig"

source "arch/arm/mach-moxart/Kconfig"

source "arch/arm/mach-mv78xx0/Kconfig"

source "arch/arm/mach-imx/Kconfig"

source "arch/arm/mach-mxs/Kconfig"

source "arch/arm/mach-netx/Kconfig"

source "arch/arm/mach-nomadik/Kconfig"

source "arch/arm/mach-nspire/Kconfig"

source "arch/arm/plat-omap/Kconfig"

source "arch/arm/mach-omap1/Kconfig"

source "arch/arm/mach-omap2/Kconfig"

source "arch/arm/mach-orion5x/Kconfig"

source "arch/arm/mach-picoxcell/Kconfig"

source "arch/arm/mach-pxa/Kconfig"
source "arch/arm/plat-pxa/Kconfig"

source "arch/arm/mach-mmp/Kconfig"

source "arch/arm/mach-qcom/Kconfig"

source "arch/arm/mach-realview/Kconfig"

source "arch/arm/mach-rockchip/Kconfig"

source "arch/arm/mach-sa1100/Kconfig"

source "arch/arm/plat-samsung/Kconfig"

source "arch/arm/mach-socfpga/Kconfig"

source "arch/arm/mach-spear/Kconfig"

source "arch/arm/mach-sti/Kconfig"

source "arch/arm/mach-s3c24xx/Kconfig"

source "arch/arm/mach-s3c64xx/Kconfig"

source "arch/arm/mach-s5p64x0/Kconfig"

source "arch/arm/mach-s5pc100/Kconfig"

source "arch/arm/mach-s5pv210/Kconfig"

source "arch/arm/mach-exynos/Kconfig"

source "arch/arm/mach-shmobile/Kconfig"

source "arch/arm/mach-sunxi/Kconfig"

source "arch/arm/mach-prima2/Kconfig"

source "arch/arm/mach-tegra/Kconfig"

source "arch/arm/mach-u300/Kconfig"

source "arch/arm/mach-ux500/Kconfig"

source "arch/arm/mach-versatile/Kconfig"

source "arch/arm/mach-vexpress/Kconfig"
source "arch/arm/plat-versatile/Kconfig"

source "arch/arm/mach-virt/Kconfig"

source "arch/arm/mach-vt8500/Kconfig"

source "arch/arm/mach-w90x900/Kconfig"

source "arch/arm/mach-zynq/Kconfig"

# Definitions to make life easier
config ARCH_ACORN
	bool

config PLAT_IOP
	bool
	select GENERIC_CLOCKEVENTS

config PLAT_ORION
	bool
	select CLKSRC_MMIO
	select COMMON_CLK
	select GENERIC_IRQ_CHIP
	select IRQ_DOMAIN

config PLAT_ORION_LEGACY
	bool
	select PLAT_ORION

config PLAT_PXA
	bool

config PLAT_VERSATILE
	bool

config ARM_TIMER_SP804
	bool
	select CLKSRC_MMIO
	select CLKSRC_OF if OF

source "arch/arm/firmware/Kconfig"

source arch/arm/mm/Kconfig

config ARM_NR_BANKS
	int
	default 16 if ARCH_EP93XX
	default 8

config IWMMXT
	bool "Enable iWMMXt support" if !CPU_PJ4
	depends on CPU_XSCALE || CPU_XSC3 || CPU_MOHAWK || CPU_PJ4
	default y if PXA27x || PXA3xx || ARCH_MMP || CPU_PJ4
	help
	  Enable support for iWMMXt context switching at run time if
	  running on a CPU that supports it.

config MULTI_IRQ_HANDLER
	bool
	help
	  Allow each machine to specify it's own IRQ handler at run time.

if !MMU
source "arch/arm/Kconfig-nommu"
endif

config PJ4B_ERRATA_4742
	bool "PJ4B Errata 4742: IDLE Wake Up Commands can Cause the CPU Core to Cease Operation"
	depends on CPU_PJ4B && MACH_ARMADA_370
	default y
	help
	  When coming out of either a Wait for Interrupt (WFI) or a Wait for
	  Event (WFE) IDLE states, a specific timing sensitivity exists between
	  the retiring WFI/WFE instructions and the newly issued subsequent
	  instructions.  This sensitivity can result in a CPU hang scenario.
	  Workaround:
	  The software must insert either a Data Synchronization Barrier (DSB)
	  or Data Memory Barrier (DMB) command immediately after the WFI/WFE
	  instruction

config ARM_ERRATA_326103
	bool "ARM errata: FSR write bit incorrect on a SWP to read-only memory"
	depends on CPU_V6
	help
	  Executing a SWP instruction to read-only memory does not set bit 11
	  of the FSR on the ARM 1136 prior to r1p0. This causes the kernel to
	  treat the access as a read, preventing a COW from occurring and
	  causing the faulting task to livelock.

config ARM_ERRATA_411920
	bool "ARM errata: Invalidation of the Instruction Cache operation can fail"
	depends on CPU_V6 || CPU_V6K
	help
	  Invalidation of the Instruction Cache operation can
	  fail. This erratum is present in 1136 (before r1p4), 1156 and 1176.
	  It does not affect the MPCore. This option enables the ARM Ltd.
	  recommended workaround.

config ARM_ERRATA_430973
	bool "ARM errata: Stale prediction on replaced interworking branch"
	depends on CPU_V7
	help
	  This option enables the workaround for the 430973 Cortex-A8
	  (r1p0..r1p2) erratum. If a code sequence containing an ARM/Thumb
	  interworking branch is replaced with another code sequence at the
	  same virtual address, whether due to self-modifying code or virtual
	  to physical address re-mapping, Cortex-A8 does not recover from the
	  stale interworking branch prediction. This results in Cortex-A8
	  executing the new code sequence in the incorrect ARM or Thumb state.
	  The workaround enables the BTB/BTAC operations by setting ACTLR.IBE
	  and also flushes the branch target cache at every context switch.
	  Note that setting specific bits in the ACTLR register may not be
	  available in non-secure mode.

config ARM_ERRATA_458693
	bool "ARM errata: Processor deadlock when a false hazard is created"
	depends on CPU_V7
	depends on !ARCH_MULTIPLATFORM
	help
	  This option enables the workaround for the 458693 Cortex-A8 (r2p0)
	  erratum. For very specific sequences of memory operations, it is
	  possible for a hazard condition intended for a cache line to instead
	  be incorrectly associated with a different cache line. This false
	  hazard might then cause a processor deadlock. The workaround enables
	  the L1 caching of the NEON accesses and disables the PLD instruction
	  in the ACTLR register. Note that setting specific bits in the ACTLR
	  register may not be available in non-secure mode.

config ARM_ERRATA_460075
	bool "ARM errata: Data written to the L2 cache can be overwritten with stale data"
	depends on CPU_V7
	depends on !ARCH_MULTIPLATFORM
	help
	  This option enables the workaround for the 460075 Cortex-A8 (r2p0)
	  erratum. Any asynchronous access to the L2 cache may encounter a
	  situation in which recent store transactions to the L2 cache are lost
	  and overwritten with stale memory contents from external memory. The
	  workaround disables the write-allocate mode for the L2 cache via the
	  ACTLR register. Note that setting specific bits in the ACTLR register
	  may not be available in non-secure mode.

config ARM_ERRATA_742230
	bool "ARM errata: DMB operation may be faulty"
	depends on CPU_V7 && SMP
	depends on !ARCH_MULTIPLATFORM
	help
	  This option enables the workaround for the 742230 Cortex-A9
	  (r1p0..r2p2) erratum. Under rare circumstances, a DMB instruction
	  between two write operations may not ensure the correct visibility
	  ordering of the two writes. This workaround sets a specific bit in
	  the diagnostic register of the Cortex-A9 which causes the DMB
	  instruction to behave as a DSB, ensuring the correct behaviour of
	  the two writes.

config ARM_ERRATA_742231
	bool "ARM errata: Incorrect hazard handling in the SCU may lead to data corruption"
	depends on CPU_V7 && SMP
	depends on !ARCH_MULTIPLATFORM
	help
	  This option enables the workaround for the 742231 Cortex-A9
	  (r2p0..r2p2) erratum. Under certain conditions, specific to the
	  Cortex-A9 MPCore micro-architecture, two CPUs working in SMP mode,
	  accessing some data located in the same cache line, may get corrupted
	  data due to bad handling of the address hazard when the line gets
	  replaced from one of the CPUs at the same time as another CPU is
	  accessing it. This workaround sets specific bits in the diagnostic
	  register of the Cortex-A9 which reduces the linefill issuing
	  capabilities of the processor.

config PL310_ERRATA_588369
	bool "PL310 errata: Clean & Invalidate maintenance operations do not invalidate clean lines"
	depends on CACHE_L2X0
	help
	   The PL310 L2 cache controller implements three types of Clean &
	   Invalidate maintenance operations: by Physical Address
	   (offset 0x7F0), by Index/Way (0x7F8) and by Way (0x7FC).
	   They are architecturally defined to behave as the execution of a
	   clean operation followed immediately by an invalidate operation,
	   both performing to the same memory location. This functionality
	   is not correctly implemented in PL310 as clean lines are not
	   invalidated as a result of these operations.

config ARM_ERRATA_643719
	bool "ARM errata: LoUIS bit field in CLIDR register is incorrect"
	depends on CPU_V7 && SMP
	help
	  This option enables the workaround for the 643719 Cortex-A9 (prior to
	  r1p0) erratum. On affected cores the LoUIS bit field of the CLIDR
	  register returns zero when it should return one. The workaround
	  corrects this value, ensuring cache maintenance operations which use
	  it behave as intended and avoiding data corruption.

config ARM_ERRATA_720789
	bool "ARM errata: TLBIASIDIS and TLBIMVAIS operations can broadcast a faulty ASID"
	depends on CPU_V7
	help
	  This option enables the workaround for the 720789 Cortex-A9 (prior to
	  r2p0) erratum. A faulty ASID can be sent to the other CPUs for the
	  broadcasted CP15 TLB maintenance operations TLBIASIDIS and TLBIMVAIS.
	  As a consequence of this erratum, some TLB entries which should be
	  invalidated are not, resulting in an incoherency in the system page
	  tables. The workaround changes the TLB flushing routines to invalidate
	  entries regardless of the ASID.

config PL310_ERRATA_727915
	bool "PL310 errata: Background Clean & Invalidate by Way operation can cause data corruption"
	depends on CACHE_L2X0
	help
	  PL310 implements the Clean & Invalidate by Way L2 cache maintenance
	  operation (offset 0x7FC). This operation runs in background so that
	  PL310 can handle normal accesses while it is in progress. Under very
	  rare circumstances, due to this erratum, write data can be lost when
	  PL310 treats a cacheable write transaction during a Clean &
	  Invalidate by Way operation.

config ARM_ERRATA_743622
	bool "ARM errata: Faulty hazard checking in the Store Buffer may lead to data corruption"
	depends on CPU_V7
	depends on !ARCH_MULTIPLATFORM
	help
	  This option enables the workaround for the 743622 Cortex-A9
	  (r2p*) erratum. Under very rare conditions, a faulty
	  optimisation in the Cortex-A9 Store Buffer may lead to data
	  corruption. This workaround sets a specific bit in the diagnostic
	  register of the Cortex-A9 which disables the Store Buffer
	  optimisation, preventing the defect from occurring. This has no
	  visible impact on the overall performance or power consumption of the
	  processor.

config ARM_ERRATA_751472
	bool "ARM errata: Interrupted ICIALLUIS may prevent completion of broadcasted operation"
	depends on CPU_V7
	depends on !ARCH_MULTIPLATFORM
	help
	  This option enables the workaround for the 751472 Cortex-A9 (prior
	  to r3p0) erratum. An interrupted ICIALLUIS operation may prevent the
	  completion of a following broadcasted operation if the second
	  operation is received by a CPU before the ICIALLUIS has completed,
	  potentially leading to corrupted entries in the cache or TLB.

config PL310_ERRATA_753970
	bool "PL310 errata: cache sync operation may be faulty"
	depends on CACHE_PL310
	help
	  This option enables the workaround for the 753970 PL310 (r3p0) erratum.

	  Under some condition the effect of cache sync operation on
	  the store buffer still remains when the operation completes.
	  This means that the store buffer is always asked to drain and
	  this prevents it from merging any further writes. The workaround
	  is to replace the normal offset of cache sync operation (0x730)
	  by another offset targeting an unmapped PL310 register 0x740.
	  This has the same effect as the cache sync operation: store buffer
	  drain and waiting for all buffers empty.

config ARM_ERRATA_754322
	bool "ARM errata: possible faulty MMU translations following an ASID switch"
	depends on CPU_V7
	help
	  This option enables the workaround for the 754322 Cortex-A9 (r2p*,
	  r3p*) erratum. A speculative memory access may cause a page table walk
	  which starts prior to an ASID switch but completes afterwards. This
	  can populate the micro-TLB with a stale entry which may be hit with
	  the new ASID. This workaround places two dsb instructions in the mm
	  switching code so that no page table walks can cross the ASID switch.

config ARM_ERRATA_754327
	bool "ARM errata: no automatic Store Buffer drain"
	depends on CPU_V7 && SMP
	help
	  This option enables the workaround for the 754327 Cortex-A9 (prior to
	  r2p0) erratum. The Store Buffer does not have any automatic draining
	  mechanism and therefore a livelock may occur if an external agent
	  continuously polls a memory location waiting to observe an update.
	  This workaround defines cpu_relax() as smp_mb(), preventing correctly
	  written polling loops from denying visibility of updates to memory.

config ARM_ERRATA_364296
	bool "ARM errata: Possible cache data corruption with hit-under-miss enabled"
	depends on CPU_V6
	help
	  This options enables the workaround for the 364296 ARM1136
	  r0p2 erratum (possible cache data corruption with
	  hit-under-miss enabled). It sets the undocumented bit 31 in
	  the auxiliary control register and the FI bit in the control
	  register, thus disabling hit-under-miss without putting the
	  processor into full low interrupt latency mode. ARM11MPCore
	  is not affected.

config ARM_ERRATA_764369
	bool "ARM errata: Data cache line maintenance operation by MVA may not succeed"
	depends on CPU_V7 && SMP
	help
	  This option enables the workaround for erratum 764369
	  affecting Cortex-A9 MPCore with two or more processors (all
	  current revisions). Under certain timing circumstances, a data
	  cache line maintenance operation by MVA targeting an Inner
	  Shareable memory region may fail to proceed up to either the
	  Point of Coherency or to the Point of Unification of the
	  system. This workaround adds a DSB instruction before the
	  relevant cache maintenance functions and sets a specific bit
	  in the diagnostic control register of the SCU.

config PL310_ERRATA_769419
	bool "PL310 errata: no automatic Store Buffer drain"
	depends on CACHE_L2X0
	help
	  On revisions of the PL310 prior to r3p2, the Store Buffer does
	  not automatically drain. This can cause normal, non-cacheable
	  writes to be retained when the memory system is idle, leading
	  to suboptimal I/O performance for drivers using coherent DMA.
	  This option adds a write barrier to the cpu_idle loop so that,
	  on systems with an outer cache, the store buffer is drained
	  explicitly.

config ARM_ERRATA_775420
       bool "ARM errata: A data cache maintenance operation which aborts, might lead to deadlock"
       depends on CPU_V7
       help
	 This option enables the workaround for the 775420 Cortex-A9 (r2p2,
	 r2p6,r2p8,r2p10,r3p0) erratum. In case a date cache maintenance
	 operation aborts with MMU exception, it might cause the processor
	 to deadlock. This workaround puts DSB before executing ISB if
	 an abort may occur on cache maintenance.

config ARM_ERRATA_798181
	bool "ARM errata: TLBI/DSB failure on Cortex-A15"
	depends on CPU_V7 && SMP
	help
	  On Cortex-A15 (r0p0..r3p2) the TLBI*IS/DSB operations are not
	  adequately shooting down all use of the old entries. This
	  option enables the Linux kernel workaround for this erratum
	  which sends an IPI to the CPUs that are running the same ASID
	  as the one being invalidated.

config ARM_ERRATA_773022
	bool "ARM errata: incorrect instructions may be executed from loop buffer"
	depends on CPU_V7
	help
	  This option enables the workaround for the 773022 Cortex-A15
	  (up to r0p4) erratum. In certain rare sequences of code, the
	  loop buffer may deliver incorrect instructions. This
	  workaround disables the loop buffer to avoid the erratum.

endmenu

source "arch/arm/common/Kconfig"

menu "Bus support"

config ARM_AMBA
	bool

config ISA
	bool
	help
	  Find out whether you have ISA slots on your motherboard.  ISA is the
	  name of a bus system, i.e. the way the CPU talks to the other stuff
	  inside your box.  Other bus systems are PCI, EISA, MicroChannel
	  (MCA) or VESA.  ISA is an older system, now being displaced by PCI;
	  newer boards don't support it.  If you have ISA, say Y, otherwise N.

# Select ISA DMA controller support
config ISA_DMA
	bool
	select ISA_DMA_API

# Select ISA DMA interface
config ISA_DMA_API
	bool

config PCI
	bool "PCI support" if MIGHT_HAVE_PCI
	help
	  Find out whether you have a PCI motherboard. PCI is the name of a
	  bus system, i.e. the way the CPU talks to the other stuff inside
	  your box. Other bus systems are ISA, EISA, MicroChannel (MCA) or
	  VESA. If you have PCI, say Y, otherwise N.

config PCI_DOMAINS
	bool
	depends on PCI

config PCI_NANOENGINE
	bool "BSE nanoEngine PCI support"
	depends on SA1100_NANOENGINE
	help
	  Enable PCI on the BSE nanoEngine board.

config PCI_SYSCALL
	def_bool PCI

config PCI_HOST_ITE8152
	bool
	depends on PCI && MACH_ARMCORE
	default y
	select DMABOUNCE

source "drivers/pci/Kconfig"
source "drivers/pci/pcie/Kconfig"

source "drivers/pcmcia/Kconfig"

endmenu

menu "Kernel Features"

config HAVE_SMP
	bool
	help
	  This option should be selected by machines which have an SMP-
	  capable CPU.

	  The only effect of this option is to make the SMP-related
	  options available to the user for configuration.

config SMP
	bool "Symmetric Multi-Processing"
	depends on CPU_V6K || CPU_V7
	depends on GENERIC_CLOCKEVENTS
	depends on HAVE_SMP
	depends on MMU || ARM_MPU
	help
	  This enables support for systems with more than one CPU. If you have
	  a system with only one CPU, say N. If you have a system with more
	  than one CPU, say Y.

	  If you say N here, the kernel will run on uni- and multiprocessor
	  machines, but will use only one CPU of a multiprocessor machine. If
	  you say Y here, the kernel will run on many, but not all,
	  uniprocessor machines. On a uniprocessor machine, the kernel
	  will run faster if you say N here.

	  See also <file:Documentation/x86/i386/IO-APIC.txt>,
	  <file:Documentation/nmi_watchdog.txt> and the SMP-HOWTO available at
	  <http://tldp.org/HOWTO/SMP-HOWTO.html>.

	  If you don't know what to do here, say N.

config SMP_ON_UP
	bool "Allow booting SMP kernel on uniprocessor systems (EXPERIMENTAL)"
	depends on SMP && !XIP_KERNEL && MMU
	default y
	help
	  SMP kernels contain instructions which fail on non-SMP processors.
	  Enabling this option allows the kernel to modify itself to make
	  these instructions safe.  Disabling it allows about 1K of space
	  savings.

	  If you don't know what to do here, say Y.

config ARM_CPU_TOPOLOGY
	bool "Support cpu topology definition"
	depends on SMP && CPU_V7
	default y
	help
	  Support ARM cpu topology definition. The MPIDR register defines
	  affinity between processors which is then used to describe the cpu
	  topology of an ARM System.

config SCHED_MC
	bool "Multi-core scheduler support"
	depends on ARM_CPU_TOPOLOGY
	help
	  Multi-core scheduler support improves the CPU scheduler's decision
	  making when dealing with multi-core CPU chips at a cost of slightly
	  increased overhead in some places. If unsure say N here.

config SCHED_SMT
	bool "SMT scheduler support"
	depends on ARM_CPU_TOPOLOGY
	help
	  Improves the CPU scheduler's decision making when dealing with
	  MultiThreading at a cost of slightly increased overhead in some
	  places. If unsure say N here.

config HAVE_ARM_SCU
	bool
	help
	  This option enables support for the ARM system coherency unit

config HAVE_ARM_ARCH_TIMER
	bool "Architected timer support"
	depends on CPU_V7
	select ARM_ARCH_TIMER
	select GENERIC_CLOCKEVENTS
	help
	  This option enables support for the ARM architected timer

config HAVE_ARM_TWD
	bool
	depends on SMP
	select CLKSRC_OF if OF
	help
	  This options enables support for the ARM timer and watchdog unit

config MCPM
	bool "Multi-Cluster Power Management"
	depends on CPU_V7 && SMP
	help
	  This option provides the common power management infrastructure
	  for (multi-)cluster based systems, such as big.LITTLE based
	  systems.

config BIG_LITTLE
	bool "big.LITTLE support (Experimental)"
	depends on CPU_V7 && SMP
	select MCPM
	help
	  This option enables support selections for the big.LITTLE
	  system architecture.

config BL_SWITCHER
	bool "big.LITTLE switcher support"
	depends on BIG_LITTLE && MCPM && HOTPLUG_CPU
	select CPU_PM
	select ARM_CPU_SUSPEND
	help
	  The big.LITTLE "switcher" provides the core functionality to
	  transparently handle transition between a cluster of A15's
	  and a cluster of A7's in a big.LITTLE system.

config BL_SWITCHER_DUMMY_IF
	tristate "Simple big.LITTLE switcher user interface"
	depends on BL_SWITCHER && DEBUG_KERNEL
	help
	  This is a simple and dummy char dev interface to control
	  the big.LITTLE switcher core code.  It is meant for
	  debugging purposes only.

choice
	prompt "Memory split"
	default VMSPLIT_3G
	help
	  Select the desired split between kernel and user memory.

	  If you are not absolutely sure what you are doing, leave this
	  option alone!

	config VMSPLIT_3G
		bool "3G/1G user/kernel split"
	config VMSPLIT_2G
		bool "2G/2G user/kernel split"
	config VMSPLIT_1G
		bool "1G/3G user/kernel split"
endchoice

config PAGE_OFFSET
	hex
	default 0x40000000 if VMSPLIT_1G
	default 0x80000000 if VMSPLIT_2G
	default 0xC0000000

config NR_CPUS
	int "Maximum number of CPUs (2-32)"
	range 2 32
	depends on SMP
	default "4"

config HOTPLUG_CPU
	bool "Support for hot-pluggable CPUs"
	depends on SMP
	help
	  Say Y here to experiment with turning CPUs off and on.  CPUs
	  can be controlled through /sys/devices/system/cpu.

config ARM_PSCI
	bool "Support for the ARM Power State Coordination Interface (PSCI)"
	depends on CPU_V7
	help
	  Say Y here if you want Linux to communicate with system firmware
	  implementing the PSCI specification for CPU-centric power
	  management operations described in ARM document number ARM DEN
	  0022A ("Power State Coordination Interface System Software on
	  ARM processors").

# The GPIO number here must be sorted by descending number. In case of
# a multiplatform kernel, we just want the highest value required by the
# selected platforms.
config ARCH_NR_GPIO
	int
	default 1024 if ARCH_SHMOBILE || ARCH_TEGRA
	default 512 if ARCH_EXYNOS || ARCH_KEYSTONE || SOC_OMAP5 || SOC_DRA7XX || ARCH_S3C24XX || ARCH_S3C64XX
	default 392 if ARCH_U8500
	default 352 if ARCH_VT8500
	default 288 if ARCH_SUNXI
	default 264 if MACH_H4700
	default 0
	help
	  Maximum number of GPIOs in the system.

	  If unsure, leave the default value.

source kernel/Kconfig.preempt

config HZ_FIXED
	int
	default 200 if ARCH_EBSA110 || ARCH_S3C24XX || ARCH_S5P64X0 || \
		ARCH_S5PV210 || ARCH_EXYNOS4
	default AT91_TIMER_HZ if ARCH_AT91
	default SHMOBILE_TIMER_HZ if ARCH_SHMOBILE_LEGACY
	default 0

choice
	depends on HZ_FIXED = 0
	prompt "Timer frequency"

config HZ_100
	bool "100 Hz"

config HZ_200
	bool "200 Hz"

config HZ_250
	bool "250 Hz"

config HZ_300
	bool "300 Hz"

config HZ_500
	bool "500 Hz"

config HZ_1000
	bool "1000 Hz"

endchoice

config HZ
	int
	default HZ_FIXED if HZ_FIXED != 0
	default 100 if HZ_100
	default 200 if HZ_200
	default 250 if HZ_250
	default 300 if HZ_300
	default 500 if HZ_500
	default 1000

config SCHED_HRTICK
	def_bool HIGH_RES_TIMERS

config THUMB2_KERNEL
	bool "Compile the kernel in Thumb-2 mode" if !CPU_THUMBONLY
	depends on (CPU_V7 || CPU_V7M) && !CPU_V6 && !CPU_V6K
	default y if CPU_THUMBONLY
	select AEABI
	select ARM_ASM_UNIFIED
	select ARM_UNWIND
	help
	  By enabling this option, the kernel will be compiled in
	  Thumb-2 mode. A compiler/assembler that understand the unified
	  ARM-Thumb syntax is needed.

	  If unsure, say N.

config THUMB2_AVOID_R_ARM_THM_JUMP11
	bool "Work around buggy Thumb-2 short branch relocations in gas"
	depends on THUMB2_KERNEL && MODULES
	default y
	help
	  Various binutils versions can resolve Thumb-2 branches to
	  locally-defined, preemptible global symbols as short-range "b.n"
	  branch instructions.

	  This is a problem, because there's no guarantee the final
	  destination of the symbol, or any candidate locations for a
	  trampoline, are within range of the branch.  For this reason, the
	  kernel does not support fixing up the R_ARM_THM_JUMP11 (102)
	  relocation in modules at all, and it makes little sense to add
	  support.

	  The symptom is that the kernel fails with an "unsupported
	  relocation" error when loading some modules.

	  Until fixed tools are available, passing
	  -fno-optimize-sibling-calls to gcc should prevent gcc generating
	  code which hits this problem, at the cost of a bit of extra runtime
	  stack usage in some cases.

	  The problem is described in more detail at:
	      https://bugs.launchpad.net/binutils-linaro/+bug/725126

	  Only Thumb-2 kernels are affected.

	  Unless you are sure your tools don't have this problem, say Y.

config ARM_ASM_UNIFIED
	bool

config AEABI
	bool "Use the ARM EABI to compile the kernel"
	help
	  This option allows for the kernel to be compiled using the latest
	  ARM ABI (aka EABI).  This is only useful if you are using a user
	  space environment that is also compiled with EABI.

	  Since there are major incompatibilities between the legacy ABI and
	  EABI, especially with regard to structure member alignment, this
	  option also changes the kernel syscall calling convention to
	  disambiguate both ABIs and allow for backward compatibility support
	  (selected with CONFIG_OABI_COMPAT).

	  To use this you need GCC version 4.0.0 or later.

config OABI_COMPAT
	bool "Allow old ABI binaries to run with this kernel (EXPERIMENTAL)"
	depends on AEABI && !THUMB2_KERNEL
	help
	  This option preserves the old syscall interface along with the
	  new (ARM EABI) one. It also provides a compatibility layer to
	  intercept syscalls that have structure arguments which layout
	  in memory differs between the legacy ABI and the new ARM EABI
	  (only for non "thumb" binaries). This option adds a tiny
	  overhead to all syscalls and produces a slightly larger kernel.

	  The seccomp filter system will not be available when this is
	  selected, since there is no way yet to sensibly distinguish
	  between calling conventions during filtering.

	  If you know you'll be using only pure EABI user space then you
	  can say N here. If this option is not selected and you attempt
	  to execute a legacy ABI binary then the result will be
	  UNPREDICTABLE (in fact it can be predicted that it won't work
	  at all). If in doubt say N.

config ARCH_HAS_HOLES_MEMORYMODEL
	bool

config ARCH_SPARSEMEM_ENABLE
	bool

config ARCH_SPARSEMEM_DEFAULT
	def_bool ARCH_SPARSEMEM_ENABLE

config ARCH_SELECT_MEMORY_MODEL
	def_bool ARCH_SPARSEMEM_ENABLE

config HAVE_ARCH_PFN_VALID
	def_bool ARCH_HAS_HOLES_MEMORYMODEL || !SPARSEMEM

config HIGHMEM
	bool "High Memory Support"
	depends on MMU
	help
	  The address space of ARM processors is only 4 Gigabytes large
	  and it has to accommodate user address space, kernel address
	  space as well as some memory mapped IO. That means that, if you
	  have a large amount of physical memory and/or IO, not all of the
	  memory can be "permanently mapped" by the kernel. The physical
	  memory that is not permanently mapped is called "high memory".

	  Depending on the selected kernel/user memory split, minimum
	  vmalloc space and actual amount of RAM, you may not need this
	  option which should result in a slightly faster kernel.

	  If unsure, say n.

config HIGHPTE
	bool "Allocate 2nd-level pagetables from highmem"
	depends on HIGHMEM

config HW_PERF_EVENTS
	bool "Enable hardware performance counter support for perf events"
	depends on PERF_EVENTS
	default y
	help
	  Enable hardware performance counter support for perf events. If
	  disabled, perf events will use software events only.

config SYS_SUPPORTS_HUGETLBFS
       def_bool y
       depends on ARM_LPAE

config HAVE_ARCH_TRANSPARENT_HUGEPAGE
       def_bool y
       depends on ARM_LPAE

config ARCH_WANT_GENERAL_HUGETLB
	def_bool y

source "mm/Kconfig"

config FORCE_MAX_ZONEORDER
	int "Maximum zone order" if ARCH_SHMOBILE_LEGACY
	range 11 64 if ARCH_SHMOBILE_LEGACY
	default "12" if SOC_AM33XX
	default "9" if SA1111 || ARCH_EFM32
	default "11"
	help
	  The kernel memory allocator divides physically contiguous memory
	  blocks into "zones", where each zone is a power of two number of
	  pages.  This option selects the largest power of two that the kernel
	  keeps in the memory allocator.  If you need to allocate very large
	  blocks of physically contiguous memory, then you may need to
	  increase this value.

	  This config option is actually maximum order plus one. For example,
	  a value of 11 means that the largest free memory block is 2^10 pages.

config ALIGNMENT_TRAP
	bool
	depends on CPU_CP15_MMU
	default y if !ARCH_EBSA110
	select HAVE_PROC_CPU if PROC_FS
	help
	  ARM processors cannot fetch/store information which is not
	  naturally aligned on the bus, i.e., a 4 byte fetch must start at an
	  address divisible by 4. On 32-bit ARM processors, these non-aligned
	  fetch/store instructions will be emulated in software if you say
	  here, which has a severe performance impact. This is necessary for
	  correct operation of some network protocols. With an IP-only
	  configuration it is safe to say N, otherwise say Y.

config UACCESS_WITH_MEMCPY
	bool "Use kernel mem{cpy,set}() for {copy_to,clear}_user()"
	depends on MMU
	default y if CPU_FEROCEON
	help
	  Implement faster copy_to_user and clear_user methods for CPU
	  cores where a 8-word STM instruction give significantly higher
	  memory write throughput than a sequence of individual 32bit stores.

	  A possible side effect is a slight increase in scheduling latency
	  between threads sharing the same address space if they invoke
	  such copy operations with large buffers.

	  However, if the CPU data cache is using a write-allocate mode,
	  this option is unlikely to provide any performance gain.

config SECCOMP
	bool
	prompt "Enable seccomp to safely compute untrusted bytecode"
	---help---
	  This kernel feature is useful for number crunching applications
	  that may need to compute untrusted bytecode during their
	  execution. By using pipes or other transports made available to
	  the process as file descriptors supporting the read/write
	  syscalls, it's possible to isolate those applications in
	  their own address space using seccomp. Once seccomp is
	  enabled via prctl(PR_SET_SECCOMP), it cannot be disabled
	  and the task is only allowed to execute a few safe syscalls
	  defined by each seccomp mode.

config SWIOTLB
	def_bool y

config IOMMU_HELPER
	def_bool SWIOTLB

config XEN_DOM0
	def_bool y
	depends on XEN

config XEN
	bool "Xen guest support on ARM (EXPERIMENTAL)"
	depends on ARM && AEABI && OF
	depends on CPU_V7 && !CPU_V6
	depends on !GENERIC_ATOMIC64
	select ARM_PSCI
	select SWIOTLB_XEN
	select ARCH_DMA_ADDR_T_64BIT
	help
	  Say Y if you want to run Linux in a Virtual Machine on Xen on ARM.

endmenu

menu "Boot options"

config USE_OF
	bool "Flattened Device Tree support"
	select IRQ_DOMAIN
	select OF
	select OF_EARLY_FLATTREE
	help
	  Include support for flattened device tree machine descriptions.

config ATAGS
	bool "Support for the traditional ATAGS boot data passing" if USE_OF
	default y
	help
	  This is the traditional way of passing data to the kernel at boot
	  time. If you are solely relying on the flattened device tree (or
	  the ARM_ATAG_DTB_COMPAT option) then you may unselect this option
	  to remove ATAGS support from your kernel binary.  If unsure,
	  leave this to y.

config DEPRECATED_PARAM_STRUCT
	bool "Provide old way to pass kernel parameters"
	depends on ATAGS
	help
	  This was deprecated in 2001 and announced to live on for 5 years.
	  Some old boot loaders still use this way.

# Compressed boot loader in ROM.  Yes, we really want to ask about
# TEXT and BSS so we preserve their values in the config files.
config ZBOOT_ROM_TEXT
	hex "Compressed ROM boot loader base address"
	default "0"
	help
	  The physical address at which the ROM-able zImage is to be
	  placed in the target.  Platforms which normally make use of
	  ROM-able zImage formats normally set this to a suitable
	  value in their defconfig file.

	  If ZBOOT_ROM is not enabled, this has no effect.

config ZBOOT_ROM_BSS
	hex "Compressed ROM boot loader BSS address"
	default "0"
	help
	  The base address of an area of read/write memory in the target
	  for the ROM-able zImage which must be available while the
	  decompressor is running. It must be large enough to hold the
	  entire decompressed kernel plus an additional 128 KiB.
	  Platforms which normally make use of ROM-able zImage formats
	  normally set this to a suitable value in their defconfig file.

	  If ZBOOT_ROM is not enabled, this has no effect.

config ZBOOT_ROM
	bool "Compressed boot loader in ROM/flash"
	depends on ZBOOT_ROM_TEXT != ZBOOT_ROM_BSS
	depends on !ARM_APPENDED_DTB && !XIP_KERNEL && !AUTO_ZRELADDR
	help
	  Say Y here if you intend to execute your compressed kernel image
	  (zImage) directly from ROM or flash.  If unsure, say N.

choice
	prompt "Include SD/MMC loader in zImage (EXPERIMENTAL)"
	depends on ZBOOT_ROM && ARCH_SH7372
	default ZBOOT_ROM_NONE
	help
	  Include experimental SD/MMC loading code in the ROM-able zImage.
	  With this enabled it is possible to write the ROM-able zImage
	  kernel image to an MMC or SD card and boot the kernel straight
	  from the reset vector. At reset the processor Mask ROM will load
	  the first part of the ROM-able zImage which in turn loads the
	  rest the kernel image to RAM.

config ZBOOT_ROM_NONE
	bool "No SD/MMC loader in zImage (EXPERIMENTAL)"
	help
	  Do not load image from SD or MMC

config ZBOOT_ROM_MMCIF
	bool "Include MMCIF loader in zImage (EXPERIMENTAL)"
	help
	  Load image from MMCIF hardware block.

config ZBOOT_ROM_SH_MOBILE_SDHI
	bool "Include SuperH Mobile SDHI loader in zImage (EXPERIMENTAL)"
	help
	  Load image from SDHI hardware block

endchoice

config ARM_APPENDED_DTB
	bool "Use appended device tree blob to zImage (EXPERIMENTAL)"
	depends on OF
	help
	  With this option, the boot code will look for a device tree binary
	  (DTB) appended to zImage
	  (e.g. cat zImage <filename>.dtb > zImage_w_dtb).

	  This is meant as a backward compatibility convenience for those
	  systems with a bootloader that can't be upgraded to accommodate
	  the documented boot protocol using a device tree.

	  Beware that there is very little in terms of protection against
	  this option being confused by leftover garbage in memory that might
	  look like a DTB header after a reboot if no actual DTB is appended
	  to zImage.  Do not leave this option active in a production kernel
	  if you don't intend to always append a DTB.  Proper passing of the
	  location into r2 of a bootloader provided DTB is always preferable
	  to this option.

config ARM_ATAG_DTB_COMPAT
	bool "Supplement the appended DTB with traditional ATAG information"
	depends on ARM_APPENDED_DTB
	help
	  Some old bootloaders can't be updated to a DTB capable one, yet
	  they provide ATAGs with memory configuration, the ramdisk address,
	  the kernel cmdline string, etc.  Such information is dynamically
	  provided by the bootloader and can't always be stored in a static
	  DTB.  To allow a device tree enabled kernel to be used with such
	  bootloaders, this option allows zImage to extract the information
	  from the ATAG list and store it at run time into the appended DTB.

choice
	prompt "Kernel command line type" if ARM_ATAG_DTB_COMPAT
	default ARM_ATAG_DTB_COMPAT_CMDLINE_FROM_BOOTLOADER

config ARM_ATAG_DTB_COMPAT_CMDLINE_FROM_BOOTLOADER
	bool "Use bootloader kernel arguments if available"
	help
	  Uses the command-line options passed by the boot loader instead of
	  the device tree bootargs property. If the boot loader doesn't provide
	  any, the device tree bootargs property will be used.

config ARM_ATAG_DTB_COMPAT_CMDLINE_EXTEND
	bool "Extend with bootloader kernel arguments"
	help
	  The command-line arguments provided by the boot loader will be
	  appended to the the device tree bootargs property.

endchoice

config CMDLINE
	string "Default kernel command string"
	default ""
	help
	  On some architectures (EBSA110 and CATS), there is currently no way
	  for the boot loader to pass arguments to the kernel. For these
	  architectures, you should supply some command-line options at build
	  time by entering them here. As a minimum, you should specify the
	  memory size and the root device (e.g., mem=64M root=/dev/nfs).

choice
	prompt "Kernel command line type" if CMDLINE != ""
	default CMDLINE_FROM_BOOTLOADER
	depends on ATAGS

config CMDLINE_FROM_BOOTLOADER
	bool "Use bootloader kernel arguments if available"
	help
	  Uses the command-line options passed by the boot loader. If
	  the boot loader doesn't provide any, the default kernel command
	  string provided in CMDLINE will be used.

config CMDLINE_EXTEND
	bool "Extend bootloader kernel arguments"
	help
	  The command-line arguments provided by the boot loader will be
	  appended to the default kernel command string.

config CMDLINE_FORCE
	bool "Always use the default kernel command string"
	help
	  Always use the default kernel command string, even if the boot
	  loader passes other arguments to the kernel.
	  This is useful if you cannot or don't want to change the
	  command-line options your boot loader passes to the kernel.
endchoice

config XIP_KERNEL
	bool "Kernel Execute-In-Place from ROM"
	depends on !ARM_LPAE && !ARCH_MULTIPLATFORM
	help
	  Execute-In-Place allows the kernel to run from non-volatile storage
	  directly addressable by the CPU, such as NOR flash. This saves RAM
	  space since the text section of the kernel is not loaded from flash
	  to RAM.  Read-write sections, such as the data section and stack,
	  are still copied to RAM.  The XIP kernel is not compressed since
	  it has to run directly from flash, so it will take more space to
	  store it.  The flash address used to link the kernel object files,
	  and for storing it, is configuration dependent. Therefore, if you
	  say Y here, you must know the proper physical address where to
	  store the kernel image depending on your own flash memory usage.

	  Also note that the make target becomes "make xipImage" rather than
	  "make zImage" or "make Image".  The final kernel binary to put in
	  ROM memory will be arch/arm/boot/xipImage.

	  If unsure, say N.

config XIP_PHYS_ADDR
	hex "XIP Kernel Physical Location"
	depends on XIP_KERNEL
	default "0x00080000"
	help
	  This is the physical address in your flash memory the kernel will
	  be linked for and stored to.  This address is dependent on your
	  own flash usage.

config KEXEC
	bool "Kexec system call (EXPERIMENTAL)"
	depends on (!SMP || PM_SLEEP_SMP)
	help
	  kexec is a system call that implements the ability to shutdown your
	  current kernel, and to start another kernel.  It is like a reboot
	  but it is independent of the system firmware.   And like a reboot
	  you can start any kernel with it, not just Linux.

	  It is an ongoing process to be certain the hardware in a machine
	  is properly shutdown, so do not be surprised if this code does not
	  initially work for you.

config ATAGS_PROC
	bool "Export atags in procfs"
	depends on ATAGS && KEXEC
	default y
	help
	  Should the atags used to boot the kernel be exported in an "atags"
	  file in procfs. Useful with kexec.

config CRASH_DUMP
	bool "Build kdump crash kernel (EXPERIMENTAL)"
	help
	  Generate crash dump after being started by kexec. This should
	  be normally only set in special crash dump kernels which are
	  loaded in the main kernel with kexec-tools into a specially
	  reserved region and then later executed after a crash by
	  kdump/kexec. The crash dump kernel must be compiled to a
	  memory address not used by the main kernel

	  For more details see Documentation/kdump/kdump.txt

config AUTO_ZRELADDR
	bool "Auto calculation of the decompressed kernel image address"
	help
	  ZRELADDR is the physical address where the decompressed kernel
	  image will be placed. If AUTO_ZRELADDR is selected, the address
	  will be determined at run-time by masking the current IP with
	  0xf8000000. This assumes the zImage being placed in the first 128MB
	  from start of memory.

endmenu

menu "CPU Power Management"

if ARCH_HAS_CPUFREQ
source "drivers/cpufreq/Kconfig"
endif

source "drivers/cpuidle/Kconfig"

endmenu

menu "Floating point emulation"

comment "At least one emulation must be selected"

config FPE_NWFPE
	bool "NWFPE math emulation"
	depends on (!AEABI || OABI_COMPAT) && !THUMB2_KERNEL
	---help---
	  Say Y to include the NWFPE floating point emulator in the kernel.
	  This is necessary to run most binaries. Linux does not currently
	  support floating point hardware so you need to say Y here even if
	  your machine has an FPA or floating point co-processor podule.

	  You may say N here if you are going to load the Acorn FPEmulator
	  early in the bootup.

config FPE_NWFPE_XP
	bool "Support extended precision"
	depends on FPE_NWFPE
	help
	  Say Y to include 80-bit support in the kernel floating-point
	  emulator.  Otherwise, only 32 and 64-bit support is compiled in.
	  Note that gcc does not generate 80-bit operations by default,
	  so in most cases this option only enlarges the size of the
	  floating point emulator without any good reason.

	  You almost surely want to say N here.

config FPE_FASTFPE
	bool "FastFPE math emulation (EXPERIMENTAL)"
	depends on (!AEABI || OABI_COMPAT) && !CPU_32v3
	---help---
	  Say Y here to include the FAST floating point emulator in the kernel.
	  This is an experimental much faster emulator which now also has full
	  precision for the mantissa.  It does not support any exceptions.
	  It is very simple, and approximately 3-6 times faster than NWFPE.

	  It should be sufficient for most programs.  It may be not suitable
	  for scientific calculations, but you have to check this for yourself.
	  If you do not feel you need a faster FP emulation you should better
	  choose NWFPE.

config VFP
	bool "VFP-format floating point maths"
	depends on CPU_V6 || CPU_V6K || CPU_ARM926T || CPU_V7 || CPU_FEROCEON
	help
	  Say Y to include VFP support code in the kernel. This is needed
	  if your hardware includes a VFP unit.

	  Please see <file:Documentation/arm/VFP/release-notes.txt> for
	  release notes and additional status information.

	  Say N if your target does not have VFP hardware.

config VFPv3
	bool
	depends on VFP
	default y if CPU_V7

config NEON
	bool "Advanced SIMD (NEON) Extension support"
	depends on VFPv3 && CPU_V7
	help
	  Say Y to include support code for NEON, the ARMv7 Advanced SIMD
	  Extension.

config KERNEL_MODE_NEON
	bool "Support for NEON in kernel mode"
	depends on NEON && AEABI
	help
	  Say Y to include support for NEON in kernel mode.

endmenu

menu "Userspace binary formats"

source "fs/Kconfig.binfmt"

config ARTHUR
	tristate "RISC OS personality"
	depends on !AEABI
	help
	  Say Y here to include the kernel code necessary if you want to run
	  Acorn RISC OS/Arthur binaries under Linux. This code is still very
	  experimental; if this sounds frightening, say N and sleep in peace.
	  You can also say M here to compile this support as a module (which
	  will be called arthur).

endmenu

menu "Power management options"

source "kernel/power/Kconfig"

config ARCH_SUSPEND_POSSIBLE
	depends on !ARCH_S5PC100
	depends on CPU_ARM920T || CPU_ARM926T || CPU_FEROCEON || CPU_SA1100 || \
		CPU_V6 || CPU_V6K || CPU_V7 || CPU_XSC3 || CPU_XSCALE || CPU_MOHAWK
	def_bool y

config ARM_CPU_SUSPEND
	def_bool PM_SLEEP

endmenu

source "net/Kconfig"

source "drivers/Kconfig"

source "fs/Kconfig"

source "arch/arm/Kconfig.debug"

source "security/Kconfig"

source "crypto/Kconfig"

source "lib/Kconfig"

source "arch/arm/kvm/Kconfig"<|MERGE_RESOLUTION|>--- conflicted
+++ resolved
@@ -421,12 +421,6 @@
 	depends on !MMU
 	select ARCH_REQUIRE_GPIOLIB
 	select ARM_NVIC
-<<<<<<< HEAD
-	# CLKSRC_MMIO is wrong here, but needed until a proper fix is merged,
-	# i.e. CLKSRC_EFM32 selecting CLKSRC_MMIO
-	select CLKSRC_MMIO
-=======
->>>>>>> d5d5ce95
 	select CLKSRC_OF
 	select COMMON_CLK
 	select CPU_V7M
@@ -660,14 +654,8 @@
 	help
 	  Support for Intel/Marvell's PXA2xx/PXA3xx processor line.
 
-<<<<<<< HEAD
 config ARCH_MSM
 	bool "Qualcomm MSM (non-multiplatform)"
-=======
-config ARCH_MSM_NODT
-	bool "Qualcomm MSM"
-	select ARCH_MSM
->>>>>>> d5d5ce95
 	select ARCH_REQUIRE_GPIOLIB
 	select COMMON_CLK
 	select GENERIC_CLOCKEVENTS
