/*
 * linux/kernel/irq/manage.c
 *
 * Copyright (C) 1992, 1998-2006 Linus Torvalds, Ingo Molnar
 * Copyright (C) 2005-2006 Thomas Gleixner
 *
 * This file contains driver APIs to the irq subsystem.
 */

#define pr_fmt(fmt) "genirq: " fmt

#include <linux/irq.h>
#include <linux/kthread.h>
#include <linux/module.h>
#include <linux/random.h>
#include <linux/interrupt.h>
#include <linux/slab.h>
#include <linux/sched.h>
#include <linux/sched/rt.h>
#include <linux/sched/task.h>
#include <uapi/linux/sched/types.h>
#include <linux/task_work.h>

#include "internals.h"

#ifdef CONFIG_IRQ_FORCED_THREADING
__read_mostly bool force_irqthreads;

static int __init setup_forced_irqthreads(char *arg)
{
	force_irqthreads = true;
	return 0;
}
early_param("threadirqs", setup_forced_irqthreads);
#endif

static void __synchronize_hardirq(struct irq_desc *desc)
{
	bool inprogress;

	do {
		unsigned long flags;

		/*
		 * Wait until we're out of the critical section.  This might
		 * give the wrong answer due to the lack of memory barriers.
		 */
		while (irqd_irq_inprogress(&desc->irq_data))
			cpu_relax();

		/* Ok, that indicated we're done: double-check carefully. */
		raw_spin_lock_irqsave(&desc->lock, flags);
		inprogress = irqd_irq_inprogress(&desc->irq_data);
		raw_spin_unlock_irqrestore(&desc->lock, flags);

		/* Oops, that failed? */
	} while (inprogress);
}

/**
 *	synchronize_hardirq - wait for pending hard IRQ handlers (on other CPUs)
 *	@irq: interrupt number to wait for
 *
 *	This function waits for any pending hard IRQ handlers for this
 *	interrupt to complete before returning. If you use this
 *	function while holding a resource the IRQ handler may need you
 *	will deadlock. It does not take associated threaded handlers
 *	into account.
 *
 *	Do not use this for shutdown scenarios where you must be sure
 *	that all parts (hardirq and threaded handler) have completed.
 *
 *	Returns: false if a threaded handler is active.
 *
 *	This function may be called - with care - from IRQ context.
 */
bool synchronize_hardirq(unsigned int irq)
{
	struct irq_desc *desc = irq_to_desc(irq);

	if (desc) {
		__synchronize_hardirq(desc);
		return !atomic_read(&desc->threads_active);
	}

	return true;
}
EXPORT_SYMBOL(synchronize_hardirq);

/**
 *	synchronize_irq - wait for pending IRQ handlers (on other CPUs)
 *	@irq: interrupt number to wait for
 *
 *	This function waits for any pending IRQ handlers for this interrupt
 *	to complete before returning. If you use this function while
 *	holding a resource the IRQ handler may need you will deadlock.
 *
 *	This function may be called - with care - from IRQ context.
 */
void synchronize_irq(unsigned int irq)
{
	struct irq_desc *desc = irq_to_desc(irq);

	if (desc) {
		__synchronize_hardirq(desc);
		/*
		 * We made sure that no hardirq handler is
		 * running. Now verify that no threaded handlers are
		 * active.
		 */
		wait_event(desc->wait_for_threads,
			   !atomic_read(&desc->threads_active));
	}
}
EXPORT_SYMBOL(synchronize_irq);

#ifdef CONFIG_SMP
cpumask_var_t irq_default_affinity;

static bool __irq_can_set_affinity(struct irq_desc *desc)
{
	if (!desc || !irqd_can_balance(&desc->irq_data) ||
	    !desc->irq_data.chip || !desc->irq_data.chip->irq_set_affinity)
		return false;
	return true;
}

/**
 *	irq_can_set_affinity - Check if the affinity of a given irq can be set
 *	@irq:		Interrupt to check
 *
 */
int irq_can_set_affinity(unsigned int irq)
{
	return __irq_can_set_affinity(irq_to_desc(irq));
}

/**
 * irq_can_set_affinity_usr - Check if affinity of a irq can be set from user space
 * @irq:	Interrupt to check
 *
 * Like irq_can_set_affinity() above, but additionally checks for the
 * AFFINITY_MANAGED flag.
 */
bool irq_can_set_affinity_usr(unsigned int irq)
{
	struct irq_desc *desc = irq_to_desc(irq);

	return __irq_can_set_affinity(desc) &&
		!irqd_affinity_is_managed(&desc->irq_data);
}

/**
 *	irq_set_thread_affinity - Notify irq threads to adjust affinity
 *	@desc:		irq descriptor which has affitnity changed
 *
 *	We just set IRQTF_AFFINITY and delegate the affinity setting
 *	to the interrupt thread itself. We can not call
 *	set_cpus_allowed_ptr() here as we hold desc->lock and this
 *	code can be called from hard interrupt context.
 */
void irq_set_thread_affinity(struct irq_desc *desc)
{
	struct irqaction *action;

	for_each_action_of_desc(desc, action)
		if (action->thread)
			set_bit(IRQTF_AFFINITY, &action->thread_flags);
}

int irq_do_set_affinity(struct irq_data *data, const struct cpumask *mask,
			bool force)
{
	struct irq_desc *desc = irq_data_to_desc(data);
	struct irq_chip *chip = irq_data_get_irq_chip(data);
	int ret;

	ret = chip->irq_set_affinity(data, mask, force);
	switch (ret) {
	case IRQ_SET_MASK_OK:
	case IRQ_SET_MASK_OK_DONE:
		cpumask_copy(desc->irq_common_data.affinity, mask);
	case IRQ_SET_MASK_OK_NOCOPY:
		irq_set_thread_affinity(desc);
		ret = 0;
	}

	return ret;
}

int irq_set_affinity_locked(struct irq_data *data, const struct cpumask *mask,
			    bool force)
{
	struct irq_chip *chip = irq_data_get_irq_chip(data);
	struct irq_desc *desc = irq_data_to_desc(data);
	int ret = 0;

	if (!chip || !chip->irq_set_affinity)
		return -EINVAL;

	if (irq_can_move_pcntxt(data)) {
		ret = irq_do_set_affinity(data, mask, force);
	} else {
		irqd_set_move_pending(data);
		irq_copy_pending(desc, mask);
	}

	if (desc->affinity_notify) {
		kref_get(&desc->affinity_notify->kref);
		schedule_work(&desc->affinity_notify->work);
	}
	irqd_set(data, IRQD_AFFINITY_SET);

	return ret;
}

int __irq_set_affinity(unsigned int irq, const struct cpumask *mask, bool force)
{
	struct irq_desc *desc = irq_to_desc(irq);
	unsigned long flags;
	int ret;

	if (!desc)
		return -EINVAL;

	raw_spin_lock_irqsave(&desc->lock, flags);
	ret = irq_set_affinity_locked(irq_desc_get_irq_data(desc), mask, force);
	raw_spin_unlock_irqrestore(&desc->lock, flags);
	return ret;
}

int irq_set_affinity_hint(unsigned int irq, const struct cpumask *m)
{
	unsigned long flags;
	struct irq_desc *desc = irq_get_desc_lock(irq, &flags, IRQ_GET_DESC_CHECK_GLOBAL);

	if (!desc)
		return -EINVAL;
	desc->affinity_hint = m;
	irq_put_desc_unlock(desc, flags);
	/* set the initial affinity to prevent every interrupt being on CPU0 */
	if (m)
		__irq_set_affinity(irq, m, false);
	return 0;
}
EXPORT_SYMBOL_GPL(irq_set_affinity_hint);

static void irq_affinity_notify(struct work_struct *work)
{
	struct irq_affinity_notify *notify =
		container_of(work, struct irq_affinity_notify, work);
	struct irq_desc *desc = irq_to_desc(notify->irq);
	cpumask_var_t cpumask;
	unsigned long flags;

	if (!desc || !alloc_cpumask_var(&cpumask, GFP_KERNEL))
		goto out;

	raw_spin_lock_irqsave(&desc->lock, flags);
	if (irq_move_pending(&desc->irq_data))
		irq_get_pending(cpumask, desc);
	else
		cpumask_copy(cpumask, desc->irq_common_data.affinity);
	raw_spin_unlock_irqrestore(&desc->lock, flags);

	notify->notify(notify, cpumask);

	free_cpumask_var(cpumask);
out:
	kref_put(&notify->kref, notify->release);
}

/**
 *	irq_set_affinity_notifier - control notification of IRQ affinity changes
 *	@irq:		Interrupt for which to enable/disable notification
 *	@notify:	Context for notification, or %NULL to disable
 *			notification.  Function pointers must be initialised;
 *			the other fields will be initialised by this function.
 *
 *	Must be called in process context.  Notification may only be enabled
 *	after the IRQ is allocated and must be disabled before the IRQ is
 *	freed using free_irq().
 */
int
irq_set_affinity_notifier(unsigned int irq, struct irq_affinity_notify *notify)
{
	struct irq_desc *desc = irq_to_desc(irq);
	struct irq_affinity_notify *old_notify;
	unsigned long flags;

	/* The release function is promised process context */
	might_sleep();

	if (!desc)
		return -EINVAL;

	/* Complete initialisation of *notify */
	if (notify) {
		notify->irq = irq;
		kref_init(&notify->kref);
		INIT_WORK(&notify->work, irq_affinity_notify);
	}

	raw_spin_lock_irqsave(&desc->lock, flags);
	old_notify = desc->affinity_notify;
	desc->affinity_notify = notify;
	raw_spin_unlock_irqrestore(&desc->lock, flags);

	if (old_notify)
		kref_put(&old_notify->kref, old_notify->release);

	return 0;
}
EXPORT_SYMBOL_GPL(irq_set_affinity_notifier);

#ifndef CONFIG_AUTO_IRQ_AFFINITY
/*
 * Generic version of the affinity autoselector.
 */
int irq_setup_affinity(struct irq_desc *desc)
{
	struct cpumask *set = irq_default_affinity;
	int ret, node = irq_desc_get_node(desc);
	static DEFINE_RAW_SPINLOCK(mask_lock);
	static struct cpumask mask;

	/* Excludes PER_CPU and NO_BALANCE interrupts */
	if (!__irq_can_set_affinity(desc))
		return 0;

	raw_spin_lock(&mask_lock);
	/*
	 * Preserve the managed affinity setting and a userspace affinity
	 * setup, but make sure that one of the targets is online.
	 */
	if (irqd_affinity_is_managed(&desc->irq_data) ||
	    irqd_has_set(&desc->irq_data, IRQD_AFFINITY_SET)) {
		if (cpumask_intersects(desc->irq_common_data.affinity,
				       cpu_online_mask))
			set = desc->irq_common_data.affinity;
		else
			irqd_clear(&desc->irq_data, IRQD_AFFINITY_SET);
	}

	cpumask_and(&mask, cpu_online_mask, set);
	if (node != NUMA_NO_NODE) {
		const struct cpumask *nodemask = cpumask_of_node(node);

		/* make sure at least one of the cpus in nodemask is online */
		if (cpumask_intersects(&mask, nodemask))
			cpumask_and(&mask, &mask, nodemask);
	}
	ret = irq_do_set_affinity(&desc->irq_data, &mask, false);
	raw_spin_unlock(&mask_lock);
	return ret;
}
#else
/* Wrapper for ALPHA specific affinity selector magic */
int irq_setup_affinity(struct irq_desc *desc)
{
	return irq_select_affinity(irq_desc_get_irq(desc));
}
#endif

/*
 * Called when a bogus affinity is set via /proc/irq
 */
int irq_select_affinity_usr(unsigned int irq)
{
	struct irq_desc *desc = irq_to_desc(irq);
	unsigned long flags;
	int ret;

	raw_spin_lock_irqsave(&desc->lock, flags);
	ret = irq_setup_affinity(desc);
	raw_spin_unlock_irqrestore(&desc->lock, flags);
	return ret;
}
#endif

/**
 *	irq_set_vcpu_affinity - Set vcpu affinity for the interrupt
 *	@irq: interrupt number to set affinity
 *	@vcpu_info: vCPU specific data
 *
 *	This function uses the vCPU specific data to set the vCPU
 *	affinity for an irq. The vCPU specific data is passed from
 *	outside, such as KVM. One example code path is as below:
 *	KVM -> IOMMU -> irq_set_vcpu_affinity().
 */
int irq_set_vcpu_affinity(unsigned int irq, void *vcpu_info)
{
	unsigned long flags;
	struct irq_desc *desc = irq_get_desc_lock(irq, &flags, 0);
	struct irq_data *data;
	struct irq_chip *chip;
	int ret = -ENOSYS;

	if (!desc)
		return -EINVAL;

	data = irq_desc_get_irq_data(desc);
	chip = irq_data_get_irq_chip(data);
	if (chip && chip->irq_set_vcpu_affinity)
		ret = chip->irq_set_vcpu_affinity(data, vcpu_info);
	irq_put_desc_unlock(desc, flags);

	return ret;
}
EXPORT_SYMBOL_GPL(irq_set_vcpu_affinity);

void __disable_irq(struct irq_desc *desc)
{
	if (!desc->depth++)
		irq_disable(desc);
}

static int __disable_irq_nosync(unsigned int irq)
{
	unsigned long flags;
	struct irq_desc *desc = irq_get_desc_buslock(irq, &flags, IRQ_GET_DESC_CHECK_GLOBAL);

	if (!desc)
		return -EINVAL;
	__disable_irq(desc);
	irq_put_desc_busunlock(desc, flags);
	return 0;
}

/**
 *	disable_irq_nosync - disable an irq without waiting
 *	@irq: Interrupt to disable
 *
 *	Disable the selected interrupt line.  Disables and Enables are
 *	nested.
 *	Unlike disable_irq(), this function does not ensure existing
 *	instances of the IRQ handler have completed before returning.
 *
 *	This function may be called from IRQ context.
 */
void disable_irq_nosync(unsigned int irq)
{
	__disable_irq_nosync(irq);
}
EXPORT_SYMBOL(disable_irq_nosync);

/**
 *	disable_irq - disable an irq and wait for completion
 *	@irq: Interrupt to disable
 *
 *	Disable the selected interrupt line.  Enables and Disables are
 *	nested.
 *	This function waits for any pending IRQ handlers for this interrupt
 *	to complete before returning. If you use this function while
 *	holding a resource the IRQ handler may need you will deadlock.
 *
 *	This function may be called - with care - from IRQ context.
 */
void disable_irq(unsigned int irq)
{
	if (!__disable_irq_nosync(irq))
		synchronize_irq(irq);
}
EXPORT_SYMBOL(disable_irq);

/**
 *	disable_hardirq - disables an irq and waits for hardirq completion
 *	@irq: Interrupt to disable
 *
 *	Disable the selected interrupt line.  Enables and Disables are
 *	nested.
 *	This function waits for any pending hard IRQ handlers for this
 *	interrupt to complete before returning. If you use this function while
 *	holding a resource the hard IRQ handler may need you will deadlock.
 *
 *	When used to optimistically disable an interrupt from atomic context
 *	the return value must be checked.
 *
 *	Returns: false if a threaded handler is active.
 *
 *	This function may be called - with care - from IRQ context.
 */
bool disable_hardirq(unsigned int irq)
{
	if (!__disable_irq_nosync(irq))
		return synchronize_hardirq(irq);

	return false;
}
EXPORT_SYMBOL_GPL(disable_hardirq);

void __enable_irq(struct irq_desc *desc)
{
	switch (desc->depth) {
	case 0:
 err_out:
		WARN(1, KERN_WARNING "Unbalanced enable for IRQ %d\n",
		     irq_desc_get_irq(desc));
		break;
	case 1: {
		if (desc->istate & IRQS_SUSPENDED)
			goto err_out;
		/* Prevent probing on this irq: */
		irq_settings_set_noprobe(desc);
		/*
		 * Call irq_startup() not irq_enable() here because the
		 * interrupt might be marked NOAUTOEN. So irq_startup()
		 * needs to be invoked when it gets enabled the first
		 * time. If it was already started up, then irq_startup()
		 * will invoke irq_enable() under the hood.
		 */
		irq_startup(desc, IRQ_RESEND, IRQ_START_COND);
		break;
	}
	default:
		desc->depth--;
	}
}

/**
 *	enable_irq - enable handling of an irq
 *	@irq: Interrupt to enable
 *
 *	Undoes the effect of one call to disable_irq().  If this
 *	matches the last disable, processing of interrupts on this
 *	IRQ line is re-enabled.
 *
 *	This function may be called from IRQ context only when
 *	desc->irq_data.chip->bus_lock and desc->chip->bus_sync_unlock are NULL !
 */
void enable_irq(unsigned int irq)
{
	unsigned long flags;
	struct irq_desc *desc = irq_get_desc_buslock(irq, &flags, IRQ_GET_DESC_CHECK_GLOBAL);

	if (!desc)
		return;
	if (WARN(!desc->irq_data.chip,
		 KERN_ERR "enable_irq before setup/request_irq: irq %u\n", irq))
		goto out;

	__enable_irq(desc);
out:
	irq_put_desc_busunlock(desc, flags);
}
EXPORT_SYMBOL(enable_irq);

static int set_irq_wake_real(unsigned int irq, unsigned int on)
{
	struct irq_desc *desc = irq_to_desc(irq);
	int ret = -ENXIO;

	if (irq_desc_get_chip(desc)->flags &  IRQCHIP_SKIP_SET_WAKE)
		return 0;

	if (desc->irq_data.chip->irq_set_wake)
		ret = desc->irq_data.chip->irq_set_wake(&desc->irq_data, on);

	return ret;
}

/**
 *	irq_set_irq_wake - control irq power management wakeup
 *	@irq:	interrupt to control
 *	@on:	enable/disable power management wakeup
 *
 *	Enable/disable power management wakeup mode, which is
 *	disabled by default.  Enables and disables must match,
 *	just as they match for non-wakeup mode support.
 *
 *	Wakeup mode lets this IRQ wake the system from sleep
 *	states like "suspend to RAM".
 */
int irq_set_irq_wake(unsigned int irq, unsigned int on)
{
	unsigned long flags;
	struct irq_desc *desc = irq_get_desc_buslock(irq, &flags, IRQ_GET_DESC_CHECK_GLOBAL);
	int ret = 0;

	if (!desc)
		return -EINVAL;

	/* wakeup-capable irqs can be shared between drivers that
	 * don't need to have the same sleep mode behaviors.
	 */
	if (on) {
		if (desc->wake_depth++ == 0) {
			ret = set_irq_wake_real(irq, on);
			if (ret)
				desc->wake_depth = 0;
			else
				irqd_set(&desc->irq_data, IRQD_WAKEUP_STATE);
		}
	} else {
		if (desc->wake_depth == 0) {
			WARN(1, "Unbalanced IRQ %d wake disable\n", irq);
		} else if (--desc->wake_depth == 0) {
			ret = set_irq_wake_real(irq, on);
			if (ret)
				desc->wake_depth = 1;
			else
				irqd_clear(&desc->irq_data, IRQD_WAKEUP_STATE);
		}
	}
	irq_put_desc_busunlock(desc, flags);
	return ret;
}
EXPORT_SYMBOL(irq_set_irq_wake);

/*
 * Internal function that tells the architecture code whether a
 * particular irq has been exclusively allocated or is available
 * for driver use.
 */
int can_request_irq(unsigned int irq, unsigned long irqflags)
{
	unsigned long flags;
	struct irq_desc *desc = irq_get_desc_lock(irq, &flags, 0);
	int canrequest = 0;

	if (!desc)
		return 0;

	if (irq_settings_can_request(desc)) {
		if (!desc->action ||
		    irqflags & desc->action->flags & IRQF_SHARED)
			canrequest = 1;
	}
	irq_put_desc_unlock(desc, flags);
	return canrequest;
}

int __irq_set_trigger(struct irq_desc *desc, unsigned long flags)
{
	struct irq_chip *chip = desc->irq_data.chip;
	int ret, unmask = 0;

	if (!chip || !chip->irq_set_type) {
		/*
		 * IRQF_TRIGGER_* but the PIC does not support multiple
		 * flow-types?
		 */
		pr_debug("No set_type function for IRQ %d (%s)\n",
			 irq_desc_get_irq(desc),
			 chip ? (chip->name ? : "unknown") : "unknown");
		return 0;
	}

	if (chip->flags & IRQCHIP_SET_TYPE_MASKED) {
		if (!irqd_irq_masked(&desc->irq_data))
			mask_irq(desc);
		if (!irqd_irq_disabled(&desc->irq_data))
			unmask = 1;
	}

	/* Mask all flags except trigger mode */
	flags &= IRQ_TYPE_SENSE_MASK;
	ret = chip->irq_set_type(&desc->irq_data, flags);

	switch (ret) {
	case IRQ_SET_MASK_OK:
	case IRQ_SET_MASK_OK_DONE:
		irqd_clear(&desc->irq_data, IRQD_TRIGGER_MASK);
		irqd_set(&desc->irq_data, flags);

	case IRQ_SET_MASK_OK_NOCOPY:
		flags = irqd_get_trigger_type(&desc->irq_data);
		irq_settings_set_trigger_mask(desc, flags);
		irqd_clear(&desc->irq_data, IRQD_LEVEL);
		irq_settings_clr_level(desc);
		if (flags & IRQ_TYPE_LEVEL_MASK) {
			irq_settings_set_level(desc);
			irqd_set(&desc->irq_data, IRQD_LEVEL);
		}

		ret = 0;
		break;
	default:
		pr_err("Setting trigger mode %lu for irq %u failed (%pF)\n",
		       flags, irq_desc_get_irq(desc), chip->irq_set_type);
	}
	if (unmask)
		unmask_irq(desc);
	return ret;
}

#ifdef CONFIG_HARDIRQS_SW_RESEND
int irq_set_parent(int irq, int parent_irq)
{
	unsigned long flags;
	struct irq_desc *desc = irq_get_desc_lock(irq, &flags, 0);

	if (!desc)
		return -EINVAL;

	desc->parent_irq = parent_irq;

	irq_put_desc_unlock(desc, flags);
	return 0;
}
EXPORT_SYMBOL_GPL(irq_set_parent);
#endif

/*
 * Default primary interrupt handler for threaded interrupts. Is
 * assigned as primary handler when request_threaded_irq is called
 * with handler == NULL. Useful for oneshot interrupts.
 */
static irqreturn_t irq_default_primary_handler(int irq, void *dev_id)
{
	return IRQ_WAKE_THREAD;
}

/*
 * Primary handler for nested threaded interrupts. Should never be
 * called.
 */
static irqreturn_t irq_nested_primary_handler(int irq, void *dev_id)
{
	WARN(1, "Primary handler called for nested irq %d\n", irq);
	return IRQ_NONE;
}

static irqreturn_t irq_forced_secondary_handler(int irq, void *dev_id)
{
	WARN(1, "Secondary action handler called for irq %d\n", irq);
	return IRQ_NONE;
}

static int irq_wait_for_interrupt(struct irqaction *action)
{
	set_current_state(TASK_INTERRUPTIBLE);

	while (!kthread_should_stop()) {

		if (test_and_clear_bit(IRQTF_RUNTHREAD,
				       &action->thread_flags)) {
			__set_current_state(TASK_RUNNING);
			return 0;
		}
		schedule();
		set_current_state(TASK_INTERRUPTIBLE);
	}
	__set_current_state(TASK_RUNNING);
	return -1;
}

/*
 * Oneshot interrupts keep the irq line masked until the threaded
 * handler finished. unmask if the interrupt has not been disabled and
 * is marked MASKED.
 */
static void irq_finalize_oneshot(struct irq_desc *desc,
				 struct irqaction *action)
{
	if (!(desc->istate & IRQS_ONESHOT) ||
	    action->handler == irq_forced_secondary_handler)
		return;
again:
	chip_bus_lock(desc);
	raw_spin_lock_irq(&desc->lock);

	/*
	 * Implausible though it may be we need to protect us against
	 * the following scenario:
	 *
	 * The thread is faster done than the hard interrupt handler
	 * on the other CPU. If we unmask the irq line then the
	 * interrupt can come in again and masks the line, leaves due
	 * to IRQS_INPROGRESS and the irq line is masked forever.
	 *
	 * This also serializes the state of shared oneshot handlers
	 * versus "desc->threads_onehsot |= action->thread_mask;" in
	 * irq_wake_thread(). See the comment there which explains the
	 * serialization.
	 */
	if (unlikely(irqd_irq_inprogress(&desc->irq_data))) {
		raw_spin_unlock_irq(&desc->lock);
		chip_bus_sync_unlock(desc);
		cpu_relax();
		goto again;
	}

	/*
	 * Now check again, whether the thread should run. Otherwise
	 * we would clear the threads_oneshot bit of this thread which
	 * was just set.
	 */
	if (test_bit(IRQTF_RUNTHREAD, &action->thread_flags))
		goto out_unlock;

	desc->threads_oneshot &= ~action->thread_mask;

	if (!desc->threads_oneshot && !irqd_irq_disabled(&desc->irq_data) &&
	    irqd_irq_masked(&desc->irq_data))
		unmask_threaded_irq(desc);

out_unlock:
	raw_spin_unlock_irq(&desc->lock);
	chip_bus_sync_unlock(desc);
}

#ifdef CONFIG_SMP
/*
 * Check whether we need to change the affinity of the interrupt thread.
 */
static void
irq_thread_check_affinity(struct irq_desc *desc, struct irqaction *action)
{
	cpumask_var_t mask;
	bool valid = true;

	if (!test_and_clear_bit(IRQTF_AFFINITY, &action->thread_flags))
		return;

	/*
	 * In case we are out of memory we set IRQTF_AFFINITY again and
	 * try again next time
	 */
	if (!alloc_cpumask_var(&mask, GFP_KERNEL)) {
		set_bit(IRQTF_AFFINITY, &action->thread_flags);
		return;
	}

	raw_spin_lock_irq(&desc->lock);
	/*
	 * This code is triggered unconditionally. Check the affinity
	 * mask pointer. For CPU_MASK_OFFSTACK=n this is optimized out.
	 */
	if (cpumask_available(desc->irq_common_data.affinity))
		cpumask_copy(mask, desc->irq_common_data.affinity);
	else
		valid = false;
	raw_spin_unlock_irq(&desc->lock);

	if (valid)
		set_cpus_allowed_ptr(current, mask);
	free_cpumask_var(mask);
}
#else
static inline void
irq_thread_check_affinity(struct irq_desc *desc, struct irqaction *action) { }
#endif

/*
 * Interrupts which are not explicitely requested as threaded
 * interrupts rely on the implicit bh/preempt disable of the hard irq
 * context. So we need to disable bh here to avoid deadlocks and other
 * side effects.
 */
static irqreturn_t
irq_forced_thread_fn(struct irq_desc *desc, struct irqaction *action)
{
	irqreturn_t ret;

	local_bh_disable();
	ret = action->thread_fn(action->irq, action->dev_id);
	irq_finalize_oneshot(desc, action);
	local_bh_enable();
	return ret;
}

/*
 * Interrupts explicitly requested as threaded interrupts want to be
 * preemtible - many of them need to sleep and wait for slow busses to
 * complete.
 */
static irqreturn_t irq_thread_fn(struct irq_desc *desc,
		struct irqaction *action)
{
	irqreturn_t ret;

	ret = action->thread_fn(action->irq, action->dev_id);
	irq_finalize_oneshot(desc, action);
	return ret;
}

static void wake_threads_waitq(struct irq_desc *desc)
{
	if (atomic_dec_and_test(&desc->threads_active))
		wake_up(&desc->wait_for_threads);
}

static void irq_thread_dtor(struct callback_head *unused)
{
	struct task_struct *tsk = current;
	struct irq_desc *desc;
	struct irqaction *action;

	if (WARN_ON_ONCE(!(current->flags & PF_EXITING)))
		return;

	action = kthread_data(tsk);

	pr_err("exiting task \"%s\" (%d) is an active IRQ thread (irq %d)\n",
	       tsk->comm, tsk->pid, action->irq);


	desc = irq_to_desc(action->irq);
	/*
	 * If IRQTF_RUNTHREAD is set, we need to decrement
	 * desc->threads_active and wake possible waiters.
	 */
	if (test_and_clear_bit(IRQTF_RUNTHREAD, &action->thread_flags))
		wake_threads_waitq(desc);

	/* Prevent a stale desc->threads_oneshot */
	irq_finalize_oneshot(desc, action);
}

static void irq_wake_secondary(struct irq_desc *desc, struct irqaction *action)
{
	struct irqaction *secondary = action->secondary;

	if (WARN_ON_ONCE(!secondary))
		return;

	raw_spin_lock_irq(&desc->lock);
	__irq_wake_thread(desc, secondary);
	raw_spin_unlock_irq(&desc->lock);
}

/*
 * Interrupt handler thread
 */
static int irq_thread(void *data)
{
	struct callback_head on_exit_work;
	struct irqaction *action = data;
	struct irq_desc *desc = irq_to_desc(action->irq);
	irqreturn_t (*handler_fn)(struct irq_desc *desc,
			struct irqaction *action);

	if (force_irqthreads && test_bit(IRQTF_FORCED_THREAD,
					&action->thread_flags))
		handler_fn = irq_forced_thread_fn;
	else
		handler_fn = irq_thread_fn;

	init_task_work(&on_exit_work, irq_thread_dtor);
	task_work_add(current, &on_exit_work, false);

	irq_thread_check_affinity(desc, action);

	while (!irq_wait_for_interrupt(action)) {
		irqreturn_t action_ret;

		irq_thread_check_affinity(desc, action);

		action_ret = handler_fn(desc, action);
		if (action_ret == IRQ_HANDLED)
			atomic_inc(&desc->threads_handled);
		if (action_ret == IRQ_WAKE_THREAD)
			irq_wake_secondary(desc, action);

		wake_threads_waitq(desc);
	}

	/*
	 * This is the regular exit path. __free_irq() is stopping the
	 * thread via kthread_stop() after calling
	 * synchronize_irq(). So neither IRQTF_RUNTHREAD nor the
	 * oneshot mask bit can be set. We cannot verify that as we
	 * cannot touch the oneshot mask at this point anymore as
	 * __setup_irq() might have given out currents thread_mask
	 * again.
	 */
	task_work_cancel(current, irq_thread_dtor);
	return 0;
}

/**
 *	irq_wake_thread - wake the irq thread for the action identified by dev_id
 *	@irq:		Interrupt line
 *	@dev_id:	Device identity for which the thread should be woken
 *
 */
void irq_wake_thread(unsigned int irq, void *dev_id)
{
	struct irq_desc *desc = irq_to_desc(irq);
	struct irqaction *action;
	unsigned long flags;

	if (!desc || WARN_ON(irq_settings_is_per_cpu_devid(desc)))
		return;

	raw_spin_lock_irqsave(&desc->lock, flags);
	for_each_action_of_desc(desc, action) {
		if (action->dev_id == dev_id) {
			if (action->thread)
				__irq_wake_thread(desc, action);
			break;
		}
	}
	raw_spin_unlock_irqrestore(&desc->lock, flags);
}
EXPORT_SYMBOL_GPL(irq_wake_thread);

static int irq_setup_forced_threading(struct irqaction *new)
{
	if (!force_irqthreads)
		return 0;
	if (new->flags & (IRQF_NO_THREAD | IRQF_PERCPU | IRQF_ONESHOT))
		return 0;

	new->flags |= IRQF_ONESHOT;

	/*
	 * Handle the case where we have a real primary handler and a
	 * thread handler. We force thread them as well by creating a
	 * secondary action.
	 */
	if (new->handler != irq_default_primary_handler && new->thread_fn) {
		/* Allocate the secondary action */
		new->secondary = kzalloc(sizeof(struct irqaction), GFP_KERNEL);
		if (!new->secondary)
			return -ENOMEM;
		new->secondary->handler = irq_forced_secondary_handler;
		new->secondary->thread_fn = new->thread_fn;
		new->secondary->dev_id = new->dev_id;
		new->secondary->irq = new->irq;
		new->secondary->name = new->name;
	}
	/* Deal with the primary handler */
	set_bit(IRQTF_FORCED_THREAD, &new->thread_flags);
	new->thread_fn = new->handler;
	new->handler = irq_default_primary_handler;
	return 0;
}

static int irq_request_resources(struct irq_desc *desc)
{
	struct irq_data *d = &desc->irq_data;
	struct irq_chip *c = d->chip;

	return c->irq_request_resources ? c->irq_request_resources(d) : 0;
}

static void irq_release_resources(struct irq_desc *desc)
{
	struct irq_data *d = &desc->irq_data;
	struct irq_chip *c = d->chip;

	if (c->irq_release_resources)
		c->irq_release_resources(d);
}

static int
setup_irq_thread(struct irqaction *new, unsigned int irq, bool secondary)
{
	struct task_struct *t;
	struct sched_param param = {
		.sched_priority = MAX_USER_RT_PRIO/2,
	};

	if (!secondary) {
		t = kthread_create(irq_thread, new, "irq/%d-%s", irq,
				   new->name);
	} else {
		t = kthread_create(irq_thread, new, "irq/%d-s-%s", irq,
				   new->name);
		param.sched_priority -= 1;
	}

	if (IS_ERR(t))
		return PTR_ERR(t);

	sched_setscheduler_nocheck(t, SCHED_FIFO, &param);

	/*
	 * We keep the reference to the task struct even if
	 * the thread dies to avoid that the interrupt code
	 * references an already freed task_struct.
	 */
	get_task_struct(t);
	new->thread = t;
	/*
	 * Tell the thread to set its affinity. This is
	 * important for shared interrupt handlers as we do
	 * not invoke setup_affinity() for the secondary
	 * handlers as everything is already set up. Even for
	 * interrupts marked with IRQF_NO_BALANCE this is
	 * correct as we want the thread to move to the cpu(s)
	 * on which the requesting code placed the interrupt.
	 */
	set_bit(IRQTF_AFFINITY, &new->thread_flags);
	return 0;
}

/*
 * Internal function to register an irqaction - typically used to
 * allocate special interrupts that are part of the architecture.
 *
 * Locking rules:
 *
 * desc->request_mutex	Provides serialization against a concurrent free_irq()
 *   chip_bus_lock	Provides serialization for slow bus operations
 *     desc->lock	Provides serialization against hard interrupts
 *
 * chip_bus_lock and desc->lock are sufficient for all other management and
 * interrupt related functions. desc->request_mutex solely serializes
 * request/free_irq().
 */
static int
__setup_irq(unsigned int irq, struct irq_desc *desc, struct irqaction *new)
{
	struct irqaction *old, **old_ptr;
	unsigned long flags, thread_mask = 0;
	int ret, nested, shared = 0;

	if (!desc)
		return -EINVAL;

	if (desc->irq_data.chip == &no_irq_chip)
		return -ENOSYS;
	if (!try_module_get(desc->owner))
		return -ENODEV;

	new->irq = irq;

	/*
	 * If the trigger type is not specified by the caller,
	 * then use the default for this interrupt.
	 */
	if (!(new->flags & IRQF_TRIGGER_MASK))
		new->flags |= irqd_get_trigger_type(&desc->irq_data);

	/*
	 * Check whether the interrupt nests into another interrupt
	 * thread.
	 */
	nested = irq_settings_is_nested_thread(desc);
	if (nested) {
		if (!new->thread_fn) {
			ret = -EINVAL;
			goto out_mput;
		}
		/*
		 * Replace the primary handler which was provided from
		 * the driver for non nested interrupt handling by the
		 * dummy function which warns when called.
		 */
		new->handler = irq_nested_primary_handler;
	} else {
		if (irq_settings_can_thread(desc)) {
			ret = irq_setup_forced_threading(new);
			if (ret)
				goto out_mput;
		}
	}

	/*
	 * Create a handler thread when a thread function is supplied
	 * and the interrupt does not nest into another interrupt
	 * thread.
	 */
	if (new->thread_fn && !nested) {
		ret = setup_irq_thread(new, irq, false);
		if (ret)
			goto out_mput;
		if (new->secondary) {
			ret = setup_irq_thread(new->secondary, irq, true);
			if (ret)
				goto out_thread;
		}
	}

	/*
	 * Drivers are often written to work w/o knowledge about the
	 * underlying irq chip implementation, so a request for a
	 * threaded irq without a primary hard irq context handler
	 * requires the ONESHOT flag to be set. Some irq chips like
	 * MSI based interrupts are per se one shot safe. Check the
	 * chip flags, so we can avoid the unmask dance at the end of
	 * the threaded handler for those.
	 */
	if (desc->irq_data.chip->flags & IRQCHIP_ONESHOT_SAFE)
		new->flags &= ~IRQF_ONESHOT;

	/*
	 * Protects against a concurrent __free_irq() call which might wait
	 * for synchronize_irq() to complete without holding the optional
	 * chip bus lock and desc->lock.
	 */
	mutex_lock(&desc->request_mutex);

	/*
	 * Acquire bus lock as the irq_request_resources() callback below
	 * might rely on the serialization or the magic power management
	 * functions which are abusing the irq_bus_lock() callback,
	 */
	chip_bus_lock(desc);

	/* First installed action requests resources. */
	if (!desc->action) {
		ret = irq_request_resources(desc);
		if (ret) {
			pr_err("Failed to request resources for %s (irq %d) on irqchip %s\n",
			       new->name, irq, desc->irq_data.chip->name);
			goto out_bus_unlock;
		}
	}

	/*
	 * The following block of code has to be executed atomically
	 * protected against a concurrent interrupt and any of the other
	 * management calls which are not serialized via
	 * desc->request_mutex or the optional bus lock.
	 */
	raw_spin_lock_irqsave(&desc->lock, flags);
	old_ptr = &desc->action;
	old = *old_ptr;
	if (old) {
		/*
		 * Can't share interrupts unless both agree to and are
		 * the same type (level, edge, polarity). So both flag
		 * fields must have IRQF_SHARED set and the bits which
		 * set the trigger type must match. Also all must
		 * agree on ONESHOT.
		 */
		unsigned int oldtype = irqd_get_trigger_type(&desc->irq_data);

		if (!((old->flags & new->flags) & IRQF_SHARED) ||
		    (oldtype != (new->flags & IRQF_TRIGGER_MASK)) ||
		    ((old->flags ^ new->flags) & IRQF_ONESHOT))
			goto mismatch;

		/* All handlers must agree on per-cpuness */
		if ((old->flags & IRQF_PERCPU) !=
		    (new->flags & IRQF_PERCPU))
			goto mismatch;

		/* add new interrupt at end of irq queue */
		do {
			/*
			 * Or all existing action->thread_mask bits,
			 * so we can find the next zero bit for this
			 * new action.
			 */
			thread_mask |= old->thread_mask;
			old_ptr = &old->next;
			old = *old_ptr;
		} while (old);
		shared = 1;
	}

	/*
	 * Setup the thread mask for this irqaction for ONESHOT. For
	 * !ONESHOT irqs the thread mask is 0 so we can avoid a
	 * conditional in irq_wake_thread().
	 */
	if (new->flags & IRQF_ONESHOT) {
		/*
		 * Unlikely to have 32 resp 64 irqs sharing one line,
		 * but who knows.
		 */
		if (thread_mask == ~0UL) {
			ret = -EBUSY;
			goto out_unlock;
		}
		/*
		 * The thread_mask for the action is or'ed to
		 * desc->thread_active to indicate that the
		 * IRQF_ONESHOT thread handler has been woken, but not
		 * yet finished. The bit is cleared when a thread
		 * completes. When all threads of a shared interrupt
		 * line have completed desc->threads_active becomes
		 * zero and the interrupt line is unmasked. See
		 * handle.c:irq_wake_thread() for further information.
		 *
		 * If no thread is woken by primary (hard irq context)
		 * interrupt handlers, then desc->threads_active is
		 * also checked for zero to unmask the irq line in the
		 * affected hard irq flow handlers
		 * (handle_[fasteoi|level]_irq).
		 *
		 * The new action gets the first zero bit of
		 * thread_mask assigned. See the loop above which or's
		 * all existing action->thread_mask bits.
		 */
		new->thread_mask = 1 << ffz(thread_mask);

	} else if (new->handler == irq_default_primary_handler &&
		   !(desc->irq_data.chip->flags & IRQCHIP_ONESHOT_SAFE)) {
		/*
		 * The interrupt was requested with handler = NULL, so
		 * we use the default primary handler for it. But it
		 * does not have the oneshot flag set. In combination
		 * with level interrupts this is deadly, because the
		 * default primary handler just wakes the thread, then
		 * the irq lines is reenabled, but the device still
		 * has the level irq asserted. Rinse and repeat....
		 *
		 * While this works for edge type interrupts, we play
		 * it safe and reject unconditionally because we can't
		 * say for sure which type this interrupt really
		 * has. The type flags are unreliable as the
		 * underlying chip implementation can override them.
		 */
		pr_err("Threaded irq requested with handler=NULL and !ONESHOT for irq %d\n",
		       irq);
		ret = -EINVAL;
		goto out_unlock;
	}

	if (!shared) {
		init_waitqueue_head(&desc->wait_for_threads);

		/* Setup the type (level, edge polarity) if configured: */
		if (new->flags & IRQF_TRIGGER_MASK) {
			ret = __irq_set_trigger(desc,
						new->flags & IRQF_TRIGGER_MASK);

<<<<<<< HEAD
			if (ret) {
				irq_release_resources(desc);
				goto out_mask;
			}
=======
			if (ret)
				goto out_unlock;
>>>>>>> a2054256
		}

		desc->istate &= ~(IRQS_AUTODETECT | IRQS_SPURIOUS_DISABLED | \
				  IRQS_ONESHOT | IRQS_WAITING);
		irqd_clear(&desc->irq_data, IRQD_IRQ_INPROGRESS);

		if (new->flags & IRQF_PERCPU) {
			irqd_set(&desc->irq_data, IRQD_PER_CPU);
			irq_settings_set_per_cpu(desc);
		}

		if (new->flags & IRQF_ONESHOT)
			desc->istate |= IRQS_ONESHOT;

		/* Exclude IRQ from balancing if requested */
		if (new->flags & IRQF_NOBALANCING) {
			irq_settings_set_no_balancing(desc);
			irqd_set(&desc->irq_data, IRQD_NO_BALANCING);
		}

		if (irq_settings_can_autoenable(desc)) {
			irq_startup(desc, IRQ_RESEND, IRQ_START_COND);
		} else {
			/*
			 * Shared interrupts do not go well with disabling
			 * auto enable. The sharing interrupt might request
			 * it while it's still disabled and then wait for
			 * interrupts forever.
			 */
			WARN_ON_ONCE(new->flags & IRQF_SHARED);
			/* Undo nested disables: */
			desc->depth = 1;
		}

	} else if (new->flags & IRQF_TRIGGER_MASK) {
		unsigned int nmsk = new->flags & IRQF_TRIGGER_MASK;
		unsigned int omsk = irqd_get_trigger_type(&desc->irq_data);

		if (nmsk != omsk)
			/* hope the handler works with current  trigger mode */
			pr_warn("irq %d uses trigger mode %u; requested %u\n",
				irq, omsk, nmsk);
	}

	*old_ptr = new;

	irq_pm_install_action(desc, new);

	/* Reset broken irq detection when installing new handler */
	desc->irq_count = 0;
	desc->irqs_unhandled = 0;

	/*
	 * Check whether we disabled the irq via the spurious handler
	 * before. Reenable it and give it another chance.
	 */
	if (shared && (desc->istate & IRQS_SPURIOUS_DISABLED)) {
		desc->istate &= ~IRQS_SPURIOUS_DISABLED;
		__enable_irq(desc);
	}

	raw_spin_unlock_irqrestore(&desc->lock, flags);
	chip_bus_sync_unlock(desc);
	mutex_unlock(&desc->request_mutex);

	irq_setup_timings(desc, new);

	/*
	 * Strictly no need to wake it up, but hung_task complains
	 * when no hard interrupt wakes the thread up.
	 */
	if (new->thread)
		wake_up_process(new->thread);
	if (new->secondary)
		wake_up_process(new->secondary->thread);

	register_irq_proc(irq, desc);
	irq_add_debugfs_entry(irq, desc);
	new->dir = NULL;
	register_handler_proc(irq, new);
	return 0;

mismatch:
	if (!(new->flags & IRQF_PROBE_SHARED)) {
		pr_err("Flags mismatch irq %d. %08x (%s) vs. %08x (%s)\n",
		       irq, new->flags, new->name, old->flags, old->name);
#ifdef CONFIG_DEBUG_SHIRQ
		dump_stack();
#endif
	}
	ret = -EBUSY;

out_unlock:
	raw_spin_unlock_irqrestore(&desc->lock, flags);

	if (!desc->action)
		irq_release_resources(desc);
out_bus_unlock:
	chip_bus_sync_unlock(desc);
	mutex_unlock(&desc->request_mutex);

out_thread:
	if (new->thread) {
		struct task_struct *t = new->thread;

		new->thread = NULL;
		kthread_stop(t);
		put_task_struct(t);
	}
	if (new->secondary && new->secondary->thread) {
		struct task_struct *t = new->secondary->thread;

		new->secondary->thread = NULL;
		kthread_stop(t);
		put_task_struct(t);
	}
out_mput:
	module_put(desc->owner);
	return ret;
}

/**
 *	setup_irq - setup an interrupt
 *	@irq: Interrupt line to setup
 *	@act: irqaction for the interrupt
 *
 * Used to statically setup interrupts in the early boot process.
 */
int setup_irq(unsigned int irq, struct irqaction *act)
{
	int retval;
	struct irq_desc *desc = irq_to_desc(irq);

	if (!desc || WARN_ON(irq_settings_is_per_cpu_devid(desc)))
		return -EINVAL;

	retval = irq_chip_pm_get(&desc->irq_data);
	if (retval < 0)
		return retval;

	retval = __setup_irq(irq, desc, act);

	if (retval)
		irq_chip_pm_put(&desc->irq_data);

	return retval;
}
EXPORT_SYMBOL_GPL(setup_irq);

/*
 * Internal function to unregister an irqaction - used to free
 * regular and special interrupts that are part of the architecture.
 */
static struct irqaction *__free_irq(unsigned int irq, void *dev_id)
{
	struct irq_desc *desc = irq_to_desc(irq);
	struct irqaction *action, **action_ptr;
	unsigned long flags;

	WARN(in_interrupt(), "Trying to free IRQ %d from IRQ context!\n", irq);

	if (!desc)
		return NULL;

	mutex_lock(&desc->request_mutex);
	chip_bus_lock(desc);
	raw_spin_lock_irqsave(&desc->lock, flags);

	/*
	 * There can be multiple actions per IRQ descriptor, find the right
	 * one based on the dev_id:
	 */
	action_ptr = &desc->action;
	for (;;) {
		action = *action_ptr;

		if (!action) {
			WARN(1, "Trying to free already-free IRQ %d\n", irq);
			raw_spin_unlock_irqrestore(&desc->lock, flags);
			chip_bus_sync_unlock(desc);
			mutex_unlock(&desc->request_mutex);
			return NULL;
		}

		if (action->dev_id == dev_id)
			break;
		action_ptr = &action->next;
	}

	/* Found it - now remove it from the list of entries: */
	*action_ptr = action->next;

	irq_pm_remove_action(desc, action);

	/* If this was the last handler, shut down the IRQ line: */
	if (!desc->action) {
		irq_settings_clr_disable_unlazy(desc);
		irq_shutdown(desc);
	}

#ifdef CONFIG_SMP
	/* make sure affinity_hint is cleaned up */
	if (WARN_ON_ONCE(desc->affinity_hint))
		desc->affinity_hint = NULL;
#endif

	raw_spin_unlock_irqrestore(&desc->lock, flags);
	/*
	 * Drop bus_lock here so the changes which were done in the chip
	 * callbacks above are synced out to the irq chips which hang
	 * behind a slow bus (I2C, SPI) before calling synchronize_irq().
	 *
	 * Aside of that the bus_lock can also be taken from the threaded
	 * handler in irq_finalize_oneshot() which results in a deadlock
	 * because synchronize_irq() would wait forever for the thread to
	 * complete, which is blocked on the bus lock.
	 *
	 * The still held desc->request_mutex() protects against a
	 * concurrent request_irq() of this irq so the release of resources
	 * and timing data is properly serialized.
	 */
	chip_bus_sync_unlock(desc);

	unregister_handler_proc(irq, action);

	/* Make sure it's not being used on another CPU: */
	synchronize_irq(irq);

#ifdef CONFIG_DEBUG_SHIRQ
	/*
	 * It's a shared IRQ -- the driver ought to be prepared for an IRQ
	 * event to happen even now it's being freed, so let's make sure that
	 * is so by doing an extra call to the handler ....
	 *
	 * ( We do this after actually deregistering it, to make sure that a
	 *   'real' IRQ doesn't run in * parallel with our fake. )
	 */
	if (action->flags & IRQF_SHARED) {
		local_irq_save(flags);
		action->handler(irq, dev_id);
		local_irq_restore(flags);
	}
#endif

	if (action->thread) {
		kthread_stop(action->thread);
		put_task_struct(action->thread);
		if (action->secondary && action->secondary->thread) {
			kthread_stop(action->secondary->thread);
			put_task_struct(action->secondary->thread);
		}
	}

	/* Last action releases resources */
	if (!desc->action) {
		/*
		 * Reaquire bus lock as irq_release_resources() might
		 * require it to deallocate resources over the slow bus.
		 */
		chip_bus_lock(desc);
		irq_release_resources(desc);
		chip_bus_sync_unlock(desc);
		irq_remove_timings(desc);
	}

	mutex_unlock(&desc->request_mutex);

	irq_chip_pm_put(&desc->irq_data);
	module_put(desc->owner);
	kfree(action->secondary);
	return action;
}

/**
 *	remove_irq - free an interrupt
 *	@irq: Interrupt line to free
 *	@act: irqaction for the interrupt
 *
 * Used to remove interrupts statically setup by the early boot process.
 */
void remove_irq(unsigned int irq, struct irqaction *act)
{
	struct irq_desc *desc = irq_to_desc(irq);

	if (desc && !WARN_ON(irq_settings_is_per_cpu_devid(desc)))
		__free_irq(irq, act->dev_id);
}
EXPORT_SYMBOL_GPL(remove_irq);

/**
 *	free_irq - free an interrupt allocated with request_irq
 *	@irq: Interrupt line to free
 *	@dev_id: Device identity to free
 *
 *	Remove an interrupt handler. The handler is removed and if the
 *	interrupt line is no longer in use by any driver it is disabled.
 *	On a shared IRQ the caller must ensure the interrupt is disabled
 *	on the card it drives before calling this function. The function
 *	does not return until any executing interrupts for this IRQ
 *	have completed.
 *
 *	This function must not be called from interrupt context.
 *
 *	Returns the devname argument passed to request_irq.
 */
const void *free_irq(unsigned int irq, void *dev_id)
{
	struct irq_desc *desc = irq_to_desc(irq);
	struct irqaction *action;
	const char *devname;

	if (!desc || WARN_ON(irq_settings_is_per_cpu_devid(desc)))
		return NULL;

#ifdef CONFIG_SMP
	if (WARN_ON(desc->affinity_notify))
		desc->affinity_notify = NULL;
#endif

	action = __free_irq(irq, dev_id);
	devname = action->name;
	kfree(action);
	return devname;
}
EXPORT_SYMBOL(free_irq);

/**
 *	request_threaded_irq - allocate an interrupt line
 *	@irq: Interrupt line to allocate
 *	@handler: Function to be called when the IRQ occurs.
 *		  Primary handler for threaded interrupts
 *		  If NULL and thread_fn != NULL the default
 *		  primary handler is installed
 *	@thread_fn: Function called from the irq handler thread
 *		    If NULL, no irq thread is created
 *	@irqflags: Interrupt type flags
 *	@devname: An ascii name for the claiming device
 *	@dev_id: A cookie passed back to the handler function
 *
 *	This call allocates interrupt resources and enables the
 *	interrupt line and IRQ handling. From the point this
 *	call is made your handler function may be invoked. Since
 *	your handler function must clear any interrupt the board
 *	raises, you must take care both to initialise your hardware
 *	and to set up the interrupt handler in the right order.
 *
 *	If you want to set up a threaded irq handler for your device
 *	then you need to supply @handler and @thread_fn. @handler is
 *	still called in hard interrupt context and has to check
 *	whether the interrupt originates from the device. If yes it
 *	needs to disable the interrupt on the device and return
 *	IRQ_WAKE_THREAD which will wake up the handler thread and run
 *	@thread_fn. This split handler design is necessary to support
 *	shared interrupts.
 *
 *	Dev_id must be globally unique. Normally the address of the
 *	device data structure is used as the cookie. Since the handler
 *	receives this value it makes sense to use it.
 *
 *	If your interrupt is shared you must pass a non NULL dev_id
 *	as this is required when freeing the interrupt.
 *
 *	Flags:
 *
 *	IRQF_SHARED		Interrupt is shared
 *	IRQF_TRIGGER_*		Specify active edge(s) or level
 *
 */
int request_threaded_irq(unsigned int irq, irq_handler_t handler,
			 irq_handler_t thread_fn, unsigned long irqflags,
			 const char *devname, void *dev_id)
{
	struct irqaction *action;
	struct irq_desc *desc;
	int retval;

	if (irq == IRQ_NOTCONNECTED)
		return -ENOTCONN;

	/*
	 * Sanity-check: shared interrupts must pass in a real dev-ID,
	 * otherwise we'll have trouble later trying to figure out
	 * which interrupt is which (messes up the interrupt freeing
	 * logic etc).
	 *
	 * Also IRQF_COND_SUSPEND only makes sense for shared interrupts and
	 * it cannot be set along with IRQF_NO_SUSPEND.
	 */
	if (((irqflags & IRQF_SHARED) && !dev_id) ||
	    (!(irqflags & IRQF_SHARED) && (irqflags & IRQF_COND_SUSPEND)) ||
	    ((irqflags & IRQF_NO_SUSPEND) && (irqflags & IRQF_COND_SUSPEND)))
		return -EINVAL;

	desc = irq_to_desc(irq);
	if (!desc)
		return -EINVAL;

	if (!irq_settings_can_request(desc) ||
	    WARN_ON(irq_settings_is_per_cpu_devid(desc)))
		return -EINVAL;

	if (!handler) {
		if (!thread_fn)
			return -EINVAL;
		handler = irq_default_primary_handler;
	}

	action = kzalloc(sizeof(struct irqaction), GFP_KERNEL);
	if (!action)
		return -ENOMEM;

	action->handler = handler;
	action->thread_fn = thread_fn;
	action->flags = irqflags;
	action->name = devname;
	action->dev_id = dev_id;

	retval = irq_chip_pm_get(&desc->irq_data);
	if (retval < 0) {
		kfree(action);
		return retval;
	}

	retval = __setup_irq(irq, desc, action);

	if (retval) {
		irq_chip_pm_put(&desc->irq_data);
		kfree(action->secondary);
		kfree(action);
	}

#ifdef CONFIG_DEBUG_SHIRQ_FIXME
	if (!retval && (irqflags & IRQF_SHARED)) {
		/*
		 * It's a shared IRQ -- the driver ought to be prepared for it
		 * to happen immediately, so let's make sure....
		 * We disable the irq to make sure that a 'real' IRQ doesn't
		 * run in parallel with our fake.
		 */
		unsigned long flags;

		disable_irq(irq);
		local_irq_save(flags);

		handler(irq, dev_id);

		local_irq_restore(flags);
		enable_irq(irq);
	}
#endif
	return retval;
}
EXPORT_SYMBOL(request_threaded_irq);

/**
 *	request_any_context_irq - allocate an interrupt line
 *	@irq: Interrupt line to allocate
 *	@handler: Function to be called when the IRQ occurs.
 *		  Threaded handler for threaded interrupts.
 *	@flags: Interrupt type flags
 *	@name: An ascii name for the claiming device
 *	@dev_id: A cookie passed back to the handler function
 *
 *	This call allocates interrupt resources and enables the
 *	interrupt line and IRQ handling. It selects either a
 *	hardirq or threaded handling method depending on the
 *	context.
 *
 *	On failure, it returns a negative value. On success,
 *	it returns either IRQC_IS_HARDIRQ or IRQC_IS_NESTED.
 */
int request_any_context_irq(unsigned int irq, irq_handler_t handler,
			    unsigned long flags, const char *name, void *dev_id)
{
	struct irq_desc *desc;
	int ret;

	if (irq == IRQ_NOTCONNECTED)
		return -ENOTCONN;

	desc = irq_to_desc(irq);
	if (!desc)
		return -EINVAL;

	if (irq_settings_is_nested_thread(desc)) {
		ret = request_threaded_irq(irq, NULL, handler,
					   flags, name, dev_id);
		return !ret ? IRQC_IS_NESTED : ret;
	}

	ret = request_irq(irq, handler, flags, name, dev_id);
	return !ret ? IRQC_IS_HARDIRQ : ret;
}
EXPORT_SYMBOL_GPL(request_any_context_irq);

void enable_percpu_irq(unsigned int irq, unsigned int type)
{
	unsigned int cpu = smp_processor_id();
	unsigned long flags;
	struct irq_desc *desc = irq_get_desc_lock(irq, &flags, IRQ_GET_DESC_CHECK_PERCPU);

	if (!desc)
		return;

	/*
	 * If the trigger type is not specified by the caller, then
	 * use the default for this interrupt.
	 */
	type &= IRQ_TYPE_SENSE_MASK;
	if (type == IRQ_TYPE_NONE)
		type = irqd_get_trigger_type(&desc->irq_data);

	if (type != IRQ_TYPE_NONE) {
		int ret;

		ret = __irq_set_trigger(desc, type);

		if (ret) {
			WARN(1, "failed to set type for IRQ%d\n", irq);
			goto out;
		}
	}

	irq_percpu_enable(desc, cpu);
out:
	irq_put_desc_unlock(desc, flags);
}
EXPORT_SYMBOL_GPL(enable_percpu_irq);

/**
 * irq_percpu_is_enabled - Check whether the per cpu irq is enabled
 * @irq:	Linux irq number to check for
 *
 * Must be called from a non migratable context. Returns the enable
 * state of a per cpu interrupt on the current cpu.
 */
bool irq_percpu_is_enabled(unsigned int irq)
{
	unsigned int cpu = smp_processor_id();
	struct irq_desc *desc;
	unsigned long flags;
	bool is_enabled;

	desc = irq_get_desc_lock(irq, &flags, IRQ_GET_DESC_CHECK_PERCPU);
	if (!desc)
		return false;

	is_enabled = cpumask_test_cpu(cpu, desc->percpu_enabled);
	irq_put_desc_unlock(desc, flags);

	return is_enabled;
}
EXPORT_SYMBOL_GPL(irq_percpu_is_enabled);

void disable_percpu_irq(unsigned int irq)
{
	unsigned int cpu = smp_processor_id();
	unsigned long flags;
	struct irq_desc *desc = irq_get_desc_lock(irq, &flags, IRQ_GET_DESC_CHECK_PERCPU);

	if (!desc)
		return;

	irq_percpu_disable(desc, cpu);
	irq_put_desc_unlock(desc, flags);
}
EXPORT_SYMBOL_GPL(disable_percpu_irq);

/*
 * Internal function to unregister a percpu irqaction.
 */
static struct irqaction *__free_percpu_irq(unsigned int irq, void __percpu *dev_id)
{
	struct irq_desc *desc = irq_to_desc(irq);
	struct irqaction *action;
	unsigned long flags;

	WARN(in_interrupt(), "Trying to free IRQ %d from IRQ context!\n", irq);

	if (!desc)
		return NULL;

	raw_spin_lock_irqsave(&desc->lock, flags);

	action = desc->action;
	if (!action || action->percpu_dev_id != dev_id) {
		WARN(1, "Trying to free already-free IRQ %d\n", irq);
		goto bad;
	}

	if (!cpumask_empty(desc->percpu_enabled)) {
		WARN(1, "percpu IRQ %d still enabled on CPU%d!\n",
		     irq, cpumask_first(desc->percpu_enabled));
		goto bad;
	}

	/* Found it - now remove it from the list of entries: */
	desc->action = NULL;

	raw_spin_unlock_irqrestore(&desc->lock, flags);

	unregister_handler_proc(irq, action);

	irq_chip_pm_put(&desc->irq_data);
	module_put(desc->owner);
	return action;

bad:
	raw_spin_unlock_irqrestore(&desc->lock, flags);
	return NULL;
}

/**
 *	remove_percpu_irq - free a per-cpu interrupt
 *	@irq: Interrupt line to free
 *	@act: irqaction for the interrupt
 *
 * Used to remove interrupts statically setup by the early boot process.
 */
void remove_percpu_irq(unsigned int irq, struct irqaction *act)
{
	struct irq_desc *desc = irq_to_desc(irq);

	if (desc && irq_settings_is_per_cpu_devid(desc))
	    __free_percpu_irq(irq, act->percpu_dev_id);
}

/**
 *	free_percpu_irq - free an interrupt allocated with request_percpu_irq
 *	@irq: Interrupt line to free
 *	@dev_id: Device identity to free
 *
 *	Remove a percpu interrupt handler. The handler is removed, but
 *	the interrupt line is not disabled. This must be done on each
 *	CPU before calling this function. The function does not return
 *	until any executing interrupts for this IRQ have completed.
 *
 *	This function must not be called from interrupt context.
 */
void free_percpu_irq(unsigned int irq, void __percpu *dev_id)
{
	struct irq_desc *desc = irq_to_desc(irq);

	if (!desc || !irq_settings_is_per_cpu_devid(desc))
		return;

	chip_bus_lock(desc);
	kfree(__free_percpu_irq(irq, dev_id));
	chip_bus_sync_unlock(desc);
}
EXPORT_SYMBOL_GPL(free_percpu_irq);

/**
 *	setup_percpu_irq - setup a per-cpu interrupt
 *	@irq: Interrupt line to setup
 *	@act: irqaction for the interrupt
 *
 * Used to statically setup per-cpu interrupts in the early boot process.
 */
int setup_percpu_irq(unsigned int irq, struct irqaction *act)
{
	struct irq_desc *desc = irq_to_desc(irq);
	int retval;

	if (!desc || !irq_settings_is_per_cpu_devid(desc))
		return -EINVAL;

	retval = irq_chip_pm_get(&desc->irq_data);
	if (retval < 0)
		return retval;

	retval = __setup_irq(irq, desc, act);

	if (retval)
		irq_chip_pm_put(&desc->irq_data);

	return retval;
}

/**
 *	__request_percpu_irq - allocate a percpu interrupt line
 *	@irq: Interrupt line to allocate
 *	@handler: Function to be called when the IRQ occurs.
 *	@flags: Interrupt type flags (IRQF_TIMER only)
 *	@devname: An ascii name for the claiming device
 *	@dev_id: A percpu cookie passed back to the handler function
 *
 *	This call allocates interrupt resources and enables the
 *	interrupt on the local CPU. If the interrupt is supposed to be
 *	enabled on other CPUs, it has to be done on each CPU using
 *	enable_percpu_irq().
 *
 *	Dev_id must be globally unique. It is a per-cpu variable, and
 *	the handler gets called with the interrupted CPU's instance of
 *	that variable.
 */
int __request_percpu_irq(unsigned int irq, irq_handler_t handler,
			 unsigned long flags, const char *devname,
			 void __percpu *dev_id)
{
	struct irqaction *action;
	struct irq_desc *desc;
	int retval;

	if (!dev_id)
		return -EINVAL;

	desc = irq_to_desc(irq);
	if (!desc || !irq_settings_can_request(desc) ||
	    !irq_settings_is_per_cpu_devid(desc))
		return -EINVAL;

	if (flags && flags != IRQF_TIMER)
		return -EINVAL;

	action = kzalloc(sizeof(struct irqaction), GFP_KERNEL);
	if (!action)
		return -ENOMEM;

	action->handler = handler;
	action->flags = flags | IRQF_PERCPU | IRQF_NO_SUSPEND;
	action->name = devname;
	action->percpu_dev_id = dev_id;

	retval = irq_chip_pm_get(&desc->irq_data);
	if (retval < 0) {
		kfree(action);
		return retval;
	}

	retval = __setup_irq(irq, desc, action);

	if (retval) {
		irq_chip_pm_put(&desc->irq_data);
		kfree(action);
	}

	return retval;
}
EXPORT_SYMBOL_GPL(__request_percpu_irq);

/**
 *	irq_get_irqchip_state - returns the irqchip state of a interrupt.
 *	@irq: Interrupt line that is forwarded to a VM
 *	@which: One of IRQCHIP_STATE_* the caller wants to know about
 *	@state: a pointer to a boolean where the state is to be storeed
 *
 *	This call snapshots the internal irqchip state of an
 *	interrupt, returning into @state the bit corresponding to
 *	stage @which
 *
 *	This function should be called with preemption disabled if the
 *	interrupt controller has per-cpu registers.
 */
int irq_get_irqchip_state(unsigned int irq, enum irqchip_irq_state which,
			  bool *state)
{
	struct irq_desc *desc;
	struct irq_data *data;
	struct irq_chip *chip;
	unsigned long flags;
	int err = -EINVAL;

	desc = irq_get_desc_buslock(irq, &flags, 0);
	if (!desc)
		return err;

	data = irq_desc_get_irq_data(desc);

	do {
		chip = irq_data_get_irq_chip(data);
		if (chip->irq_get_irqchip_state)
			break;
#ifdef CONFIG_IRQ_DOMAIN_HIERARCHY
		data = data->parent_data;
#else
		data = NULL;
#endif
	} while (data);

	if (data)
		err = chip->irq_get_irqchip_state(data, which, state);

	irq_put_desc_busunlock(desc, flags);
	return err;
}
EXPORT_SYMBOL_GPL(irq_get_irqchip_state);

/**
 *	irq_set_irqchip_state - set the state of a forwarded interrupt.
 *	@irq: Interrupt line that is forwarded to a VM
 *	@which: State to be restored (one of IRQCHIP_STATE_*)
 *	@val: Value corresponding to @which
 *
 *	This call sets the internal irqchip state of an interrupt,
 *	depending on the value of @which.
 *
 *	This function should be called with preemption disabled if the
 *	interrupt controller has per-cpu registers.
 */
int irq_set_irqchip_state(unsigned int irq, enum irqchip_irq_state which,
			  bool val)
{
	struct irq_desc *desc;
	struct irq_data *data;
	struct irq_chip *chip;
	unsigned long flags;
	int err = -EINVAL;

	desc = irq_get_desc_buslock(irq, &flags, 0);
	if (!desc)
		return err;

	data = irq_desc_get_irq_data(desc);

	do {
		chip = irq_data_get_irq_chip(data);
		if (chip->irq_set_irqchip_state)
			break;
#ifdef CONFIG_IRQ_DOMAIN_HIERARCHY
		data = data->parent_data;
#else
		data = NULL;
#endif
	} while (data);

	if (data)
		err = chip->irq_set_irqchip_state(data, which, val);

	irq_put_desc_busunlock(desc, flags);
	return err;
}
EXPORT_SYMBOL_GPL(irq_set_irqchip_state);<|MERGE_RESOLUTION|>--- conflicted
+++ resolved
@@ -1311,15 +1311,8 @@
 			ret = __irq_set_trigger(desc,
 						new->flags & IRQF_TRIGGER_MASK);
 
-<<<<<<< HEAD
-			if (ret) {
-				irq_release_resources(desc);
-				goto out_mask;
-			}
-=======
 			if (ret)
 				goto out_unlock;
->>>>>>> a2054256
 		}
 
 		desc->istate &= ~(IRQS_AUTODETECT | IRQS_SPURIOUS_DISABLED | \
